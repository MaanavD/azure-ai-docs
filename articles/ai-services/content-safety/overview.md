---
title: What is Azure AI Content Safety? 
titleSuffix: Azure AI services
description: Learn how to use Content Safety to track, flag, assess, and filter inappropriate material in user-generated content.
#services: cognitive-services
author: PatrickFarley
manager: nitinme
ms.service: azure-ai-content-safety
ms.topic: overview
ms.date: 06/01/2024
ms.author: pafarley
keywords: content safety, Azure AI Content Safety, online content safety, content filtering software, content moderation service, content moderation
ms.custom: references_regions, build-2023, build-2023-dataai
#Customer intent: As a developer of content management software, I want to find out whether Azure AI Content Safety is the right solution for my moderation needs.
---

# What is Azure AI Content Safety? 

Azure AI Content Safety detects harmful user-generated and AI-generated content in applications and services. Azure AI Content Safety includes text and image APIs that allow you to detect material that is harmful. We also have an interactive Content Safety Studio that allows you to view, explore and try out sample code for detecting harmful content across different modalities.  

Content filtering software can help your app comply with regulations or maintain the intended environment for your users.

This documentation contains the following article types:  

* **[Concepts](concepts/harm-categories.md)** provide in-depth explanations of the service functionality and features.  
* **[Quickstarts](./quickstart-text.md)** are getting-started instructions to guide you through making requests to the service.  
* **[How-to guides](./how-to/use-blocklist.md)** contain instructions for using the service in more specific or customized ways.  

## Where it's used

The following are a few scenarios in which a software developer or team would require a content moderation service:

- User prompts submitted to a generative AI service. 
- Content produced by generative AI models.
- Online marketplaces that moderate product catalogs and other user-generated content.
- Gaming companies that moderate user-generated game artifacts and chat rooms.
- Social messaging platforms that moderate images and text added by their users.
- Enterprise media companies that implement centralized moderation for their content.
- K-12 education solution providers filtering out content that is inappropriate for students and educators.

> [!IMPORTANT]
> You cannot use Azure AI Content Safety to detect illegal child exploitation images.

## Product features

There are different types of analysis available from this service. The following table describes the currently available APIs.

| Feature                        | Functionality           | Concepts guide | Get started |
| :-------------------------- | :---------------------- | --| --| 
| [Prompt Shields](/rest/api/contentsafety/text-operations/detect-text-jailbreak) | Scans text for the risk of a User input attack on a Large Language Model. | [Prompt Shields concepts](/azure/ai-services/content-safety/concepts/jailbreak-detection)|[Quickstart](./quickstart-jailbreak.md) |
| [Groundedness detection](/rest/api/contentsafety/text-groundedness-detection-operations/detect-groundedness-options) (preview) | Detects whether the text responses of large language models (LLMs) are grounded in the source materials provided by the users. | [Groundedness detection concepts](/azure/ai-services/content-safety/concepts/groundedness)|[Quickstart](./quickstart-groundedness.md) |
| [Protected material text detection](/rest/api/contentsafety/text-operations/detect-text-protected-material) | Scans AI-generated text for known text content (for example, song lyrics, articles, recipes, selected web content). | [Protected material concepts](/azure/ai-services/content-safety/concepts/protected-material)|[Quickstart](./quickstart-protected-material.md)|
| Custom categories API (preview)    | Lets you create and train your own custom content categories and scan text for matches. | [Custom categories concepts](/azure/ai-services/content-safety/concepts/custom-categories)|[Quickstart](./quickstart-custom-categories.md) |
| Custom categories (rapid) API (preview) | Lets you define emerging harmful content patterns and scan text and images for matches. | [Custom categories concepts](/azure/ai-services/content-safety/concepts/custom-categories)| [How-to guide](./how-to/custom-categories-rapid.md) |
| [Analyze text](/rest/api/contentsafety/text-operations/analyze-text) API          | Scans text for sexual content, violence, hate, and self harm with multi-severity levels. | [Harm categories](/azure/ai-services/content-safety/concepts/harm-categories)| [Quickstart](/azure/ai-services/content-safety/quickstart-text) |
| [Analyze image](/rest/api/contentsafety/image-operations/analyze-image) API         | Scans images for sexual content, violence, hate, and self harm with multi-severity levels. | [Harm categories](/azure/ai-services/content-safety/concepts/harm-categories)| [Quickstart](/azure/ai-services/content-safety/quickstart-image) |


## Content Safety Studio

[Azure AI Content Safety Studio](https://contentsafety.cognitive.azure.com) is an online tool designed to handle potentially offensive, risky, or undesirable content using cutting-edge content moderation ML models. It provides templates and customized workflows, enabling users to choose and build their own content moderation system. Users can upload their own content or try it out with provided sample content.

Content Safety Studio not only contains out-of-the-box AI models but also includes Microsoft's built-in **terms blocklists** to flag profanities and stay up to date with new trends. You can also upload your own blocklists to enhance the coverage of harmful content that's specific to your use case. 

Studio also lets you set up a **moderation workflow**, where you can continuously monitor and improve content moderation performance. It can help you meet content requirements from all kinds of industries like gaming, media, education, E-commerce, and more. Businesses can easily connect their services to the Studio and have their content moderated in real-time, whether user-generated or AI-generated.

All of these capabilities are handled by the Studio and its backend; customers don’t need to worry about model development. You can onboard your data for quick validation and monitor your KPIs accordingly, like technical metrics (latency, accuracy, recall), or business metrics (block rate, block volume, category proportions, language proportions, and more). With simple operations and configurations, customers can test different solutions quickly and find the best fit, instead of spending time experimenting with custom models or doing moderation manually. 

> [!div class="nextstepaction"]
> [Content Safety Studio](https://contentsafety.cognitive.azure.com)


### Content Safety Studio features

In Content Safety Studio, the following Azure AI Content Safety service features are available:

* **[Moderate Text Content](https://contentsafety.cognitive.azure.com/text)**: With the text moderation tool, you can easily run tests on text content. Whether you want to test a single sentence or an entire dataset, our tool offers a user-friendly interface that lets you assess the test results directly in the portal. You can experiment with different sensitivity levels to configure your content filters and blocklist management, ensuring that your content is always moderated to your exact specifications. Plus, with the ability to export the code, you can implement the tool directly in your application, streamlining your workflow and saving time.

* **[Moderate Image Content](https://contentsafety.cognitive.azure.com/image)**: With the image moderation tool, you can easily run tests on images to ensure that they meet your content standards. Our user-friendly interface allows you to evaluate the test results directly in the portal, and you can experiment with different sensitivity levels to configure your content filters. Once you've customized your settings, you can easily export the code to implement the tool in your application.

* **[Monitor Online Activity](https://contentsafety.cognitive.azure.com/monitor)**: The powerful monitoring page allows you to easily track your moderation API usage and trends across different modalities. With this feature, you can access detailed response information, including category and severity distribution, latency, error, and blocklist detection. This information provides you with a complete overview of your content moderation performance, enabling you to optimize your workflow and ensure that your content is always moderated to your exact specifications. With our user-friendly interface, you can quickly and easily navigate the monitoring page to access the information you need to make informed decisions about your content moderation strategy. You have the tools you need to stay on top of your content moderation performance and achieve your content goals.

## Security

<a name='use-azure-active-directory-or-managed-identity-to-manage-access'></a>

### Use Microsoft Entra ID or Managed Identity to manage access

For enhanced security, you can use Microsoft Entra ID or Managed Identity (MI) to manage access to your resources.
* Managed Identity is automatically enabled when you create a Content Safety resource.
* Microsoft Entra ID is supported in both API and SDK scenarios. Refer to the general AI services guideline of [Authenticating with Microsoft Entra ID](/azure/ai-services/authentication?tabs=powershell#authenticate-with-azure-active-directory). You can also grant access to other users within your organization by assigning them the roles of **Cognitive Services Users** and **Reader**. To learn more about granting user access to Azure resources using the Azure portal, refer to the [Role-based access control guide](/azure/role-based-access-control/quickstart-assign-role-user-portal).

### Encryption of data at rest

Learn how Azure AI Content Safety handles the [encryption and decryption of your data](./how-to/encrypt-data-at-rest.md). Customer-managed keys (CMK), also known as Bring Your Own Key (BYOK), offer greater flexibility to create, rotate, disable, and revoke access controls. You can also audit the encryption keys used to protect your data.

## Pricing

Currently, Azure AI Content Safety has an **F0 and S0** pricing tier. See the Azure [pricing page](https://aka.ms/content-safety-pricing) for more information.

## Service limits

### Input requirements

See the following list for the input requirements for each feature.

<!--
|  | Analyze text API | Analyze image API |  Prompt Shields<br> | Groundedness<br>detection (preview) | Protected material<br>detection |
|-------|---|----------|----------|-----|-----|
| Input requirements:   | Default maximum length: 10K characters (split longer texts as needed). | Maximum image file size: 4 MB<br>Dimensions between 50x50 and 2048x2048 pixels.<br>Images can be in JPEG, PNG, GIF, BMP, TIFF, or WEBP formats. | Maximum prompt length: 10K characters.<br>Up to five documents with a total of 10D characters. | Maximum 55,000 characters for grounding sources per API call.<br>Maximum text and query length: 7,500 characters. | Default maximum: 1K characters.<br>Minimum: 111 characters (for scanning LLM completions, not user prompts). | -->

- **Analyze text API**: 
  - Default maximum length: 10K characters (split longer texts as needed).
- **Analyze image API**: 
  - Maximum image file size: 4 MB
  - Dimensions between 50 x 50 and 2048 x 2048 pixels.
  - Images can be in JPEG, PNG, GIF, BMP, TIFF, or WEBP formats.
- **Prompt Shields**: 
  - Maximum prompt length: 10K characters.
  - Up to five documents with a total of 10K characters.
- **Groundedness detection (preview)**: 
  - Maximum length for grounding sources: 55,000 characters (per API call).
  - Maximum text and query length: 7,500 characters.
- **Protected material detection**: 
  - Default maximum length: 1K characters.
  - Default minimum length: 110 characters (for scanning LLM completions, not user prompts).
- **Custom categories (standard)**:
  - Maximum inference input length: 1K characters.


### Language support

Content Safety models have been specifically trained and tested in the following languages: English, German, Spanish, Japanese, French, Italian, Portuguese, and Chinese. However, the service can work in many other languages, but the quality might vary. In all cases, you should do your own testing to ensure that it works for your application.

Custom Categories currently only works well in English. You can try to use other languages with your own dataset, but the quality might vary across languages.

For more information, see [Language support](/azure/ai-services/content-safety/language-support).

### Region availability

To use the Content Safety APIs, you must create your Azure AI Content Safety resource in the supported regions. Currently, the Content Safety features are available in the following Azure regions: 

<<<<<<< HEAD
|Region | Moderation APIs<br>(text and image) | Prompt Shields |  Protected material<br>detection | Groundedness<br>detection (preview) | Custom categories<br>(rapid) (preview) | Custom categories<br>(standard) | Blocklists |
|---|---|---|---|---|---|---|--|
| East US | ✅ | ✅| ✅ |✅ |✅ |✅|✅ |
| East US 2 | ✅ | | | ✅ |✅ | |✅|
| West US | | | | | ✅ | | |
| West US 2 | ✅ | | | |✅  | |✅ |
| Central US | ✅ | | | | | |✅ |
| North Central US | ✅ | | | |✅ | | ✅|
| South Central US | ✅ | | | | ✅| |✅ |
| Canada East | ✅ | | | | ✅| | ✅|
| Switzerland North | ✅ | | | |✅ | ✅ | ✅|
| Sweden Central | ✅ | | |✅ |✅ | | ✅|
| UK South | ✅ | | | | ✅| |✅ |
| France Central | ✅ | | | |✅ | | ✅|
| West Europe | ✅ | ✅ |✅ | |✅ | |✅ |
| Japan East | ✅ | | | |✅ | |✅ |
| Australia East| ✅ |  | | |✅ | ✅| ✅|
| USGov Arizona | ✅ | | | | | | |
| USGov Virginia | ✅ | | | | | | |
=======
| Region              | Moderation APIs (text and image) | Prompt Shields | Protected material detection for Text | Groundedness detection (preview) | Custom categories (rapid) (preview) | Custom categories (standard) | Blocklists |
|---------------------|----------------------------------|----------------|--------------------------------------|-----------------------------------|------------------------------------|-------------------------------|------------|
| East US             | ✅                                | ✅              | ✅                                    | ✅                                | ✅                                  | ✅                             | ✅          |
| East US 2           | ✅                                |                | ✅                                    | ✅                                | ✅                                  |                               | ✅          |
| West US             |                                  | ✅              | ✅                                    |                                   | ✅                                  |                               |            |
| West US 2           | ✅                                | ✅              | ✅                                    |                                   | ✅                                  |                               | ✅          |
| West US 3           | ✅                                | ✅              | ✅                                    |                                   | ✅                                  |                               | ✅          |
| Poland Central      | ✅                                | ✅              | ✅                                    |                                   | ✅                                   |                               | ✅          |
| South East Asia      | ✅                                |                | ✅                                    |                                   |  ✅                                  |                               | ✅          |
| Central US          | ✅                                |                | ✅                                    |                                   | ✅                                   |                               | ✅          |
| North Central US    | ✅                                |                | ✅                                    |                                   | ✅                                  |                               | ✅          |
| South Central US    | ✅                                |                | ✅                                    |                                   | ✅                                  |                               | ✅          |
| Canada East         | ✅                                | ✅              | ✅                                    |                                   | ✅                                  |                               | ✅          |
| Switzerland North   | ✅                                | ✅              | ✅                                    |                                   | ✅                                  | ✅                             | ✅          |
| Sweden Central      | ✅                                | ✅              | ✅                                    | ✅                                | ✅                                  |                               | ✅          |
| UK South            | ✅                                |               | ✅                                    |                                   | ✅                                  |                               | ✅          |
| France Central      | ✅                                | ✅              | ✅                                    |                                   | ✅                                  |                               | ✅          |
| West Europe         | ✅                                | ✅              | ✅                                    |                                   | ✅                                  |                               | ✅          |
| Japan East          | ✅                                | ✅              | ✅                                    |                                   | ✅                                  |                               | ✅          |
| Australia East      | ✅                                | ✅              | ✅                                    |                                   | ✅                                  |                             | ✅          |
| South India         | ✅                                |                | ✅                                    |                                   | ✅                                  | ✅                             | ✅          |
| USGov Arizona       | ✅                                | ✅              | ✅                                    |                                   |                                    |                               |            |
| USGov Virginia      | ✅                                | ✅              | ✅                                    |                                   |                                    |                               |            |


>>>>>>> bd5930d9

Feel free to [contact us](mailto:contentsafetysupport@microsoft.com) if you need other regions for your business.

### Query rates

Content Safety features have query rate limits in requests-per-second (RPS) or requests-per-10-seconds (RP10S) . See the following table for the rate limits for each feature.

|Pricing tier | Moderation APIs<br>(text and image) | Prompt Shields |  Protected material<br>detection | Groundedness<br>detection (preview) | Custom categories<br>(rapid) (preview) | Custom categories<br>(standard) (preview)|
|--------|---------|-------------|---------|---------|---------|--|
| F0    | 1000 RP10S    | 1000 RP10S       | 1000 RP10S    | 50 RP10S     | 1000 RP10S | 5 RPS|
| S0    | 1000 RP10S    | 1000 RP10S       | 1000 RP10S    | 50 RP10S     | 1000 RP10S | 5 RPS|

If you need a faster rate, please [contact us](mailto:contentsafetysupport@microsoft.com) to request.


## Contact us

If you get stuck, [email us](mailto:contentsafetysupport@microsoft.com) or use the feedback widget at the bottom of any Microsoft Learn page.

## Next steps

Follow a quickstart to get started using Azure AI Content Safety in your application.

> [!div class="nextstepaction"]
> [Content Safety quickstart](./quickstart-text.md)<|MERGE_RESOLUTION|>--- conflicted
+++ resolved
@@ -140,27 +140,6 @@
 
 To use the Content Safety APIs, you must create your Azure AI Content Safety resource in the supported regions. Currently, the Content Safety features are available in the following Azure regions: 
 
-<<<<<<< HEAD
-|Region | Moderation APIs<br>(text and image) | Prompt Shields |  Protected material<br>detection | Groundedness<br>detection (preview) | Custom categories<br>(rapid) (preview) | Custom categories<br>(standard) | Blocklists |
-|---|---|---|---|---|---|---|--|
-| East US | ✅ | ✅| ✅ |✅ |✅ |✅|✅ |
-| East US 2 | ✅ | | | ✅ |✅ | |✅|
-| West US | | | | | ✅ | | |
-| West US 2 | ✅ | | | |✅  | |✅ |
-| Central US | ✅ | | | | | |✅ |
-| North Central US | ✅ | | | |✅ | | ✅|
-| South Central US | ✅ | | | | ✅| |✅ |
-| Canada East | ✅ | | | | ✅| | ✅|
-| Switzerland North | ✅ | | | |✅ | ✅ | ✅|
-| Sweden Central | ✅ | | |✅ |✅ | | ✅|
-| UK South | ✅ | | | | ✅| |✅ |
-| France Central | ✅ | | | |✅ | | ✅|
-| West Europe | ✅ | ✅ |✅ | |✅ | |✅ |
-| Japan East | ✅ | | | |✅ | |✅ |
-| Australia East| ✅ |  | | |✅ | ✅| ✅|
-| USGov Arizona | ✅ | | | | | | |
-| USGov Virginia | ✅ | | | | | | |
-=======
 | Region              | Moderation APIs (text and image) | Prompt Shields | Protected material detection for Text | Groundedness detection (preview) | Custom categories (rapid) (preview) | Custom categories (standard) | Blocklists |
 |---------------------|----------------------------------|----------------|--------------------------------------|-----------------------------------|------------------------------------|-------------------------------|------------|
 | East US             | ✅                                | ✅              | ✅                                    | ✅                                | ✅                                  | ✅                             | ✅          |
@@ -186,7 +165,6 @@
 | USGov Virginia      | ✅                                | ✅              | ✅                                    |                                   |                                    |                               |            |
 
 
->>>>>>> bd5930d9
 
 Feel free to [contact us](mailto:contentsafetysupport@microsoft.com) if you need other regions for your business.
 
