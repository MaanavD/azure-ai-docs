--- conflicted
+++ resolved
@@ -134,12 +134,7 @@
 
 ### Query rates
 
-<<<<<<< HEAD
 | Pricing Tier | Requests per 10 seconds  |
-=======
-#### Moderation APIs
-| Pricing Tier | Requests per 10 seconds |
->>>>>>> b3ba4607
 | :----------- | :--------------------- |
 | F0           | 1000                     |
 | S0           | 1000                     |
