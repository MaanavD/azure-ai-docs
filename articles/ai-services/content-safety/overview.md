---
title: What is Azure AI Content Safety? 
titleSuffix: Azure AI services
description: Learn how to use Content Safety to track, flag, assess, and filter inappropriate material in user-generated content.
#services: cognitive-services
author: PatrickFarley
manager: nitinme
ms.service: azure-ai-content-safety
ms.topic: overview
ms.date: 09/04/2024
ms.author: pafarley
keywords: content safety, Azure AI Content Safety, online content safety, content filtering software, content moderation service, content moderation
ms.custom: references_regions, build-2023, build-2023-dataai
#Customer intent: As a developer of content management software, I want to find out whether Azure AI Content Safety is the right solution for my moderation needs.
---

# What is Azure AI Content Safety? 

Azure AI Content Safety is an AI service that detects harmful user-generated and AI-generated content in applications and services. Azure AI Content Safety includes text and image APIs that allow you to detect material that is harmful. The interactive Content Safety Studio allows you to view, explore, and try out sample code for detecting harmful content across different modalities.

Content filtering software can help your app comply with regulations or maintain the intended environment for your users.

This documentation contains the following article types:  
* **[Concepts](concepts/harm-categories.md)** provide in-depth explanations of the service functionality and features.  
* **[Quickstarts](./quickstart-text.md)** are getting-started instructions to guide you through making requests to the service.  
* **[How-to guides](./how-to/use-blocklist.md)** contain instructions for using the service in more specific or customized ways.  

## Where it's used

The following are a few scenarios in which a software developer or team would require a content moderation service:

- User prompts submitted to a generative AI service. 
- Content produced by generative AI models.
- Online marketplaces that moderate product catalogs and other user-generated content.
- Gaming companies that moderate user-generated game artifacts and chat rooms.
- Social messaging platforms that moderate images and text added by their users.
- Enterprise media companies that implement centralized moderation for their content.
- K-12 education solution providers filtering out content that is inappropriate for students and educators.

> [!IMPORTANT]
> You cannot use Azure AI Content Safety to detect illegal child exploitation images.

## Product features

This service makes several different types of analysis available. The following table describes the currently available APIs.

| Feature    | Functionality    | Concepts guide | Get started |
| :- | :-- | --| --| 
| [Prompt Shields](/rest/api/contentsafety/text-operations/detect-text-jailbreak) | Scans text for the risk of a User input attack on a Large Language Model. | [Prompt Shields concepts](/azure/ai-services/content-safety/concepts/jailbreak-detection)|[Quickstart](./quickstart-jailbreak.md) |
| [Groundedness detection](/rest/api/contentsafety/text-groundedness-detection-operations/detect-groundedness-options) (preview) | Detects whether the text responses of large language models (LLMs) are grounded in the source materials provided by the users. | [Groundedness detection concepts](/azure/ai-services/content-safety/concepts/groundedness)|[Quickstart](./quickstart-groundedness.md) |
| [Protected material text detection](/rest/api/contentsafety/text-operations/detect-text-protected-material) | Scans AI-generated text for known text content (for example, song lyrics, articles, recipes, selected web content). | [Protected material concepts](/azure/ai-services/content-safety/concepts/protected-material)|[Quickstart](./quickstart-protected-material.md)|
| Custom categories (standard) API (preview)    | Lets you create and train your own custom content categories and scan text for matches. | [Custom categories concepts](/azure/ai-services/content-safety/concepts/custom-categories)|[Quickstart](./quickstart-custom-categories.md) |
| Custom categories (rapid) API (preview) | Lets you define emerging harmful content patterns and scan text and images for matches. | [Custom categories concepts](/azure/ai-services/content-safety/concepts/custom-categories)| [How-to guide](./how-to/custom-categories-rapid.md) |
| [Analyze text](/rest/api/contentsafety/text-operations/analyze-text) API   | Scans text for sexual content, violence, hate, and self harm with multi-severity levels. | [Harm categories](/azure/ai-services/content-safety/concepts/harm-categories)| [Quickstart](/azure/ai-services/content-safety/quickstart-text) |
| [Analyze image](/rest/api/contentsafety/image-operations/analyze-image) API  | Scans images for sexual content, violence, hate, and self harm with multi-severity levels. | [Harm categories](/azure/ai-services/content-safety/concepts/harm-categories)| [Quickstart](/azure/ai-services/content-safety/quickstart-image) |


## Content Safety Studio

[Azure AI Content Safety Studio](https://contentsafety.cognitive.azure.com) is an online tool designed to handle potentially offensive, risky, or undesirable content using cutting-edge content moderation ML models. It provides templates and customized workflows, enabling users to choose and build their own content moderation system. Users can upload their own content or try it out with provided sample content.

Content Safety Studio not only contains out-of-the-box AI models but also includes **Microsoft's built-in terms blocklists** to flag profanities and stay up to date with new content trends. You can also upload your own blocklists to enhance the coverage of harmful content that's specific to your use case. 

Studio also lets you set up a **moderation workflow**, where you can continuously monitor and improve content moderation performance. It can help you meet content requirements from all kinds of industries like gaming, media, education, E-commerce, and more. Businesses can easily connect their services to the Studio and have their content moderated in real-time, whether user-generated or AI-generated.

All of these capabilities are handled by the Studio and its backend; customers don’t need to worry about model development. You can onboard your data for quick validation and monitor your KPIs accordingly, like technical metrics (latency, accuracy, recall), or business metrics (block rate, block volume, category proportions, language proportions, and more). With simple operations and configurations, customers can test different solutions quickly and find the best fit, instead of spending time experimenting with custom models or doing moderation manually. 

> [!div class="nextstepaction"]
> [Try Content Safety Studio](https://contentsafety.cognitive.azure.com)


### Content Safety Studio features

In Content Safety Studio, the following Azure AI Content Safety features are available:

* **[Moderate Text Content](https://contentsafety.cognitive.azure.com/text)**: With the text moderation tool, you can easily run tests on text content. Whether you want to test a single sentence or an entire dataset, our tool offers a user-friendly interface that lets you assess the test results directly in the portal. You can experiment with different sensitivity levels to configure your content filters and blocklist management, ensuring that your content is always moderated to your exact specifications. Plus, with the ability to export the code, you can implement the tool directly in your application, streamlining your workflow and saving time.

* **[Moderate Image Content](https://contentsafety.cognitive.azure.com/image)**: With the image moderation tool, you can easily run tests on images to ensure that they meet your content standards. Our user-friendly interface allows you to evaluate the test results directly in the portal, and you can experiment with different sensitivity levels to configure your content filters. Once you've customized your settings, you can easily export the code to implement the tool in your application.

* **[Monitor Online Activity](https://contentsafety.cognitive.azure.com/monitor)**: The powerful monitoring page allows you to easily track your moderation API usage and trends across different modalities. With this feature, you can access detailed response information, including category and severity distribution, latency, error, and blocklist detection. This information provides you with a complete overview of your content moderation performance, enabling you to optimize your workflow and ensure that your content is always moderated to your exact specifications. With our user-friendly interface, you can quickly and easily navigate the monitoring page to access the information you need to make informed decisions about your content moderation strategy. You have the tools you need to stay on top of your content moderation performance and achieve your content goals.

## Security

<a name='use-azure-active-directory-or-managed-identity-to-manage-access'></a>

### Use Microsoft Entra ID or Managed Identity to manage access

For enhanced security, you can use Microsoft Entra ID or Managed Identity (MI) to manage access to your resources.
* Managed Identity is automatically enabled when you create a Content Safety resource.
* Microsoft Entra ID is supported in both API and SDK scenarios. Refer to the general AI services guideline of [Authenticating with Microsoft Entra ID](/azure/ai-services/authentication?tabs=powershell#authenticate-with-azure-active-directory). You can also grant access to other users within your organization by assigning them the roles of **Cognitive Services Users** and **Reader**. To learn more about granting user access to Azure resources using the Azure portal, refer to the [Role-based access control guide](/azure/role-based-access-control/quickstart-assign-role-user-portal).

### Encryption of data at rest

Learn how Azure AI Content Safety handles the [encryption and decryption of your data](./how-to/encrypt-data-at-rest.md). Customer-managed keys (CMK), also known as Bring Your Own Key (BYOK), offer greater flexibility to create, rotate, disable, and revoke access controls. You can also audit the encryption keys used to protect your data.

## Pricing

Currently, Azure AI Content Safety has an **F0** and **S0** pricing tier. See the Azure [pricing page](https://aka.ms/content-safety-pricing) for more information.

## Service limits

### Input requirements

See the following list for the input requirements for each feature.

<!--
|  | Analyze text API | Analyze image API |  Prompt Shields<br> | Groundedness<br>detection (preview) | Protected material<br>detection |
|--|---|--|--|--|--|
| Input requirements:   | Default maximum length: 10K characters (split longer texts as needed). | Maximum image file size: 4 MB<br>Dimensions between 50x50 and 2048x2048 pixels.<br>Images can be in JPEG, PNG, GIF, BMP, TIFF, or WEBP formats. | Maximum prompt length: 10K characters.<br>Up to five documents with a total of 10D characters. | Maximum 55,000 characters for grounding sources per API call.<br>Maximum text and query length: 7,500 characters. | Default maximum: 1K characters.<br>Minimum: 111 characters (for scanning LLM completions, not user prompts). | -->

- **Analyze text API**: 
  - Default maximum length: 10K characters (split longer texts as needed).
- **Analyze image API**: 
  - Maximum image file size: 4 MB
  - Dimensions between 50 x 50 and 7200 x 7200 pixels.
  - Images can be in JPEG, PNG, GIF, BMP, TIFF, or WEBP formats.
- **Analyze multimodal API (preview)**:
  - Default maximum text length: 1K characters.
  - Maximum image file size: 4 MB
  - Dimensions between 50 x 50 and 7200 x 7200 pixels.
  - Images can be in JPEG, PNG, GIF, BMP, TIFF, or WEBP formats.
- **Prompt Shields API**: 
  - Maximum prompt length: 10K characters.
  - Up to five documents with a total of 10K characters.
- **Groundedness detection API (preview)**: 
  - Maximum length for grounding sources: 55,000 characters (per API call).
  - Maximum text and query length: 7,500 characters.
- **Protected material detection APIs**: 
  - Default maximum length: 1K characters.
  - Default minimum length: 110 characters (for scanning LLM completions, not user prompts).
- **Custom categories (standard) API (preview)**:
  - Maximum inference input length: 1K characters.


### Language support

[!INCLUDE [language-notice](includes/language-notice.md)]

For more information, see [Language support](/azure/ai-services/content-safety/language-support).

### Region availability

To use the Content Safety APIs, you must create your Azure AI Content Safety resource in a supported region. Currently, the Content Safety features are available in the following Azure regions: 
   
<<<<<<< HEAD
| Region   | Moderation APIs (text and image) | Moderation APIs (multimodal) (preview) | Prompt Shields | Protected material detection for Text | Protected material detection for Code | Groundedness detection (preview) | Custom categories (rapid) (preview) | Custom categories (standard) (preview) | Blocklists |  
|--|-|---|-|--|---|-|-|---|---|  
| East US           | ✅  |✅| ✅  | ✅    |  ✅ | ✅ | ✅   | ✅ | ✅  |  
| East US 2         | ✅  |   | ✅ | ✅    |  ✅  | ✅| ✅    |   | ✅   |  
| Central US        | ✅  |  |      | ✅     | ✅  |    | ✅   |   | ✅   |  
| North Central US  | ✅  |  | ✅  | ✅    | ✅   |    | ✅   |   | ✅  |  
| South Central US  | ✅  |  | ✅  | ✅    | ✅   |    | ✅   |   | ✅  |  
| West US           |      |  | ✅  | ✅   |  ✅  |    | ✅   |   |       |  
| West US 2         | ✅  |  | ✅  | ✅    |  ✅  |    | ✅   |   | ✅  |  
| West US 3         | ✅  |  | ✅  | ✅    | ✅   |    | ✅   |   | ✅  |  
| Canada East       | ✅  |  | ✅  | ✅    | ✅   |    | ✅   |   | ✅  |  
| Canada Central    |✅   |  | ✅  |✅     | ✅   |    |      |   |       |
| Brazil South      |  ✅ |  |  ✅|    ✅  |  ✅  |    |      |   |       |
| Switzerland North | ✅  |  | ✅  | ✅    |  ✅  |    | ✅   | ✅ | ✅  |  
| Germany West Central|✅|  | ✅|   ✅  |  ✅  |    |      |   |       |
| Poland Central    | ✅  |  | ✅  | ✅     |  ✅  |    | ✅   |   | ✅  |  
| Sweden Central    | ✅  |  | ✅  | ✅    |  ✅  | ✅| ✅    |  | ✅   |  
| Norway East       |✅   |  | ✅ | ✅    |   ✅  |    |      |   |       |
| UK South          | ✅  |  | ✅  | ✅    | ✅   |    | ✅   |   | ✅  |  
| France Central    | ✅  |  |     | ✅    | ✅   |    | ✅   |   | ✅  |  
| West Europe       | ✅  |✅| ✅ | ✅    |   ✅ |    | ✅   |   | ✅   |  
| Italy North       |      |  | ✅| ✅    | ✅   |    |      |   |       |
| India North       |      |  |✅ |✅     | ✅   |    |       |   |      |
| South India       | ✅  |  |     | ✅    | ✅   |    | ✅     |   | ✅  |  
| Central India     |     |   | ✅ |   ✅  | ✅   |     |       |   |      |
| South East Asia   |      |  | ✅  | ✅   |   ✅ |    | ✅   |   | ✅  |  
| Japan East        | ✅  |  | ✅  | ✅    |  ✅  |    | ✅   |   | ✅   |  
| Japan West        |      |  | ✅|  ✅   |  ✅  |    | ✅   |   |       |
| Korea Central     |  ✅ |  |    |         |       |    |      |   |       |
| Australia East    | ✅  |  | ✅  | ✅    |  ✅  |     | ✅  | ✅| ✅   |  
| UAE North         |   ✅|  |     |        |      |     |      |   |       |
| South Africa North|   ✅|  | ✅ |   ✅   |  ✅  |    |      |   |       |
| USGov Arizona     | ✅  |  |     |        |      |    |       |   | ✅   |  
| USGov Virginia    | ✅  |  |     |        |      |    |       |   | ✅   |
=======
| Region   | Moderation APIs (text and image) | Moderation APIs (multimodal) | Prompt Shields | Protected material detection for Text | Protected material detection for Code | Groundedness detection (preview) | Custom categories (rapid) (preview) | Custom categories (standard) (preview) | 
|--|-|---|-|--|---|-|-|---|  
| Australia East    | ✅  |  | ✅  | ✅    |  ✅  |     | ✅  | ✅| 
| Brazil South      |  ✅ |  |  ✅|    ✅  |    |    |      |   |      
| Canada Central    |✅   |  | ✅  |✅     |    |    |      |   |       
| Central India     |     |   | ✅ |   ✅  |    |     |       |   |      
| Canada East       | ✅  |  | ✅  | ✅    | ✅   |    | ✅   |   | 
| Central US        | ✅  |  |      | ✅     | ✅  |    | ✅   |   |
| East US           | ✅  |✅| ✅  | ✅    |  ✅ | ✅ | ✅   | ✅ |  
| East US 2         | ✅  |   | ✅ | ✅    |  ✅  | ✅| ✅    |   | 
 | France Central    | ✅  |  |  ✅ | ✅    | ✅   |    | ✅   |   |
| Germany West Central|✅|  | ✅|   ✅  |    |    |      |   |       
| India North       |      |  |✅ |✅     |    |    |       |   |      
| Italy North       | ✅     |  | ✅| ✅    |   |    |      |   |       
| Japan East        | ✅  |  | ✅  | ✅    |  ✅  |    | ✅   |   |  
| Japan West        |      |  | |    |  ✅  |    | ✅   |   |       
| Korea Central     |  ✅ |  |    |         |       |    |      |   |      
| North Central US  | ✅  |  | ✅  | ✅    | ✅   |    | ✅   |   |  
| Norway East       |✅   |  |  |    |     |    |      |   |       
| Poland Central    | ✅  |  | ✅  | ✅     |  ✅  |    | ✅   |   | 
| South Africa North|   ✅|  | ✅ |   ✅   |  ✅  |    |      |   |     
| South Central US  | ✅  |  |   |    | ✅   |    | ✅   |   |  
| South East Asia   |      |  | ✅  | ✅   |    |    | ✅   |   | 
| South India       | ✅  |  |     | ✅    | ✅   |    | ✅     |   |   
| Sweden Central    | ✅  |  | ✅  | ✅    |  ✅  | ✅| ✅    |  |  
| Switzerland North | ✅  |  | ✅  | ✅    |    |    | ✅   | ✅ |  
| Switzerland West  | ✅  |  | ✅  | ✅    |    |    | ✅   | ✅ |  
| UAE North         | ✅  |  |     |        |      |     |      |   |       
| UK South          | ✅  |  | ✅  | ✅    |    |    | ✅   |   | 
| West Europe       | ✅  |✅| ✅ | ✅    |   ✅ |    | ✅   |   |  
| West US           |      |  | ✅  | ✅   |  ✅  |    | ✅   |   |        
| West US 2         | ✅  |  | ✅  | ✅    |  ✅  |    | ✅   |   |  
| West US 3         | ✅  |  | ✅  | ✅    | ✅   |    | ✅   |   | 
| USGov Arizona     | ✅  |  |  ✅   |    ✅    |      |    |       |   |   
| USGov Virginia    | ✅  |  |  ✅   |  ✅      |      |    |       |   | 
>>>>>>> 6d795277







Feel free to [contact us](mailto:contentsafetysupport@microsoft.com) if your business needs other regions to be available.

### Query rates

Content Safety features have query rate limits in requests-per-second (RPS) or requests-per-10-seconds (RP10S) . See the following table for the rate limits for each feature.

|Pricing tier | Moderation APIs<br>(text and image) | Prompt Shields |  Protected material<br>detection | Groundedness<br>detection (preview) | Custom categories<br>(rapid) (preview) | Custom categories<br>(standard) (preview)|Multimodal |
|---|-|---|-|-|-|--|--|
| F0    | 5 RPS    | 5 RPS   | 5 RPS    | N/A | 5 RPS | 5 RPS|5 RPS|
| S0    | 1000 RP10S    | 1000 RP10S   | 1000 RP10S    | 50 RPS | 1000 RP10S | 5 RPS|10 RPS|

If you need a faster rate, please [contact us](mailto:contentsafetysupport@microsoft.com) to request it.


## Contact us

If you get stuck, [email us](mailto:contentsafetysupport@microsoft.com) or use the feedback widget at the bottom of any Microsoft Learn page.

## Next steps

Follow a quickstart to get started using Azure AI Content Safety in your application.

> [!div class="nextstepaction"]
> [Content Safety quickstart](./quickstart-text.md)<|MERGE_RESOLUTION|>--- conflicted
+++ resolved
@@ -142,43 +142,7 @@
 
 To use the Content Safety APIs, you must create your Azure AI Content Safety resource in a supported region. Currently, the Content Safety features are available in the following Azure regions: 
    
-<<<<<<< HEAD
-| Region   | Moderation APIs (text and image) | Moderation APIs (multimodal) (preview) | Prompt Shields | Protected material detection for Text | Protected material detection for Code | Groundedness detection (preview) | Custom categories (rapid) (preview) | Custom categories (standard) (preview) | Blocklists |  
-|--|-|---|-|--|---|-|-|---|---|  
-| East US           | ✅  |✅| ✅  | ✅    |  ✅ | ✅ | ✅   | ✅ | ✅  |  
-| East US 2         | ✅  |   | ✅ | ✅    |  ✅  | ✅| ✅    |   | ✅   |  
-| Central US        | ✅  |  |      | ✅     | ✅  |    | ✅   |   | ✅   |  
-| North Central US  | ✅  |  | ✅  | ✅    | ✅   |    | ✅   |   | ✅  |  
-| South Central US  | ✅  |  | ✅  | ✅    | ✅   |    | ✅   |   | ✅  |  
-| West US           |      |  | ✅  | ✅   |  ✅  |    | ✅   |   |       |  
-| West US 2         | ✅  |  | ✅  | ✅    |  ✅  |    | ✅   |   | ✅  |  
-| West US 3         | ✅  |  | ✅  | ✅    | ✅   |    | ✅   |   | ✅  |  
-| Canada East       | ✅  |  | ✅  | ✅    | ✅   |    | ✅   |   | ✅  |  
-| Canada Central    |✅   |  | ✅  |✅     | ✅   |    |      |   |       |
-| Brazil South      |  ✅ |  |  ✅|    ✅  |  ✅  |    |      |   |       |
-| Switzerland North | ✅  |  | ✅  | ✅    |  ✅  |    | ✅   | ✅ | ✅  |  
-| Germany West Central|✅|  | ✅|   ✅  |  ✅  |    |      |   |       |
-| Poland Central    | ✅  |  | ✅  | ✅     |  ✅  |    | ✅   |   | ✅  |  
-| Sweden Central    | ✅  |  | ✅  | ✅    |  ✅  | ✅| ✅    |  | ✅   |  
-| Norway East       |✅   |  | ✅ | ✅    |   ✅  |    |      |   |       |
-| UK South          | ✅  |  | ✅  | ✅    | ✅   |    | ✅   |   | ✅  |  
-| France Central    | ✅  |  |     | ✅    | ✅   |    | ✅   |   | ✅  |  
-| West Europe       | ✅  |✅| ✅ | ✅    |   ✅ |    | ✅   |   | ✅   |  
-| Italy North       |      |  | ✅| ✅    | ✅   |    |      |   |       |
-| India North       |      |  |✅ |✅     | ✅   |    |       |   |      |
-| South India       | ✅  |  |     | ✅    | ✅   |    | ✅     |   | ✅  |  
-| Central India     |     |   | ✅ |   ✅  | ✅   |     |       |   |      |
-| South East Asia   |      |  | ✅  | ✅   |   ✅ |    | ✅   |   | ✅  |  
-| Japan East        | ✅  |  | ✅  | ✅    |  ✅  |    | ✅   |   | ✅   |  
-| Japan West        |      |  | ✅|  ✅   |  ✅  |    | ✅   |   |       |
-| Korea Central     |  ✅ |  |    |         |       |    |      |   |       |
-| Australia East    | ✅  |  | ✅  | ✅    |  ✅  |     | ✅  | ✅| ✅   |  
-| UAE North         |   ✅|  |     |        |      |     |      |   |       |
-| South Africa North|   ✅|  | ✅ |   ✅   |  ✅  |    |      |   |       |
-| USGov Arizona     | ✅  |  |     |        |      |    |       |   | ✅   |  
-| USGov Virginia    | ✅  |  |     |        |      |    |       |   | ✅   |
-=======
-| Region   | Moderation APIs (text and image) | Moderation APIs (multimodal) | Prompt Shields | Protected material detection for Text | Protected material detection for Code | Groundedness detection (preview) | Custom categories (rapid) (preview) | Custom categories (standard) (preview) | 
+| Region   | Moderation APIs (text and image) | Moderation APIs (multimodal) (preview) | Prompt Shields | Protected material detection for Text | Protected material detection for Code | Groundedness detection (preview) | Custom categories (rapid) (preview) | Custom categories (standard) (preview) | 
 |--|-|---|-|--|---|-|-|---|  
 | Australia East    | ✅  |  | ✅  | ✅    |  ✅  |     | ✅  | ✅| 
 | Brazil South      |  ✅ |  |  ✅|    ✅  |    |    |      |   |      
@@ -213,7 +177,6 @@
 | West US 3         | ✅  |  | ✅  | ✅    | ✅   |    | ✅   |   | 
 | USGov Arizona     | ✅  |  |  ✅   |    ✅    |      |    |       |   |   
 | USGov Virginia    | ✅  |  |  ✅   |  ✅      |      |    |       |   | 
->>>>>>> 6d795277
 
 
 
