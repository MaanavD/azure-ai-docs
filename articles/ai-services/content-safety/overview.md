---
title: What is Azure AI Content Safety? 
titleSuffix: Azure AI services
description: Learn how to use Content Safety to track, flag, assess, and filter inappropriate material in user-generated content.
#services: cognitive-services
author: PatrickFarley
manager: nitinme
ms.service: azure-ai-content-safety
ms.topic: overview
ms.date: 07/18/2023
ms.author: pafarley
keywords: content safety, Azure AI Content Safety, online content safety, content filtering software, content moderation service, content moderation
ms.custom: references_regions, build-2023, build-2023-dataai
#Customer intent: As a developer of content management software, I want to find out whether Azure AI Content Safety is the right solution for my moderation needs.
---

# What is Azure AI Content Safety? 

[!INCLUDE [Azure AI services rebrand](../includes/rebrand-note.md)]

Azure AI Content Safety detects harmful user-generated and AI-generated content in applications and services. Azure AI Content Safety includes text and image APIs that allow you to detect material that is harmful. We also have an interactive Content Safety Studio that allows you to view, explore and try out sample code for detecting harmful content across different modalities.  

Content filtering software can help your app comply with regulations or maintain the intended environment for your users.



This documentation contains the following article types:  

* **[Quickstarts](./quickstart-text.md)** are getting-started instructions to guide you through making requests to the service.  
* **[How-to guides](./how-to/use-blocklist.md)** contain instructions for using the service in more specific or customized ways.  
* **[Concepts](concepts/harm-categories.md)** provide in-depth explanations of the service functionality and features.  

## Where it's used

The following are a few scenarios in which a software developer or team would require a content moderation service:

- Online marketplaces that moderate product catalogs and other user-generated content.
- Gaming companies that moderate user-generated game artifacts and chat rooms.
- Social messaging platforms that moderate images and text added by their users.
- Enterprise media companies that implement centralized moderation for their content.
- K-12 education solution providers filtering out content that is inappropriate for students and educators.

> [!IMPORTANT]
> You cannot use Azure AI Content Safety to detect illegal child exploitation images.

## Product types

There are different types of analysis available from this service. The following table describes the currently available APIs.

| Type                        | Functionality           |
| :-------------------------- | :---------------------- |
| Analyze text API          | Scans text for sexual content, violence, hate, and self harm with multi-severity levels. |
| Analyze image API         | Scans images for sexual content, violence, hate, and self harm with multi-severity levels. |
| Jailbreak risk detection (new) | Scans text for the risk of a [jailbreak attack](./concepts/jailbreak-detection.md) on a Large Language Model. [Quickstart](./quickstart-jailbreak.md) |
| Protected material text detection (new) | Scans AI-generated text for known text content (for example, song lyrics, articles, recipes, selected web content). [Quickstart](./quickstart-protected-material.md)|

## Content Safety Studio

[Azure AI Content Safety Studio](https://contentsafety.cognitive.azure.com) is an online tool designed to handle potentially offensive, risky, or undesirable content using cutting-edge content moderation ML models. It provides templates and customized workflows, enabling users to choose and build their own content moderation system. Users can upload their own content or try it out with provided sample content.

Content Safety Studio not only contains out-of-the-box AI models but also includes Microsoft's built-in terms blocklists to flag profanities and stay up to date with new trends. You can also upload your own blocklists to enhance the coverage of harmful content that's specific to your use case. 

Studio also lets you set up a moderation workflow, where you can continuously monitor and improve content moderation performance. It can help you meet content requirements from all kinds of industries like gaming, media, education, E-commerce, and more. Businesses can easily connect their services to the Studio and have their content moderated in real-time, whether user-generated or AI-generated.

All of these capabilities are handled by the Studio and its backend; customers don’t need to worry about model development. You can onboard your data for quick validation and monitor your KPIs accordingly, like technical metrics (latency, accuracy, recall), or business metrics (block rate, block volume, category proportions, language proportions, and more). With simple operations and configurations, customers can test different solutions quickly and find the best fit, instead of spending time experimenting with custom models or doing moderation manually. 

> [!div class="nextstepaction"]
> [Content Safety Studio](https://contentsafety.cognitive.azure.com)


### Content Safety Studio features

In Content Safety Studio, the following Azure AI Content Safety service features are available:

* [Moderate Text Content](https://contentsafety.cognitive.azure.com/text): With the text moderation tool, you can easily run tests on text content. Whether you want to test a single sentence or an entire dataset, our tool offers a user-friendly interface that lets you assess the test results directly in the portal. You can experiment with different sensitivity levels to configure your content filters and blocklist management, ensuring that your content is always moderated to your exact specifications. Plus, with the ability to export the code, you can implement the tool directly in your application, streamlining your workflow and saving time.

* [Moderate Image Content](https://contentsafety.cognitive.azure.com/image): With the image moderation tool, you can easily run tests on images to ensure that they meet your content standards. Our user-friendly interface allows you to evaluate the test results directly in the portal, and you can experiment with different sensitivity levels to configure your content filters. Once you've customized your settings, you can easily export the code to implement the tool in your application.

* [Monitor Online Activity](https://contentsafety.cognitive.azure.com/monitor): The powerful monitoring page allows you to easily track your moderation API usage and trends across different modalities. With this feature, you can access detailed response information, including category and severity distribution, latency, error, and blocklist detection. This information provides you with a complete overview of your content moderation performance, enabling you to optimize your workflow and ensure that your content is always moderated to your exact specifications. With our user-friendly interface, you can quickly and easily navigate the monitoring page to access the information you need to make informed decisions about your content moderation strategy. You have the tools you need to stay on top of your content moderation performance and achieve your content goals.

## Input requirements

The default maximum length for text submissions is 10K characters. If you need to analyze longer blocks of text, you can split the input text (for example, by punctuation or spacing) across multiple related submissions.

The maximum size for image submissions is 4 MB, and image dimensions must be between 50 x 50 pixels and 2,048 x 2,048 pixels. Images can be in JPEG, PNG, GIF, BMP, TIFF, or WEBP formats.

## Security

<a name='use-azure-active-directory-or-managed-identity-to-manage-access'></a>

### Use Microsoft Entra ID or Managed Identity to manage access

For enhanced security, you can use Microsoft Entra ID or Managed Identity (MI) to manage access to your resources.
* Managed Identity is automatically enabled when you create a Content Safety resource.
* Microsoft Entra ID is supported in both API and SDK scenarios. Refer to the general AI services guideline of [Authenticating with Microsoft Entra ID](/azure/ai-services/authentication?tabs=powershell#authenticate-with-azure-active-directory). You can also grant access to other users within your organization by assigning them the roles of **Cognitive Services Users** and **Reader**. To learn more about granting user access to Azure resources using the Azure portal, refer to the [Role-based access control guide](/azure/role-based-access-control/quickstart-assign-role-user-portal).

### Encryption of data at rest

Learn how Azure AI Content Safety handles the [encryption and decryption of your data](./how-to/encrypt-data-at-rest.md). Customer-managed keys (CMK), also known as Bring Your Own Key (BYOK), offer greater flexibility to create, rotate, disable, and revoke access controls. You can also audit the encryption keys used to protect your data.

## Pricing

Currently, Azure AI Content Safety has an **F0 and S0** pricing tier.

## Service limits

### Language support

Content Safety models have been specifically trained and tested in the following languages: English, German, Japanese, Spanish, French, Italian, Portuguese, and Chinese. However, the service can work in many other languages, but the quality might vary. In all cases, you should do your own testing to ensure that it works for your application.

For more information, see [Language support](/azure/ai-services/content-safety/language-support).

### Region/location

<<<<<<< HEAD
To use the Content Safety APIs, you must create your Azure AI Content Safety resource in the supported regions. Currently, it is available in the following Azure regions: 
=======
To use the Azure AI Content Safety APIs, you must create your Content Safety resource in the supported regions. Currently, it is available in the following Azure regions: 

>>>>>>> fdf1cbb4
- Australia East
- Canada East
- Central US
- East US
- East US 2
- France Central
- Japan East
- North Central US
- South Central US
- Switzerland North
- UK South
- West Europe
- West US 2
- Sweden Central

<<<<<<< HEAD
Private preview features, such as jailbreak risk detection and protected material detection, are available in the following Azure regions:
- East US
- West Europe

Feel free to [contact us](mailto:acm-team@microsoft.com) if you need other regions for your business.
=======
Feel free to [contact us](mailto:contentsafetysupport@microsoft.com) if you need other regions for your business.
>>>>>>> fdf1cbb4

### Query rates

| Pricing Tier | Requests per 10 seconds (RPS) |
| :----------- | :--------------------- |
| F0           | 1000                     |
| S0           | 1000                     |

If you need a faster rate, please [contact us](mailto:contentsafetysupport@microsoft.com) to request.


## Contact us

If you get stuck, [email us](mailto:contentsafetysupport@microsoft.com) or use the feedback widget on the upper right of any docs page.

## Next steps

Follow a quickstart to get started using Azure AI Content Safety in your application.

> [!div class="nextstepaction"]
> [Content Safety quickstart](./quickstart-text.md)<|MERGE_RESOLUTION|>--- conflicted
+++ resolved
@@ -112,12 +112,7 @@
 
 ### Region/location
 
-<<<<<<< HEAD
 To use the Content Safety APIs, you must create your Azure AI Content Safety resource in the supported regions. Currently, it is available in the following Azure regions: 
-=======
-To use the Azure AI Content Safety APIs, you must create your Content Safety resource in the supported regions. Currently, it is available in the following Azure regions: 
-
->>>>>>> fdf1cbb4
 - Australia East
 - Canada East
 - Central US
@@ -133,15 +128,11 @@
 - West US 2
 - Sweden Central
 
-<<<<<<< HEAD
 Private preview features, such as jailbreak risk detection and protected material detection, are available in the following Azure regions:
 - East US
 - West Europe
 
-Feel free to [contact us](mailto:acm-team@microsoft.com) if you need other regions for your business.
-=======
 Feel free to [contact us](mailto:contentsafetysupport@microsoft.com) if you need other regions for your business.
->>>>>>> fdf1cbb4
 
 ### Query rates
 
