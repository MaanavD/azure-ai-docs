---
title: What is Azure AI Content Safety? 
titleSuffix: Azure AI services
description: Learn how to use Content Safety to track, flag, assess, and filter inappropriate material in user-generated content.
#services: cognitive-services
author: PatrickFarley
manager: nitinme
ms.service: azure-ai-content-safety
ms.topic: overview
ms.date: 06/01/2024
ms.author: pafarley
keywords: content safety, Azure AI Content Safety, online content safety, content filtering software, content moderation service, content moderation
ms.custom: references_regions, build-2023, build-2023-dataai
#Customer intent: As a developer of content management software, I want to find out whether Azure AI Content Safety is the right solution for my moderation needs.
---

# What is Azure AI Content Safety? 

Azure AI Content Safety detects harmful user-generated and AI-generated content in applications and services. Azure AI Content Safety includes text and image APIs that allow you to detect material that is harmful. We also have an interactive Content Safety Studio that allows you to view, explore and try out sample code for detecting harmful content across different modalities.  

Content filtering software can help your app comply with regulations or maintain the intended environment for your users.

This documentation contains the following article types:  

* **[Quickstarts](./quickstart-text.md)** are getting-started instructions to guide you through making requests to the service.  
* **[How-to guides](./how-to/use-blocklist.md)** contain instructions for using the service in more specific or customized ways.  
* **[Concepts](concepts/harm-categories.md)** provide in-depth explanations of the service functionality and features.  

## Where it's used

The following are a few scenarios in which a software developer or team would require a content moderation service:

- User prompts submitted to a generative AI service. 
- Content produced by generative AI models.
- Online marketplaces that moderate product catalogs and other user-generated content.
- Gaming companies that moderate user-generated game artifacts and chat rooms.
- Social messaging platforms that moderate images and text added by their users.
- Enterprise media companies that implement centralized moderation for their content.
- K-12 education solution providers filtering out content that is inappropriate for students and educators.

> [!IMPORTANT]
> You cannot use Azure AI Content Safety to detect illegal child exploitation images.

## Product types

There are different types of analysis available from this service. The following table describes the currently available APIs.

| Type                        | Functionality           |
| :-------------------------- | :---------------------- |
| [Prompt Shields](/rest/api/cognitiveservices/contentsafety/text-operations/detect-text-jailbreak) (preview) | Scans text for the risk of a [User input attack](./concepts/jailbreak-detection.md) on a Large Language Model. [Quickstart](./quickstart-jailbreak.md) |
| [Groundedness detection](/rest/api/cognitiveservices/contentsafety/text-groundedness-detection-operations/detect-groundedness-options) (preview) | Detects whether the text responses of large language models (LLMs) are grounded in the source materials provided by the users. [Quickstart](./quickstart-groundedness.md) |
| [Protected material text detection](/rest/api/cognitiveservices/contentsafety/text-operations/detect-text-protected-material) (preview) | Scans AI-generated text for [known text content](./concepts/protected-material.md) (for example, song lyrics, articles, recipes, selected web content). [Quickstart](./quickstart-protected-material.md)|
<<<<<<< HEAD
| Custom categories API (preview)    | Lets you create and train your own [custom content categories](./concepts/custom-categories.md) and scan text for matches. [Quickstart](./quickstart-custom-categories.md) |
=======
>>>>>>> f438c37a
| Custom categories (rapid) API (preview) | Lets you define [emerging harmful content patterns](./concepts/custom-categories-rapid.md) and scan text and images for matches. [How-to guide](./how-to/custom-categories-rapid.md) |
| [Analyze text](/rest/api/cognitiveservices/contentsafety/text-operations/analyze-text) API          | Scans text for sexual content, violence, hate, and self harm with multi-severity levels. |
| [Analyze image](/rest/api/cognitiveservices/contentsafety/image-operations/analyze-image) API         | Scans images for sexual content, violence, hate, and self harm with multi-severity levels. |


## Content Safety Studio

[Azure AI Content Safety Studio](https://contentsafety.cognitive.azure.com) is an online tool designed to handle potentially offensive, risky, or undesirable content using cutting-edge content moderation ML models. It provides templates and customized workflows, enabling users to choose and build their own content moderation system. Users can upload their own content or try it out with provided sample content.

Content Safety Studio not only contains out-of-the-box AI models but also includes Microsoft's built-in **terms blocklists** to flag profanities and stay up to date with new trends. You can also upload your own blocklists to enhance the coverage of harmful content that's specific to your use case. 

Studio also lets you set up a **moderation workflow**, where you can continuously monitor and improve content moderation performance. It can help you meet content requirements from all kinds of industries like gaming, media, education, E-commerce, and more. Businesses can easily connect their services to the Studio and have their content moderated in real-time, whether user-generated or AI-generated.

All of these capabilities are handled by the Studio and its backend; customers don’t need to worry about model development. You can onboard your data for quick validation and monitor your KPIs accordingly, like technical metrics (latency, accuracy, recall), or business metrics (block rate, block volume, category proportions, language proportions, and more). With simple operations and configurations, customers can test different solutions quickly and find the best fit, instead of spending time experimenting with custom models or doing moderation manually. 

> [!div class="nextstepaction"]
> [Content Safety Studio](https://contentsafety.cognitive.azure.com)


### Content Safety Studio features

In Content Safety Studio, the following Azure AI Content Safety service features are available:

* **[Moderate Text Content](https://contentsafety.cognitive.azure.com/text)**: With the text moderation tool, you can easily run tests on text content. Whether you want to test a single sentence or an entire dataset, our tool offers a user-friendly interface that lets you assess the test results directly in the portal. You can experiment with different sensitivity levels to configure your content filters and blocklist management, ensuring that your content is always moderated to your exact specifications. Plus, with the ability to export the code, you can implement the tool directly in your application, streamlining your workflow and saving time.

* **[Moderate Image Content](https://contentsafety.cognitive.azure.com/image)**: With the image moderation tool, you can easily run tests on images to ensure that they meet your content standards. Our user-friendly interface allows you to evaluate the test results directly in the portal, and you can experiment with different sensitivity levels to configure your content filters. Once you've customized your settings, you can easily export the code to implement the tool in your application.

* **[Monitor Online Activity](https://contentsafety.cognitive.azure.com/monitor)**: The powerful monitoring page allows you to easily track your moderation API usage and trends across different modalities. With this feature, you can access detailed response information, including category and severity distribution, latency, error, and blocklist detection. This information provides you with a complete overview of your content moderation performance, enabling you to optimize your workflow and ensure that your content is always moderated to your exact specifications. With our user-friendly interface, you can quickly and easily navigate the monitoring page to access the information you need to make informed decisions about your content moderation strategy. You have the tools you need to stay on top of your content moderation performance and achieve your content goals.

## Security

<a name='use-azure-active-directory-or-managed-identity-to-manage-access'></a>

### Use Microsoft Entra ID or Managed Identity to manage access

For enhanced security, you can use Microsoft Entra ID or Managed Identity (MI) to manage access to your resources.
* Managed Identity is automatically enabled when you create a Content Safety resource.
* Microsoft Entra ID is supported in both API and SDK scenarios. Refer to the general AI services guideline of [Authenticating with Microsoft Entra ID](/azure/ai-services/authentication?tabs=powershell#authenticate-with-azure-active-directory). You can also grant access to other users within your organization by assigning them the roles of **Cognitive Services Users** and **Reader**. To learn more about granting user access to Azure resources using the Azure portal, refer to the [Role-based access control guide](/azure/role-based-access-control/quickstart-assign-role-user-portal).

### Encryption of data at rest

Learn how Azure AI Content Safety handles the [encryption and decryption of your data](./how-to/encrypt-data-at-rest.md). Customer-managed keys (CMK), also known as Bring Your Own Key (BYOK), offer greater flexibility to create, rotate, disable, and revoke access controls. You can also audit the encryption keys used to protect your data.

## Pricing

Currently, Azure AI Content Safety has an **F0 and S0** pricing tier. See the Azure [pricing page](https://aka.ms/content-safety-pricing) for more information.

## Service limits

### Input requirements

See the following list for the input requirements for each feature.

<!--
|  | Analyze text API | Analyze image API |  Prompt Shields<br>(preview) | Groundedness<br>detection (preview) | Protected material<br>detection (preview) |
|-------|---|----------|----------|-----|-----|
| Input requirements:   | Default maximum length: 10K characters (split longer texts as needed). | Maximum image file size: 4 MB<br>Dimensions between 50x50 and 2048x2048 pixels.<br>Images can be in JPEG, PNG, GIF, BMP, TIFF, or WEBP formats. | Maximum prompt length: 10K characters.<br>Up to five documents with a total of 10D characters. | Maximum 55,000 characters for grounding sources per API call.<br>Maximum text and query length: 7,500 characters. | Default maximum: 1K characters.<br>Minimum: 111 characters (for scanning LLM completions, not user prompts). | -->

- **Analyze text API**: 
  - Default maximum length: 10K characters (split longer texts as needed).
- **Analyze image API**: 
  - Maximum image file size: 4 MB
  - Dimensions between 50 x 50 and 2048 x 2048 pixels.
  - Images can be in JPEG, PNG, GIF, BMP, TIFF, or WEBP formats.
- **Prompt Shields (preview)**: 
  - Maximum prompt length: 10K characters.
  - Up to five documents with a total of 10K characters.
- **Groundedness detection (preview)**: 
  - Maximum length for grounding sources: 55,000 characters (per API call).
  - Maximum text and query length: 7,500 characters.
- **Protected material detection (preview)**: 
  - Default maximum length: 1K characters.
  - Default minimum length: 110 characters (for scanning LLM completions, not user prompts).


### Language support

Content Safety models have been specifically trained and tested in the following languages: English, German, Japanese, Spanish, French, Italian, Portuguese, and Chinese. However, the service can work in many other languages, but the quality might vary. In all cases, you should do your own testing to ensure that it works for your application.

For more information, see [Language support](/azure/ai-services/content-safety/language-support).

### Region availability

To use the Content Safety APIs, you must create your Azure AI Content Safety resource in the supported regions. Currently, the Content Safety features are available in the following Azure regions: 

|Region | Moderation APIs | Prompt Shields<br>(preview) |  Protected material<br>detection (preview) | Groundedness<br>detection (preview) | Custom categories<br>(rapid) (preview) | Custom categories<br>(full) | Blocklists |
|---|---|---|---|---|---|---|--|
| East US | ✅ | ✅| ✅ |✅ |✅ |✅|✅ |
| East US 2 | ✅ | | | ✅ | | |✅|
| West US | | | | | ✅ | | |
| West US 2 | ✅ | | | |  | |✅ |
| Central US | ✅ | | | | | |✅ |
| North Central US | ✅ | | | | | | ✅|
| South Central US | ✅ | | | | | |✅ |
| Canada East | ✅ | | | | | | ✅|
| Switzerland North | ✅ | | | | | | ✅|
| Sweden Central | ✅ | | |✅ |✅ | | ✅|
| UK South | ✅ | | | | | |✅ |
| France Central | ✅ | | | | | | ✅|
| West Europe | ✅ | ✅ |✅ | | | |✅ |
| Japan East | ✅ | | | | | |✅ |
| Australia East| ✅ | ✅ | | | | | ✅|

Feel free to [contact us](mailto:contentsafetysupport@microsoft.com) if you need other regions for your business.

### Query rates

Content Safety features have query rate limits in requests-per-10-seconds. See the following table for the rate limits for each feature.

|Pricing tier | Moderation APIs | Prompt Shields<br>(preview) |  Protected material<br>detection (preview) | Groundedness<br>detection (preview) | Custom categories<br>(rapid) (preview) | Custom categories<br>(full)|
|--------|---------|-------------|---------|---------|---------|--|
| F0    | 1000     | 1000        | 1000     | 50      | 1000 | tbd|
| S0    | 1000     | 1000        | 1000     | 50      | 1000 | tbd|

If you need a faster rate, please [contact us](mailto:contentsafetysupport@microsoft.com) to request.


## Contact us

If you get stuck, [email us](mailto:contentsafetysupport@microsoft.com) or use the feedback widget at the bottom of any Microsoft Learn page.

## Next steps

Follow a quickstart to get started using Azure AI Content Safety in your application.

> [!div class="nextstepaction"]
> [Content Safety quickstart](./quickstart-text.md)<|MERGE_RESOLUTION|>--- conflicted
+++ resolved
@@ -50,10 +50,7 @@
 | [Prompt Shields](/rest/api/cognitiveservices/contentsafety/text-operations/detect-text-jailbreak) (preview) | Scans text for the risk of a [User input attack](./concepts/jailbreak-detection.md) on a Large Language Model. [Quickstart](./quickstart-jailbreak.md) |
 | [Groundedness detection](/rest/api/cognitiveservices/contentsafety/text-groundedness-detection-operations/detect-groundedness-options) (preview) | Detects whether the text responses of large language models (LLMs) are grounded in the source materials provided by the users. [Quickstart](./quickstart-groundedness.md) |
 | [Protected material text detection](/rest/api/cognitiveservices/contentsafety/text-operations/detect-text-protected-material) (preview) | Scans AI-generated text for [known text content](./concepts/protected-material.md) (for example, song lyrics, articles, recipes, selected web content). [Quickstart](./quickstart-protected-material.md)|
-<<<<<<< HEAD
 | Custom categories API (preview)    | Lets you create and train your own [custom content categories](./concepts/custom-categories.md) and scan text for matches. [Quickstart](./quickstart-custom-categories.md) |
-=======
->>>>>>> f438c37a
 | Custom categories (rapid) API (preview) | Lets you define [emerging harmful content patterns](./concepts/custom-categories-rapid.md) and scan text and images for matches. [How-to guide](./how-to/custom-categories-rapid.md) |
 | [Analyze text](/rest/api/cognitiveservices/contentsafety/text-operations/analyze-text) API          | Scans text for sexual content, violence, hate, and self harm with multi-severity levels. |
 | [Analyze image](/rest/api/cognitiveservices/contentsafety/image-operations/analyze-image) API         | Scans images for sexual content, violence, hate, and self harm with multi-severity levels. |
