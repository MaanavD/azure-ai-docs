---
title: "Quickstart: Content Safety Studio"
titleSuffix: "Azure AI services"
description: In this quickstart, get started with the Content Safety service using Content Safety Studio in your browser.
#services: cognitive-services
author: PatrickFarley
manager: nitinme
ms.service: azure-ai-content-safety
ms.custom: build-2023, build-2023-dataai
ms.topic: quickstart
ms.date: 02/14/2024
ms.author: pafarley
---

# QuickStart: Azure AI Content Safety Studio

In this quickstart, get started with the Azure AI Content Safety service using Content Safety Studio in your browser. 

> [!CAUTION]
> Some of the sample content provided by Content Safety Studio may be offensive. Sample images are blurred by default. User discretion is advised.

## Prerequisites

* An active Azure account. If you don't have one, you can [create one for free](https://azure.microsoft.com/free/cognitive-services/).
* A [Content Safety](https://aka.ms/acs-create) Azure resource.
<<<<<<< HEAD
* Assign `Cognitive Services User` role to your account. Go to the [Azure Portal](https://portal.azure.com/), navigate to your Content Safety resource or Azure AI Services resource, and select **Access Control** in the left navigation bar, then select **+ Add role assignment**, choose the `Cognitive Services User` role and select the member of your account that you need to assign this role to, then review and assign. It might take few minutes for the assignment to take effect.
=======
* Assign `Cognitive Services User` role to your account to ensure the studio experience. Go to [Azure portal](https://portal.azure.com/), navigate to your Content Safety resource or Azure AI Services resource, and select **Access Control** in the left navigation bar, then click **+ Add role assignment**, choose the `Cognitive Services User` role and select the member of your account that you need to assign this role to, then review and assign. It might take few minutes for the assignment to take effect.
>>>>>>> 29f6e879
* Sign in to [Content Safety Studio](https://contentsafety.cognitive.azure.com) with your Azure subscription and Content Safety resource. 

> [!IMPORTANT]
> * You must assign the `Cognitive Services User` role to your Azure account to use the studio experience. Go to the [Azure Portal](https://portal.azure.com/), navigate to your Content Safety resource or Azure AI Services resource, and select **Access Control** in the left navigation bar, then select **+ Add role assignment**, choose the `Cognitive Services User` role and select the member of your account that you need to assign this role to, then review and assign. It might take few minutes for the assignment to take effect.


## Analyze text content
The [Moderate text content](https://contentsafety.cognitive.azure.com/text) page provides capability for you to quickly try out text moderation.

:::image type="content" source="media/analyzetext.png" alt-text="Screenshot of Analyze Text panel.":::

1. Select the **Moderate text content** panel.
1. Add text to the input field, or select sample text from the panels on the page.
    > [!TIP]
    > Text size and granularity
    >
    > See [Input requirements](./overview.md#input-requirements) for maximum text length limitations.
1. Select **Run test**.

The service returns all the categories that were detected, with the severity level for each(0-Safe, 2-Low, 4-Medium, 6-High). It also returns a binary **Accepted**/**Rejected** result, based on the filters you configure. Use the matrix in the **Configure filters** tab on the right to set your allowed/prohibited severity levels for each category. Then you can run the text again to see how the filter works.

The **Use blocklist** tab on the right lets you create, edit, and add a blocklist to the moderation workflow. If you have a blocklist enabled when you run the test, you get a **Blocklist detection** panel under **Results**. It reports any matches with the blocklist.

## Detect user input attacks

The **Prompt Shields** panel lets you try out user input risk detection. Detect User Prompts designed to provoke the Generative AI model into exhibiting behaviors it was trained to avoid or break the rules set in the System Message. These attacks can vary from intricate role-play to subtle subversion of the safety objective.

:::image type="content" source="media/jailbreak-panel.png" alt-text="Screenshot of content safety studio with user input risk detection panel selected.":::

1. Select the **Prompt Shields** panel.
1. Select a sample text on the page, or input your own content for testing. You can also upload a CSV file to do a batch test.
1. Select Run test.

The service returns the risk flag and type for each sample.

For more information, see the [Prompt Shields conceptual guide](./concepts/jailbreak-detection.md).

## Analyze image content
The [Moderate image content](https://contentsafety.cognitive.azure.com/image) page provides capability for you to quickly try out image moderation.

:::image type="content" source="media/analyzeimage.png" alt-text="Screenshot of Analyze Image panel.":::

1. Select the **Moderate image content** panel.
1. Select a sample image from the panels on the page, or upload your own image. The maximum size for image submissions is 4 MB, and image dimensions must be between 50 x 50 pixels and 2,048 x 2,048 pixels. Images can be in JPEG, PNG, GIF, BMP, TIFF, or WEBP formats.
1. Select **Run test**.

The service returns all the categories that were detected, with the severity level for each(0-Safe, 2-Low, 4-Medium, 6-High). It also returns a binary **Accepted**/**Rejected** result, based on the filters you configure. Use the matrix in the **Configure filters** tab on the right to set your allowed/prohibited severity levels for each category. Then you can run the text again to see how the filter works.

## View and export code
You can use the **View Code** feature in both *Analyze text content* or *Analyze image content* page to view and copy the sample code, which includes configuration for severity filtering, blocklists, and moderation functions. You can then deploy the code on your end.

:::image type="content" source="media/viewcode.png" alt-text="Screenshot of the View code.":::


## Monitor online activity

The [Monitor online activity](https://contentsafety.cognitive.azure.com/monitor) page lets you view your API usage and trends. 

:::image type="content" source="media/monitor.png" alt-text="Screenshot of Monitoring panel.":::

You can choose which **Media type** to monitor. You can also specify the time range that you want to check by selecting **Show data for the last __**.

In the **Reject rate per category** chart, you can also adjust the severity thresholds for each category.

:::image type="content" source="media/thresholds.png" alt-text="Screenshot of the severity thresholds table.":::

You can also edit blocklists if you want to change some terms, based on the **Top 10 blocked terms** chart.

## Manage your resource
To view resource details such as name and pricing tier, select the **Settings** icon in the top-right corner of the Content Safety Studio home page and select the **Resource** tab. If you have other resources, you can switch resources here as well.

:::image type="content" source="media/manage-resource.png" alt-text="Screenshot of Manage Resource.":::

## Clean up resources

If you want to clean up and remove an Azure AI services resource, you can delete the resource or resource group. Deleting the resource group also deletes any other resources associated with it.

- [Azure portal](../multi-service-resource.md?pivots=azportal#clean-up-resources)
- [Azure CLI](../multi-service-resource.md?pivots=azcli#clean-up-resources)

## Next steps

Next, get started using Azure AI Content Safety through the REST APIs or a client SDK, so you can seamlessly integrate the service into your application.

> [!div class="nextstepaction"]
> [Quickstart: REST API and client SDKs](./quickstart-text.md)<|MERGE_RESOLUTION|>--- conflicted
+++ resolved
@@ -23,11 +23,7 @@
 
 * An active Azure account. If you don't have one, you can [create one for free](https://azure.microsoft.com/free/cognitive-services/).
 * A [Content Safety](https://aka.ms/acs-create) Azure resource.
-<<<<<<< HEAD
 * Assign `Cognitive Services User` role to your account. Go to the [Azure Portal](https://portal.azure.com/), navigate to your Content Safety resource or Azure AI Services resource, and select **Access Control** in the left navigation bar, then select **+ Add role assignment**, choose the `Cognitive Services User` role and select the member of your account that you need to assign this role to, then review and assign. It might take few minutes for the assignment to take effect.
-=======
-* Assign `Cognitive Services User` role to your account to ensure the studio experience. Go to [Azure portal](https://portal.azure.com/), navigate to your Content Safety resource or Azure AI Services resource, and select **Access Control** in the left navigation bar, then click **+ Add role assignment**, choose the `Cognitive Services User` role and select the member of your account that you need to assign this role to, then review and assign. It might take few minutes for the assignment to take effect.
->>>>>>> 29f6e879
 * Sign in to [Content Safety Studio](https://contentsafety.cognitive.azure.com) with your Azure subscription and Content Safety resource. 
 
 > [!IMPORTANT]
