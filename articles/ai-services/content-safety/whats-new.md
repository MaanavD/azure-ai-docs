--- conflicted
+++ resolved
@@ -16,13 +16,12 @@
 
 Learn what's new in the service. These items might be release notes, videos, blog posts, and other types of information. Bookmark this page to stay up to date with new features, enhancements, fixes, and documentation updates.
 
-<<<<<<< HEAD
 ## May 2024
 
 ### Blocklists support regex
 
 You can now use regular expressions in blocklists to match a wider range of content. [Use a blocklist](./how-to/use-blocklist.md)
-=======
+
 ## March 2024
 
 ### Prompt Shields public preview
@@ -33,7 +32,6 @@
 
 The Groundedness detection API detects whether the text responses of large language models (LLMs) are grounded in the source materials provided by the users. Ungroundedness refers to instances where the LLMs produce information that is non-factual or inaccurate from what was present in the source materials. See [Groundedness detection](./concepts/groundedness.md) to learn more.
 
->>>>>>> 61c72e5c
 
 ## January 2024
 
