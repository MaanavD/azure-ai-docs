--- conflicted
+++ resolved
@@ -18,18 +18,16 @@
 
 ## October 2023
 
-<<<<<<< HEAD
 ### Content Safety is generally available (GA)
 
 The Azure AI Content Safety service is now generally available as a cloud service.
 - The service is available in many more Azure regions. See the [Overview](./overview.md) for a list.
 - The return formats of the Analyze APIs have changed. See the [Quickstarts](./quickstart-text.md) for the latest examples.
 - The names and return formats of several APIs have changed. See the [Migration guide](./how-to/migrate-to-general-availability.md) for a full list of breaking changes. Other guides and quickstarts now reflect the GA version.
-=======
+
 ### Content Safety Java and JavaScript SDKs
 
 The Azure AI Content Safety service is now available through Java and JavaScript SDKs. The SDKs are available on [Maven](https://central.sonatype.com/artifact/com.azure/azure-ai-contentsafety) and [npm](https://www.npmjs.com/package/@azure-rest/ai-content-safety). Follow a [quickstart](./quickstart-text.md) to get started.
->>>>>>> c91c91eb
 
 ## July 2023
 
