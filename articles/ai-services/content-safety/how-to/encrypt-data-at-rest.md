---
title: Azure AI Content Safety Service encryption of data at rest
description: Learn how Azure AI Content Safety encrypts your data when it's persisted to the cloud.
titleSuffix: Azure AI services
author: PatrickFarley
manager: nitinme
ms.service: azure-ai-content-safety
ms.custom: build-2023
ms.topic: conceptual
ms.date: 01/29/2025
ms.author: pafarley
---


# Azure AI Content Safety encryption of data at rest

Azure AI Content Safety automatically encrypts your data when it's persisted to the cloud. The encryption protects your data and helps you meet your organizational security and compliance commitments. This article covers how Azure AI Content Safety handles encryption of data at rest. 

[!INCLUDE [cognitive-services-about-encryption](../includes/cognitive-services-about-encryption.md)]

[!INCLUDE [cognitive-services-cmk](../includes/configure-customer-managed-keys.md)]

When you previously enabled customer managed keys this also enabled a system assigned managed identity, a feature of Microsoft Entra ID. Once the system assigned managed identity is enabled, this resource is registered with Microsoft Entra ID. After being registered, the managed identity will be given access to the Key Vault selected during customer managed key setup. You can learn more about [Managed Identities](/azure/active-directory/managed-identities-azure-resources/overview).

<<<<<<< HEAD
## Next steps
* [Content Safety overview](../overview.md)
=======
> [!IMPORTANT]
> If you disable system assigned managed identities, access to the key vault will be removed and any data encrypted with the customer keys will no longer be accessible. Any features depended on this data will stop working.

> [!IMPORTANT]
> Managed identities do not currently support cross-directory scenarios. When you configure customer-managed keys in the Azure portal, a managed identity is automatically assigned under the covers. If you later move the subscription, resource group, or resource from one Microsoft Entra directory to another, the managed identity associated with the resource is not transferred to the new tenant, so customer-managed keys may no longer work. For more information, see **Transferring a subscription between Microsoft Entra directories** in [FAQs and known issues with managed identities for Azure resources](/azure/active-directory/managed-identities-azure-resources/known-issues#transferring-a-subscription-between-azure-ad-directories).

## Next step

> [!div class="nextstepaction"]
> [Content Safety overview](../overview.md)
>>>>>>> 7786dbd3
<|MERGE_RESOLUTION|>--- conflicted
+++ resolved
@@ -22,18 +22,7 @@
 
 When you previously enabled customer managed keys this also enabled a system assigned managed identity, a feature of Microsoft Entra ID. Once the system assigned managed identity is enabled, this resource is registered with Microsoft Entra ID. After being registered, the managed identity will be given access to the Key Vault selected during customer managed key setup. You can learn more about [Managed Identities](/azure/active-directory/managed-identities-azure-resources/overview).
 
-<<<<<<< HEAD
-## Next steps
-* [Content Safety overview](../overview.md)
-=======
-> [!IMPORTANT]
-> If you disable system assigned managed identities, access to the key vault will be removed and any data encrypted with the customer keys will no longer be accessible. Any features depended on this data will stop working.
-
-> [!IMPORTANT]
-> Managed identities do not currently support cross-directory scenarios. When you configure customer-managed keys in the Azure portal, a managed identity is automatically assigned under the covers. If you later move the subscription, resource group, or resource from one Microsoft Entra directory to another, the managed identity associated with the resource is not transferred to the new tenant, so customer-managed keys may no longer work. For more information, see **Transferring a subscription between Microsoft Entra directories** in [FAQs and known issues with managed identities for Azure resources](/azure/active-directory/managed-identities-azure-resources/known-issues#transferring-a-subscription-between-azure-ad-directories).
-
 ## Next step
 
 > [!div class="nextstepaction"]
-> [Content Safety overview](../overview.md)
->>>>>>> 7786dbd3
+> [Content Safety overview](../overview.md)