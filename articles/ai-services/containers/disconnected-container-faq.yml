### YamlMime:FAQ
metadata:
  title: Running Azure AI containers in disconnected environments FAQ
  titleSuffix: Azure AI services
  description: Get answers to frequently asked questions about running containers disconnected from the internet.
  services: cognitive-services
  author: aahill
  manager: nitinme
  ms.service: azure-ai-services
  ms.topic: faq
  ms.date: 09/15/2023
  ms.author: aahi
title: FAQ for Azure AI services disconnected containers
summary: |
sections:
  - name: General questions
    questions:
      - question: Which services are available as disconnected containers?
        answer: |
          Azure AI containers allow developers to use the same intelligent APIs that are available in Azure, but with the [benefits](../cognitive-services-container-support.md#features-and-benefits) of containerization. 
          Disconnected containers are offered through commitment tier pricing, each offering a discounted rate compared to the pay-as-you-go pricing model. With commitment tier pricing, you can commit to using the following Azure AI services features for a fixed fee, enabling you to have a predictable total cost based on the needs of your workload.
          * Azure AI Speech
            *	Speech to text
            *	Custom Speech to text
            * Neural Text to speech
          *	Text Translation (Standard)
          *	Azure AI Language
              *	Sentiment Analysis
              *	Key Phrase Extraction
              *	Language Detection
              * Named Entity Recognition (NER)
          *	Azure AI Vision - Read
          *	Document Intelligence

          For more information about commitment tier pricing, reach out to your Microsoft account team or contact at Microsoft. You can also email azureaicontainergating@service.microsoft.com.
      - question: Will containers be available for other Azure AI services offerings, and what's the next set of containers I should expect?
        answer: |
          We'd like to make more Azure AI services offerings available as containers. Contact your local Microsoft account manager to get updates on new container releases and other Azure AI services announcements.
      - question: How do I get access to disconnected container?
        answer: |
          Fill out and submit the [request form](https://aka.ms/csdisconnectedcontainers) to request access to the container. Access is limited to customers that meet the following requirements:

            * Your organization must have an enterprise agreement or an equivalent agreement and should be identified as strategic customer or partner with Microsoft.  
            * Valid business scenario/use case - Disconnected containers are expected to run fully offline hence, your use cases must meet one of below or similar requirements: 
              * Environment or device(s) with zero connectivity to internet. 
              *	Remote location that occasionally has internet access. 
              *	Organization under strict regulation of not sending any kind of data back to cloud. 
            * Application completed as instructed - Please pay close attention to guidance provided throughout the application to ensure you provide all the necessary information required for approval. 
      - question: What if my use case can't satisfy the requirements listed above?
        answer: |
          If your use case can't satisfy above requirements but you're interested in running containers on premises, you might be able to use [connected containers](../cognitive-services-container-support.md).   
<<<<<<< HEAD
      - question: What are some reasons my application could be denied?
=======
      - question: What are some reasons my application might be denied?
>>>>>>> aa8157be
        answer: |
          Possible causes for a denied application are as follows: 
          *	Not being an existing Microsoft partner or enterprise agreement customer  
          *	Invalid Azure subscription ID. your ID must belong to the applicant organization, and you can't apply on behalf of other organizations. 
          *	The application was submitted with a personal email address (For example: @hotmail.com, @gmail.com, @yahoo.com, etc.) 
          *	Invalid justification or business scenario provided 
          *	Other missing or inaccurate data
      - question: How long does it take to approve my application to access disconnected containers?
        answer: |
          After you submit the form, the Azure AI services team will review it and email you a decision within 10 business days.

          Once your application is approved, the Azure AI services gating team will communicate details for purchasing the commitment tier pricing, and instructions to download and run the containers. 

          If you have any questions on the application, gating process or other information needed, email azureaicontainergating@service.microsoft.com
      - question: How do I download the disconnected containers?
        answer: | 
          These containers are hosted on the Microsoft Container Registry and available for download on [Microsoft Artifact Registry](https://mcr.microsoft.com/catalog) and [Microsoft Container Registry (MCR)](https://mcr.microsoft.com/catalog?search=azure%20AI). You won't be able to run the container if your Azure subscription has not been approved after completion of the request form. Once you're approved, you can follow the steps in [Use Docker containers in disconnected environments](disconnected-containers.md)
      - question: What is the service-level agreement (SLA) for Azure AI containers?
        answer: |
          Azure AI services disconnected containers don't have an SLA, because customers control configuration of the resources used. Customers are free to deploy containers on-premises and define the host environments.
      - question: Are these containers available in sovereign clouds?
        answer: | 
          Not everyone is familiar with the term sovereign cloud, so let's begin with definition:
          The sovereign cloud consists of the [Azure Government](../../azure-government/documentation-government-welcome.md), [Azure Germany](../../germany/germany-welcome.md), and [Microsoft Azure operated by 21Vianet](/azure/china/overview-operations) clouds.
          Currently, customers are able to create disconnected containers resource from public cloud. 
  - name: Versioning
    questions:
      - question: How are containers updated to the latest version?
        answer: |
          Customers can choose when to update the containers that they've deployed. Containers will be marked with standard Docker tags such as latest to indicate the most recent version. We encourage customers to pull the latest versions of containers as they're released. For details on how to get notified when an image is updated, see Azure Container Registry webhooks.
      - question: What versions will be supported?
        answer: |
          The current and last major version of the container will be supported. However, we encourage customers to stay current to get the latest technology to be compliant.
      - question: How are updates versioned?
        answer: |
          Major version changes indicate that there's a breaking change to the API signature. We anticipate that this will generally coincide with major version changes to the corresponding Azure AI services cloud offering. Minor version changes indicate bug fixes, model updates, or new features that don't make a breaking change to the API signature.
  - name: Technical questions
    questions:
      - question: How can I diagnose potential errors in my deployment environment?
        answer: |
          [!INCLUDE [Containers next steps](includes/diagnostics-container.md)]
      - question: Are these containers compatible with OpenShift?
        answer: |
          We don't test containers with OpenShift, but generally, Azure AI containers should run on any platform that supports Docker images. If you're using OpenShift, we recommend running the containers as root-user.
      - question: How do I provide product feedback and feature recommendations?
        answer: |
          We encourage customers to [voice their concerns](https://feedback.azure.com/d365community/forum/09041fae-0b25-ec11-b6e6-000d3a4f0858) publicly and to up-vote others who have done the same where potential issues overlap. You can use the feedback tool for both product feedback and feature recommendations.
      - question: What status messages and errors do Azure AI containers return?
        answer: |
          Here are the status messages and errors:

          |Status  | Description  |
          |---------|---------|
          | `Valid` |	Your API key is valid. No action is needed. |
          | `Invalid` |	Your API key is invalid. You must provide a valid API key to configure the container for use in disconnected environments. Find your API key and service region in the Azure portal, in the **Keys and Endpoint** section for your Azure AI services resource. |
          | `Mismatch` | You've provided an API key or endpoint for a different kind of Azure AI services resource. Find your API key and service region in the Azure portal, in the **Keys and Endpoint** section for your Azure AI services resource. |
          | `CouldNotConnect` | The container couldn't connect to the endpoint. |
          | `OutOfQuota` | The API key has exceeded the quota. You can either upgrade your pricing tier or wait for additional quota to become available. Find your tier in the Azure portal, in the **Pricing Tier** section of your Azure AI service resource. |
          | `ContainerUseUnauthorized` | The provided API key isn't authorized for use with this container. You're likely using a gated container, so make sure your Azure subscription ID is approved by submitting an [online request](https://aka.ms/csgate). |
          | `Unknown` | The server is currently unable to process requests. |
      - question: How do I get support?
        answer: |
          Customer support channels are the same as for the Azure AI services cloud-based APIs. All Azure AI containers include logging features that will help us and the community support customers. Here are options for more support:
          *	Find contact information in your [Azure support plan](https://azure.microsoft.com/support/plans/).
          *	Try these areas of Stack Overflow, a question-and-answer site for professional and enthusiast programmers:
            *	[Azure AI services](https://stackoverflow.com/questions/tagged/azure-cognitive-services)
            * [Microsoft Cognitive](https://stackoverflow.com/questions/tagged/microsoft-cognitive)
      - question: How does billing work?
        answer: |
          Customers are charged based on the [commitment tier](../plan-manage-costs.md#commitment-tier) they purchase. Choose an annual commitment plan based on the needs of your workload. You can customize the "Commitment tier disconnected containers DC0" pricing tier by selecting one of several commitment tier options. 
          
          Each commitment tier offers a discounted rate as compared to the pay-as-you-go pricing model. Commitment plans are charged annually starting from the day the resource was created. Additional units can be added at any time in the year and are charged pro-rated based on the number of days remaining in the billing year. For more information, see the following pricing pages:
          > [!TIP]
          > To find the pricing information for disconnected containers on these pricing pages, scroll down to **Commitment Tiers** section.

          * [Speech Services](https://azure.microsoft.com/pricing/details/cognitive-services/speech-services/) for:
            *	Speech to text
            *	Custom Speech to text
            * Neural Text to speech
          * [Text Translation (Standard)](https://azure.microsoft.com/pricing/details/cognitive-services/translator/)
          *	[Azure AI Language pricing](https://azure.microsoft.com/pricing/details/cognitive-services/language-service/) for
            * Sentiment Analysis
            * Key Phrase Extraction
            * Language Detection
          *	[Azure AI Vision - Read](https://azure.microsoft.com/pricing/details/cognitive-services/computer-vision/)
          *	[Document Intelligence - Custom/Invoice](https://azure.microsoft.com/pricing/details/form-recognizer/)
      - question: How do I monitor the container's usage?
        answer: | 
          Docker containers running in a disconnected environment will write usage records to a volume where they're collected over time. These containers also provide a REST endpoint to generate a report about usage. See [Use containers in disconnected environments](disconnected-containers.md#usage-records) for more information.
      - question: What is the current support warranty for containers?
        answer: |
          Microsoft's standard warranty for enterprise software will apply when a container image is formally announced as General Available (GA). There's no warranty for container images in preview.
      - question: What hardware is required to run these containers?
        answer: |
          Azure AI containers are x64-based containers that can run any compatible Linux node, VM, and edge device that supports x64 Linux Docker containers. They all require CPU processors. You can find the minimum and recommended configurations for each container offering on these pages:

          * Speech Service for:
            *	[Speech to text](../speech-service/speech-container-stt.md) 
            *	[Custom Speech to text](../speech-service/speech-container-cstt.md) 
            * [Neural Text to speech](../speech-service/speech-container-ntts.md) 
          * [Text Translation (Standard)](../translator/containers/translator-how-to-install-container.md#host-computer)
          *	Azure AI Language documentation for
            * [Sentiment Analysis](../language-service/sentiment-opinion-mining/how-to/use-containers.md#host-computer-requirements-and-recommendations)
            * [Key Phrase Extraction](../language-service/key-phrase-extraction/how-to/use-containers.md#host-computer-requirements-and-recommendations)
            * [Language Detection](../language-service/language-detection/how-to/use-containers.md#host-computer-requirements-and-recommendations)
            * [Named Entity Recognition](../language-service/named-entity-recognition/how-to/use-containers.md#host-computer-requirements-and-recommendations)
          *	[Azure AI Vision - Read](../computer-vision/computer-vision-how-to-install-containers.md#host-computer-requirements)
          *	[Document Intelligence - Custom/Invoice](../../ai-services/document-intelligence/containers/install-run.md#host-computer-requirements)
      - question: Are these containers currently supported on Windows?
        answer: |
          Azure AI containers are Linux containers, but there's some support for Linux containers on Windows. For more information about Linux containers on Windows, see the [Docker documentation](/virtualization/windowscontainers/deploy-containers/linux-containers).
      - question: What compliance certifications do containers have?
        answer: |
          Azure AI containers don't have any compliance certifications.<|MERGE_RESOLUTION|>--- conflicted
+++ resolved
@@ -49,11 +49,7 @@
       - question: What if my use case can't satisfy the requirements listed above?
         answer: |
           If your use case can't satisfy above requirements but you're interested in running containers on premises, you might be able to use [connected containers](../cognitive-services-container-support.md).   
-<<<<<<< HEAD
-      - question: What are some reasons my application could be denied?
-=======
       - question: What are some reasons my application might be denied?
->>>>>>> aa8157be
         answer: |
           Possible causes for a denied application are as follows: 
           *	Not being an existing Microsoft partner or enterprise agreement customer  
