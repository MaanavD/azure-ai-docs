--- conflicted
+++ resolved
@@ -20,17 +20,14 @@
     href: ai-studio/quickstarts/playground-completions.md
   - name: Moderate text and images with content safety
     href: ai-studio/quickstarts/content-safety.md
-<<<<<<< HEAD
-  - name: Analyze images and video with GPT-4V in the playground
-    href: ai-studio/quickstarts/multimodal-vision.md
-=======
 - name: Tutorials
   items:
   - name: Deploy a chat web app
     href: ai-studio/tutorials/deploy-chat-web-app.md
   - name: Using Azure AI Studio with a screen reader
     href: ai-studio/tutorials/screen-reader.md
->>>>>>> 1b1cf15c
+  - name: Analyze images and video with GPT-4V in the playground
+    href: ai-studio/quickstarts/multimodal-vision.md
 - name: How-to
   expanded: true
   items:
