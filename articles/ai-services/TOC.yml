- name: Azure AI Studio documentation
  href: index-studio.yml
- name: Overview
  expanded: true
  items:
  - name: What is Azure AI Studio?
    href: ai-studio/what-is-ai-studio.md
  - name: What are Azure AI services?
    href: what-are-ai-services.md
    displayName: applied, cognitive, form recognizer
  - name: Language support
    href: language-support.md
  - name: Pricing
    href: https://azure.microsoft.com/pricing/details/cognitive-services/
  - name: Azure AI FAQ
    href: ai-studio/faq.yml
- name: Quickstarts
  items:
  - name: Generate product name ideas in the playground
    href: ai-studio/quickstarts/playground-completions.md
<<<<<<< HEAD
- name: Concepts
  items:
  - name: Azure AI services and the ecosystem
    href: ai-studio/concepts/ai-services-and-ecosystem.md
  - name: Evaluation of apps
    items:
    - name: Approach to generative AI evaluations
      href: ai-studio/concepts/evaluation-approach-gen-ai.md
    - name: Evaluation and monitoring metrics for generative AI
      href: ai-studio/concepts/evaluation-metrics-built-in.md
    - name: Strategies to improve evaluation results
      href: ai-studio/concepts/evaluation-improvement-strategies.md
=======
  - name: Moderate text and images with content safety
    href: ai-studio/quickstarts/content-safety.md
>>>>>>> a08f1de6
- name: How-to
  expanded: true
  items:
  - name: Explore Azure AI Studio
    items:
    - name: Model catalog
      href: ai-studio/how-to/model-catalog.md
    - name: Azure AI capabilities
      href: ai-studio/how-to/models-foundation-azure-ai.md
<<<<<<< HEAD
  - name: Evaluate apps
    items:
    - name: Evaluate your flow
      href: ai-studio/how-to/evaluate-flow.md
    - name: Evaluate in the Azure AI Studio Playground
      href: ai-studio/how-to/evaluate-flow-playground.md
    - name: Evaluate via flows in the Azure AI Studio
      href: ai-studio/how-to/evaluate-flow-studio.md
    - name: Evaluate with data
      href: ai-studio/how-to/evaluate-data.md
=======
  - name: Create Azure AI projects and resources
    items:
    - name: Azure AI resources overview
      href: ai-studio/concepts/ai-resources.md
    - name: Create an Azure AI project
      href: ai-studio/how-to/create-projects.md
>>>>>>> a08f1de6
  - name: Costs and quotas
    items:
    - name: Plan and manage costs
      href: ai-studio/how-to/costs-plan-manage.md
    - name: Increase rate limit
      href: autoscale.md
    - name: Use commitment tier pricing 
      href: commitment-tier.md
  - name: Infrastructure & security
    items:
    - name: Security features
      href: security-features.md
    - name: Authenticate requests
      href: authentication.md
    - name: Disable local authentication
      href: disable-local-auth.md
    - name: Rotate keys
      href: rotate-keys.md
    - name: Use environment variables
      href: cognitive-services-environment-variables.md
    - name: Configure customer-managed keys
      href: ./encryption/cognitive-services-encryption-keys-portal.md
    - name: Use virtual networks
      href: cognitive-services-virtual-networks.md
    - name: Custom subdomains for Azure AI services
      href: cognitive-services-custom-subdomains.md
    - name: Use Azure key vault
      href: use-key-vault.md
    - name: Configure data loss prevention
      href: cognitive-services-data-loss-prevention.md
    - name: Security baseline
      href: /security/benchmark/azure/baselines/cognitive-services-security-baseline?toc=/azure/ai-services/TOC.json
    - name: Security controls by Azure Policy
      href: ./security-controls-policy.md
    - name: Diagnostic logging
      href: diagnostic-logging.md
  - name: Create multi-service resources
    items:
    - name: Create a multi-service resource
      href: multi-service-resource.md
      displayName: cognitive
    - name: Create a new resource using Bicep
      displayName: Resource Manager, ARM, Template
      href: create-account-bicep.md
    - name: Create a new resource using an ARM template
      displayName: Resource Manager
      href: create-account-resource-manager-template.md  
    - name: Create a new resource using Terraform
      href: create-account-terraform.md
    - name: Recover or purge deleted resources
      href: recover-purge-resources.md
  - name: Deploy containers
    items:
    - name: Azure AI containers overview
      href: cognitive-services-container-support.md
    - name: General container FAQ
      href: ./containers/container-faq.yml
    - name: Use containers in disconnected environments
      href: ./containers/disconnected-containers.md
    - name: Disconnected containers FAQ
      href: ./containers/disconnected-container-faq.yml
    - name: Container recipes
      items:
      - name: Container Reuse
        href: ./containers/container-reuse-recipe.md
      - name: Deploy to Azure Container Instance
        href: ./containers/azure-container-instance-recipe.md
      - name: Deploy to Azure Kubernetes
        href: ./containers/azure-kubernetes-recipe.md
      - name: Deploy with Docker Compose
        href: ./containers/docker-compose-recipe.md
    - name: Other Container Services
      items:
      - name: Azure Container Instances
        href: ../container-instances/container-instances-tutorial-prepare-app.md
      - name: Azure Container Registry
        href: ../container-registry/container-registry-get-started-azure-cli.md
      - name: Azure Kubernetes Service (AKS)
        href: ../aks/tutorial-kubernetes-prepare-app.md
- name: Tutorials
  items:
  - name: Using Azure AI Studio with a screen reader
    href: ai-studio/tutorials/screen-reader.md
- name: Concepts
  items:
  - name: Azure AI services and the ecosystem
    href: ai-studio/concepts/ai-services-and-ecosystem.md
  - name: Content safety
    items:
    - name: Content filtering
      href: ai-studio/concepts/content-filtering.md
    - name: System message templates
      href: ./openai/concepts/system-message.md?context=/azure/ai-services/context/context
- name: Responsible AI
  items:
  - name: Overview
    href: responsible-use-of-ai-overview.md
  - name: Limited Access features
    href: cognitive-services-limited-access.md
- name: Reference
  items:
  - name: Azure CLI
    href: /cli/azure/cognitiveservices
  - name: Azure PowerShell
    href: /powershell/module/azurerm.cognitiveservices/
  - name: Azure Policy built-ins
    displayName: samples, policies, definitions
    href: ./policy-reference.md
  - name: Keyboard shortcuts in Azure AI Studio
    href: ai-studio/reference/keyboard-shortcuts.md
- name: Resources
  items:
  - name: Support & help options
    href: cognitive-services-support-options.md
  - name: Region support
    href: https://azure.microsoft.com/global-infrastructure/services/?products=cognitive-services
  - name: Azure updates
    href: https://azure.microsoft.com/updates/?query=cognitive%20services
  - name: Pricing calculator
    href: https://azure.microsoft.com/pricing/calculator/
  - name: Compliance
    href: https://azure.microsoft.com/support/legal/cognitive-services-compliance-and-privacy/
  - name: Service Level Agreement (SLA)
    href: https://azure.microsoft.com/support/legal/sla/cognitive-services/v1_1/
  - name: Azure Government
    href: ../azure-government/compare-azure-government-global-azure.md
  - name: Videos
    href: https://azure.microsoft.com/resources/videos/index/?services=cognitive-services
  - name: Azure Blog
    href: https://azure.microsoft.com/blog/
  - name: Artificial Intelligence and Machine Learning Blog
    href: https://techcommunity.microsoft.com/t5/artificial-intelligence-and/ct-p/AI<|MERGE_RESOLUTION|>--- conflicted
+++ resolved
@@ -18,7 +18,6 @@
   items:
   - name: Generate product name ideas in the playground
     href: ai-studio/quickstarts/playground-completions.md
-<<<<<<< HEAD
 - name: Concepts
   items:
   - name: Azure AI services and the ecosystem
@@ -31,10 +30,8 @@
       href: ai-studio/concepts/evaluation-metrics-built-in.md
     - name: Strategies to improve evaluation results
       href: ai-studio/concepts/evaluation-improvement-strategies.md
-=======
   - name: Moderate text and images with content safety
     href: ai-studio/quickstarts/content-safety.md
->>>>>>> a08f1de6
 - name: How-to
   expanded: true
   items:
@@ -44,7 +41,6 @@
       href: ai-studio/how-to/model-catalog.md
     - name: Azure AI capabilities
       href: ai-studio/how-to/models-foundation-azure-ai.md
-<<<<<<< HEAD
   - name: Evaluate apps
     items:
     - name: Evaluate your flow
@@ -55,14 +51,12 @@
       href: ai-studio/how-to/evaluate-flow-studio.md
     - name: Evaluate with data
       href: ai-studio/how-to/evaluate-data.md
-=======
   - name: Create Azure AI projects and resources
     items:
     - name: Azure AI resources overview
       href: ai-studio/concepts/ai-resources.md
     - name: Create an Azure AI project
       href: ai-studio/how-to/create-projects.md
->>>>>>> a08f1de6
   - name: Costs and quotas
     items:
     - name: Plan and manage costs
