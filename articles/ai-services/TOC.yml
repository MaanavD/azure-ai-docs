- name: Azure AI Studio documentation
  href: index-studio.yml
- name: Overview
  expanded: true
  items:
  - name: What is Azure AI Studio?
    href: ai-studio/what-is-ai-studio.md
  - name: What are Azure AI services?
    href: what-are-ai-services.md
    displayName: applied, cognitive, form recognizer
  - name: Language support
    href: language-support.md
  - name: Pricing
    href: https://azure.microsoft.com/pricing/details/cognitive-services/
  - name: Azure AI FAQ
    href: ai-studio/faq.yml
- name: Quickstarts
  items:
  - name: Generate product name ideas in the playground
    href: ai-studio/quickstarts/playground-completions.md
<<<<<<< HEAD
=======
  - name: Moderate text and images with content safety
    href: ai-studio/quickstarts/content-safety.md
- name: Concepts
  items:
  - name: Azure AI services and the ecosystem
    href: ai-studio/concepts/ai-services-and-ecosystem.md
  - name: Content safety
    items:
    - name: Content filtering
      href: ai-studio/concepts/content-filtering.md
    - name: System message templates
      href: ./openai/concepts/system-message.md?context=/azure/ai-services/context/context
>>>>>>> 546ea5d2
- name: How-to
  expanded: true
  items:
  - name: Explore Azure AI Studio
    items:
    - name: Model catalog
      href: ai-studio/how-to/model-catalog.md
    - name: Azure AI capabilities
      href: ai-studio/how-to/models-foundation-azure-ai.md
  - name: Create Azure AI projects and resources
    items:
    - name: Azure AI resources overview
      href: ai-studio/concepts/ai-resources.md
    - name: Create an Azure AI project
      href: ai-studio/how-to/create-projects.md
  - name: Costs and quotas
    items:
    - name: Plan and manage costs
      href: ai-studio/how-to/costs-plan-manage.md
    - name: Increase rate limit
      href: autoscale.md
    - name: Use commitment tier pricing 
      href: commitment-tier.md
  - name: Infrastructure & security
    items:
    - name: Security features
      href: security-features.md
    - name: Authenticate requests
      href: authentication.md
    - name: Disable local authentication
      href: disable-local-auth.md
    - name: Rotate keys
      href: rotate-keys.md
    - name: Use environment variables
      href: cognitive-services-environment-variables.md
    - name: Configure customer-managed keys
      href: ./encryption/cognitive-services-encryption-keys-portal.md
    - name: Use virtual networks
      href: cognitive-services-virtual-networks.md
    - name: Custom subdomains for Azure AI services
      href: cognitive-services-custom-subdomains.md
    - name: Use Azure key vault
      href: use-key-vault.md
    - name: Configure data loss prevention
      href: cognitive-services-data-loss-prevention.md
    - name: Security baseline
      href: /security/benchmark/azure/baselines/cognitive-services-security-baseline?toc=/azure/ai-services/TOC.json
    - name: Security controls by Azure Policy
      href: ./security-controls-policy.md
    - name: Diagnostic logging
      href: diagnostic-logging.md
  - name: Create multi-service resources
    items:
    - name: Create a multi-service resource
      href: multi-service-resource.md
      displayName: cognitive
    - name: Create a new resource using Bicep
      displayName: Resource Manager, ARM, Template
      href: create-account-bicep.md
    - name: Create a new resource using an ARM template
      displayName: Resource Manager
      href: create-account-resource-manager-template.md  
    - name: Create a new resource using Terraform
      href: create-account-terraform.md
    - name: Recover or purge deleted resources
      href: recover-purge-resources.md
  - name: Deploy containers
    items:
    - name: Azure AI containers overview
      href: cognitive-services-container-support.md
    - name: General container FAQ
      href: ./containers/container-faq.yml
    - name: Use containers in disconnected environments
      href: ./containers/disconnected-containers.md
    - name: Disconnected containers FAQ
      href: ./containers/disconnected-container-faq.yml
    - name: Container recipes
      items:
      - name: Container Reuse
        href: ./containers/container-reuse-recipe.md
      - name: Deploy to Azure Container Instance
        href: ./containers/azure-container-instance-recipe.md
      - name: Deploy to Azure Kubernetes
        href: ./containers/azure-kubernetes-recipe.md
      - name: Deploy with Docker Compose
        href: ./containers/docker-compose-recipe.md
    - name: Other Container Services
      items:
      - name: Azure Container Instances
        href: ../container-instances/container-instances-tutorial-prepare-app.md
      - name: Azure Container Registry
        href: ../container-registry/container-registry-get-started-azure-cli.md
      - name: Azure Kubernetes Service (AKS)
        href: ../aks/tutorial-kubernetes-prepare-app.md
- name: Tutorials
  items:
  - name: Using Azure AI Studio with a screen reader
    href: ai-studio/tutorials/screen-reader.md
- name: Concepts
  items:
  - name: Azure AI services and the ecosystem
    href: ai-studio/concepts/ai-services-and-ecosystem.md
- name: Responsible AI
  items:
  - name: Overview
    href: responsible-use-of-ai-overview.md
  - name: Limited Access features
    href: cognitive-services-limited-access.md
- name: Reference
  items:
  - name: Azure CLI
    href: /cli/azure/cognitiveservices
  - name: Azure PowerShell
    href: /powershell/module/azurerm.cognitiveservices/
  - name: Azure Policy built-ins
    displayName: samples, policies, definitions
    href: ./policy-reference.md
  - name: Keyboard shortcuts in Azure AI Studio
    href: ai-studio/reference/keyboard-shortcuts.md
- name: Resources
  items:
  - name: Support & help options
    href: cognitive-services-support-options.md
  - name: Region support
    href: https://azure.microsoft.com/global-infrastructure/services/?products=cognitive-services
  - name: Azure updates
    href: https://azure.microsoft.com/updates/?query=cognitive%20services
  - name: Pricing calculator
    href: https://azure.microsoft.com/pricing/calculator/
  - name: Compliance
    href: https://azure.microsoft.com/support/legal/cognitive-services-compliance-and-privacy/
  - name: Service Level Agreement (SLA)
    href: https://azure.microsoft.com/support/legal/sla/cognitive-services/v1_1/
  - name: Azure Government
    href: ../azure-government/compare-azure-government-global-azure.md
  - name: Videos
    href: https://azure.microsoft.com/resources/videos/index/?services=cognitive-services
  - name: Azure Blog
    href: https://azure.microsoft.com/blog/
  - name: Artificial Intelligence and Machine Learning Blog
    href: https://techcommunity.microsoft.com/t5/artificial-intelligence-and/ct-p/AI<|MERGE_RESOLUTION|>--- conflicted
+++ resolved
@@ -18,21 +18,14 @@
   items:
   - name: Generate product name ideas in the playground
     href: ai-studio/quickstarts/playground-completions.md
-<<<<<<< HEAD
-=======
   - name: Moderate text and images with content safety
     href: ai-studio/quickstarts/content-safety.md
-- name: Concepts
-  items:
-  - name: Azure AI services and the ecosystem
-    href: ai-studio/concepts/ai-services-and-ecosystem.md
   - name: Content safety
     items:
     - name: Content filtering
       href: ai-studio/concepts/content-filtering.md
     - name: System message templates
       href: ./openai/concepts/system-message.md?context=/azure/ai-services/context/context
->>>>>>> 546ea5d2
 - name: How-to
   expanded: true
   items:
