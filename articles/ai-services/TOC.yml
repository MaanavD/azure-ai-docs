--- conflicted
+++ resolved
@@ -35,26 +35,6 @@
       href: ai-studio/concepts/ai-resources.md
     - name: Create an Azure AI project
       href: ai-studio/how-to/create-projects.md
-<<<<<<< HEAD
-  - name: Evaluate apps
-    items:
-    - name: Evaluations concepts
-      items:
-      - name: Approach to generative AI evaluations
-        href: ai-studio/concepts/evaluation-approach-gen-ai.md
-      - name: Evaluation and monitoring metrics for generative AI
-        href: ai-studio/concepts/evaluation-metrics-built-in.md
-      - name: Strategies to improve evaluation results
-        href: ai-studio/concepts/evaluation-improvement-strategies.md
-    - name: Evaluate your flow
-      href: ai-studio/how-to/evaluate-flow.md
-    - name: Evaluate in the Azure AI Studio Playground
-      href: ai-studio/how-to/evaluate-flow-playground.md
-    - name: Evaluate via flows in the Azure AI Studio
-      href: ai-studio/how-to/evaluate-flow-studio.md
-    - name: Evaluate with data
-      href: ai-studio/how-to/evaluate-data.md
-=======
   - name: Data and connections
     items:
     - name: Connections
@@ -123,7 +103,24 @@
           href: ai-studio/how-to/flow-develop-evaluation.md
     - name: Deploy a flow as a managed online endpoint
       href: ai-studio/how-to/flow-deploy.md
->>>>>>> 909379c8
+  - name: Evaluate apps
+    items:
+    - name: Evaluations concepts
+      items:
+      - name: Approach to generative AI evaluations
+        href: ai-studio/concepts/evaluation-approach-gen-ai.md
+      - name: Evaluation and monitoring metrics for generative AI
+        href: ai-studio/concepts/evaluation-metrics-built-in.md
+      - name: Strategies to improve evaluation results
+        href: ai-studio/concepts/evaluation-improvement-strategies.md
+    - name: Evaluate your flow
+      href: ai-studio/how-to/evaluate-flow.md
+    - name: Evaluate in the Azure AI Studio Playground
+      href: ai-studio/how-to/evaluate-flow-playground.md
+    - name: Evaluate via flows in the Azure AI Studio
+      href: ai-studio/how-to/evaluate-flow-studio.md
+    - name: Evaluate with data
+      href: ai-studio/how-to/evaluate-data.md
   - name: Costs and quotas
     items:
     - name: Plan and manage costs
