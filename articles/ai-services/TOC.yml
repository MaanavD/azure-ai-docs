--- conflicted
+++ resolved
@@ -35,7 +35,28 @@
       href: ai-studio/concepts/ai-resources.md
     - name: Create an Azure AI project
       href: ai-studio/how-to/create-projects.md
-<<<<<<< HEAD
+  - name: Data and connections
+    items:
+    - name: Connections
+      items:
+      - name: Connections overview
+        href: ai-studio/concepts/connections.md
+      - name: Create a connection
+        href: ai-studio/how-to/connections-add.md
+    - name: Index for retrieval
+      items:
+      - name: Vector index and retrieval augmented generation
+        href: ai-studio/concepts/retrieval-augmented-generation.md
+      - name: Create an index
+        href: ai-studio/how-to/index-add.md
+    - name: Add and manage data
+      href: ai-studio/how-to/data-add.md
+    - name: Generate synthetic data
+      items:
+      - name: Generate samples from your dataset
+        href: ai-studio/how-to/generate-data-qa.md
+      - name: Simulate interaction data with your app
+        href: ai-studio/how-to/simulator-interaction-data.md
   - name: Build apps with prompt flow
     items:
     - name: Prompt flow overview
@@ -82,30 +103,6 @@
           href: ai-studio/how-to/flow-develop-evaluation.md
     - name: Deploy a flow as a managed online endpoint
       href: ai-studio/how-to/flow-deploy.md
-=======
-  - name: Data and connections
-    items:
-    - name: Connections
-      items:
-      - name: Connections overview
-        href: ai-studio/concepts/connections.md
-      - name: Create a connection
-        href: ai-studio/how-to/connections-add.md
-    - name: Index for retrieval
-      items:
-      - name: Vector index and retrieval augmented generation
-        href: ai-studio/concepts/retrieval-augmented-generation.md
-      - name: Create an index
-        href: ai-studio/how-to/index-add.md
-    - name: Add and manage data
-      href: ai-studio/how-to/data-add.md
-    - name: Generate synthetic data
-      items:
-      - name: Generate samples from your dataset
-        href: ai-studio/how-to/generate-data-qa.md
-      - name: Simulate interaction data with your app
-        href: ai-studio/how-to/simulator-interaction-data.md
->>>>>>> bd6ec2ad
   - name: Costs and quotas
     items:
     - name: Plan and manage costs
