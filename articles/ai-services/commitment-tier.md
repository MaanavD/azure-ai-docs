---
title: Create an Azure AI services resource with commitment tier pricing
description: Learn how to sign up for commitment tier pricing, which is different than pay-as-you-go pricing.
author: aahill
ms.author: aahi
ms.custom: subject-cost-optimization, mode-other
ms.service: cognitive-services
ms.topic: conceptual
ms.date: 12/01/2022
---

# Purchase commitment tier pricing

<<<<<<< HEAD
Cognitive Services offers commitment tier pricing, each offering a discounted rate compared to the pay-as-you-go pricing model. With commitment tier pricing, you can commit to using the following Cognitive Services features for a fixed fee, enabling you to have a predictable total cost based on the needs of your workload:

=======
Azure AI services offers commitment tier pricing, each offering a discounted rate compared to the pay-as-you-go pricing model. With commitment tier pricing, you can commit to using the following Azure AI services features for a fixed fee, enabling you to have a predictable total cost based on the needs of your workload:
>>>>>>> c82f9759
* Speech to text (Standard)
* Text to speech (Neural)
* Text Translation (Standard)
* Language Understanding standard (Text Requests)
<<<<<<< HEAD
* Azure Cognitive Service for Language
  * Sentiment Analysis
  * Key Phrase Extraction
  * Language Detection
* Computer Vision - OCR

Commitment tier pricing is also available for the following Azure AI service:

=======
* Azure AI Language
    * Sentiment Analysis
    * Key Phrase Extraction
    * Language Detection
* Azure AI Vision - OCR

Commitment tier pricing is also available for the following Applied AI service:
>>>>>>> c82f9759
* Document Intelligence – Custom/Invoice

For more information, see [Azure AI services pricing](https://azure.microsoft.com/pricing/details/cognitive-services/).

## Create a new resource

<<<<<<< HEAD
1. Sign into the [Azure portal](https://portal.azure.com/) and select **Create a new resource** for one of the applicable Cognitive Services or Azure AI services listed above.
=======
1. Sign into the [Azure portal](https://portal.azure.com/) and select **Create a new resource** for one of the applicable Azure AI services or Azure AI services listed above. 
>>>>>>> c82f9759

2. Enter the applicable information to create your resource. Be sure to select the standard pricing tier.

    > [!NOTE]
    > If you intend to purchase a commitment tier for disconnected container usage, you will need to request separate access and select the **Commitment tier disconnected containers** pricing tier. See the [disconnected containers](./containers/disconnected-containers.md) article for more information

    :::image type="content" source="media/commitment-tier/create-resource.png" alt-text="A screenshot showing resource creation on the Azure portal." lightbox="media/commitment-tier/create-resource.png":::

3. Once your resource is created, you'll be able to change your pricing from pay-as-you-go, to a commitment plan.

## Purchase a commitment plan by updating your Azure resource

1. Sign in to the [Azure portal](https://portal.azure.com/) with your Azure subscription.
2. In your Azure resource for one of the applicable features listed above, select **Commitment tier pricing**.
3. Select **Change** to view the available commitments for hosted API and container usage. Choose a commitment plan for one or more of the following offerings:
    * **Web**: web-based APIs, where you send data to Azure for processing.
    * **Connected container**: Docker containers that enable you to [deploy Azure AI services on premises](cognitive-services-container-support.md), and maintain an internet connection for billing and metering.

    :::image type="content" source="media/commitment-tier/commitment-tier-pricing.png" alt-text="A screenshot showing the commitment tier pricing page on the Azure portal." lightbox="media/commitment-tier/commitment-tier-pricing.png":::

4. In the window that appears, select both a **Tier** and **Auto-renewal** option.

    * **Commitment tier** - The commitment tier for the feature. The commitment tier is enabled immediately when you select **Purchase** and you will be charged the commitment amount on a pro-rated basis.

    * **Auto-renewal** - Choose how you want to renew, change, or cancel the current commitment plan starting with the next billing cycle. If you decide to auto-renew, the **Auto-renewal date** is the date (in your local timezone) when you'll be charged for the next billing cycle. This date coincides with the start of the calendar month.

    > [!CAUTION]
    > Once you click **Purchase** you will be charged for the tier you select. Once purchased, the commitment plan is non-refundable.
    >
    > Commitment plans are charged monthly, except the first month upon purchase which is pro-rated (cost and quota) based on the number of days remaining in that month. For the subsequent months, the charge is incurred on the first day of the month.

    :::image type="content" source="media/commitment-tier/enable-commitment-plan.png" alt-text="A screenshot showing the commitment tier pricing and renewal details on the Azure portal." lightbox="media/commitment-tier/enable-commitment-plan-large.png":::


## Overage pricing

If you use the resource above the quota provided, you'll be charged for the additional usage as per the overage amount mentioned in the commitment tier.

## Purchase a different commitment plan

The commitment plans have a calendar month commitment period. You can purchase a commitment plan at any time from the default pay-as-you-go pricing model. When you purchase a plan, you'll be charged a pro-rated price for the remaining month. During the commitment period, you can't change the commitment plan for the current month. However, you can choose a different commitment plan for the next calendar month. The billing for the next month would happen on the first day of the next month.

If you need a larger commitment plan than any of the ones offered, contact `csgate@microsoft.com`.

## End a commitment plan

If you decide that you don't want to continue purchasing a commitment plan, you can set your resource's auto-renewal to **Do not auto-renew**. Your commitment plan will expire on the displayed commitment end date. After this date, you won't be charged for the commitment plan. You'll be able to continue using the Azure resource to make API calls, charged at pay-as-you-go pricing. You have until midnight (UTC) on the last day of each month to end a commitment plan, and not be charged for the following month.

## See also

* [Azure AI services pricing](https://azure.microsoft.com/pricing/details/cognitive-services/).<|MERGE_RESOLUTION|>--- conflicted
+++ resolved
@@ -11,45 +11,27 @@
 
 # Purchase commitment tier pricing
 
-<<<<<<< HEAD
-Cognitive Services offers commitment tier pricing, each offering a discounted rate compared to the pay-as-you-go pricing model. With commitment tier pricing, you can commit to using the following Cognitive Services features for a fixed fee, enabling you to have a predictable total cost based on the needs of your workload:
+Azure AI services offers commitment tier pricing, each offering a discounted rate compared to the pay-as-you-go pricing model. With commitment tier pricing, you can commit to using the following Azure AI services features for a fixed fee, enabling you to have a predictable total cost based on the needs of your workload:
 
-=======
-Azure AI services offers commitment tier pricing, each offering a discounted rate compared to the pay-as-you-go pricing model. With commitment tier pricing, you can commit to using the following Azure AI services features for a fixed fee, enabling you to have a predictable total cost based on the needs of your workload:
->>>>>>> c82f9759
 * Speech to text (Standard)
 * Text to speech (Neural)
 * Text Translation (Standard)
 * Language Understanding standard (Text Requests)
-<<<<<<< HEAD
-* Azure Cognitive Service for Language
+* Azure AI Language
   * Sentiment Analysis
   * Key Phrase Extraction
   * Language Detection
-* Computer Vision - OCR
-
-Commitment tier pricing is also available for the following Azure AI service:
-
-=======
-* Azure AI Language
-    * Sentiment Analysis
-    * Key Phrase Extraction
-    * Language Detection
 * Azure AI Vision - OCR
 
 Commitment tier pricing is also available for the following Applied AI service:
->>>>>>> c82f9759
+
 * Document Intelligence – Custom/Invoice
 
 For more information, see [Azure AI services pricing](https://azure.microsoft.com/pricing/details/cognitive-services/).
 
 ## Create a new resource
 
-<<<<<<< HEAD
-1. Sign into the [Azure portal](https://portal.azure.com/) and select **Create a new resource** for one of the applicable Cognitive Services or Azure AI services listed above.
-=======
 1. Sign into the [Azure portal](https://portal.azure.com/) and select **Create a new resource** for one of the applicable Azure AI services or Azure AI services listed above. 
->>>>>>> c82f9759
 
 2. Enter the applicable information to create your resource. Be sure to select the standard pricing tier.
 
