--- conflicted
+++ resolved
@@ -61,11 +61,7 @@
 
 1. You need a document file at a URL. For this quickstart, you can use the sample forms provided in the following table for each feature.
 
-<<<<<<< HEAD
 1. Replace `{analyzerID}` with the name of your analyzer defined in your schema.
-=======
-1. Using the following table as a reference, replace `{analyzerID}` and `{your-document-url}` with your desired values.
->>>>>>> b6129ed3
 
 1. Open a command prompt window.
 
@@ -74,10 +70,6 @@
 
   ```bash
   curl -v -i POST "{endpoint}/multimodalintelligence/analyzers/{analyzerId}:analyze?api-version=2024-12-01-preview" -H "Content-Type: application/json" -H "Ocp-Apim-Subscription-Key: {key}" -H "Content-Type: application/json" -d @request_body.json "
-<<<<<<< HEAD
-=======
-
->>>>>>> b6129ed3
   ```
 ### POST Request Body
 ```json
