--- conflicted
+++ resolved
@@ -524,24 +524,6 @@
       "source_path_from_root": "/articles/applied-ai-services/why-applied-ai-services.md",
       "redirect_url": "/azure/ai-services/what-are-ai-services",
       "redirect_document_id": false
-<<<<<<< HEAD
-=======
-    },
-    {
-      "source_path_from_root": "/articles/applied-ai-services/form-recognizer/context/context.md",
-      "redirect_url": "/azure/ai-services/document-intelligence/?context=/azure/ai-services/document-intelligence/context/context",
-      "redirect_document_id": false
-    },
-    {
-      "source_path_from_root": "/articles/applied-ai-services/metrics-advisor/context/context.md",
-      "redirect_url": "/azure/ai-services/metrics-advisor/?context=/azure/ai-services/metrics-advisor/context/context",
-      "redirect_document_id": false
-    },
-    {
-      "source_path_from_root": "/articles/applied-ai-services/immersive-reader/context/context.md",
-      "redirect_url": "/azure/ai-services/immersive-reader/?context=/azure/ai-services/immersive-reader/context/context",
-      "redirect_document_id": false
->>>>>>> 2c2430b5
     }
   ]
 }