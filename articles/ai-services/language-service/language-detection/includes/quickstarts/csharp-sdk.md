---
author: jboback
manager: nitinme
ms.service: azure-ai-language
ms.topic: include
ms.date: 03/29/2024
ms.author: jboback
---

[Reference documentation](/dotnet/api/azure.ai.textanalytics?preserve-view=true&view=azure-dotnet-preview) | [More samples](https://github.com/Azure/azure-sdk-for-net/tree/master/sdk/textanalytics/Azure.AI.TextAnalytics/samples) | [Package (NuGet)](https://www.nuget.org/packages/Azure.AI.TextAnalytics/5.2.0) | [Library source code](https://github.com/Azure/azure-sdk-for-net/tree/master/sdk/textanalytics/Azure.AI.TextAnalytics)

Use this quickstart to create a language detection application with the client library for .NET. In the following example, you create a C# application that can identify the language a text sample was written in.
<<<<<<< HEAD
=======

[!INCLUDE [Use Language Studio](../../../includes/use-language-studio.md)]
>>>>>>> 976edd9c


## Prerequisites

* Azure subscription - [Create one for free](https://azure.microsoft.com/free/cognitive-services)
* The [Visual Studio IDE](https://visualstudio.microsoft.com/vs/)
<<<<<<< HEAD
=======
* Once you have your Azure subscription, <a href="https://portal.azure.com/#create/Microsoft.CognitiveServicesTextAnalytics"  title="Create a Language resource"  target="_blank">create a Language resource </a> in the Azure portal to get your key and endpoint. After it deploys, select **Go to resource**.
    * You need the key and endpoint from the resource you create to connect your application to the API. You paste your key and endpoint into the code later in the quickstart.
    * You can use the free pricing tier (`Free F0`) to try the service, and upgrade later to a paid tier for production.
* To use the Analyze feature, you need a Language resource with the standard (S) pricing tier.

>>>>>>> 976edd9c


## Setting up

[!INCLUDE [Create an Azure resource](../../../includes/create-resource.md)]

<<<<<<< HEAD
=======
Using the Visual Studio IDE, create a new .NET Core console app. This creates a "Hello World" project with a single C# source file: *program.cs*.
>>>>>>> 976edd9c


[!INCLUDE [Get your key and endpoint](../../../includes/get-key-endpoint.md)]



[!INCLUDE [Create environment variables](../../../includes/environment-variables.md)]


### Create a new .NET Core application

Using the Visual Studio IDE, create a new .NET Core console app. This creates a "Hello World" project with a single C# source file: *program.cs*.

Install the client library by right-clicking on the solution in the **Solution Explorer** and selecting **Manage NuGet Packages**. In the package manager that opens select **Browse** and search for `Azure.AI.TextAnalytics`. Select version `5.2.0`, and then **Install**. You can also use the [Package Manager Console](/nuget/consume-packages/install-use-packages-powershell#find-and-install-a-package).


## Code example

Copy the following code into your *program.cs* file. Then run the code.  

```csharp
using Azure;
using System;
using Azure.AI.TextAnalytics;

namespace LanguageDetectionExample
{
    class Program
    {
<<<<<<< HEAD
        // This example requires environment variables named "LANGUAGE_KEY" and "LANGUAGE_ENDPOINT"
        static string languageKey = Environment.GetEnvironmentVariable("LANGUAGE_KEY");
        static string languageEndpoint = Environment.GetEnvironmentVariable("LANGUAGE_ENDPOINT");

        private static readonly AzureKeyCredential credentials = new AzureKeyCredential(languageKey);
        private static readonly Uri endpoint = new Uri(languageEndpoint);
=======

        // This example requires environment variables named "LANGUAGE_KEY" and "LANGUAGE_ENDPOINT"
        static string languageKey = Environment.GetEnvironmentVariable("LANGUAGE_KEY");
        static string languageEndpoint = Environment.GetEnvironmentVariable("LANGUAGE_ENDPOINT");
>>>>>>> 976edd9c

        // Example method for detecting the language of text
        static void LanguageDetectionExample(TextAnalyticsClient client)
        {
            DetectedLanguage detectedLanguage = client.DetectLanguage("Ce document est rédigé en Français.");
            Console.WriteLine("Language:");
            Console.WriteLine($"\t{detectedLanguage.Name},\tISO-6391: {detectedLanguage.Iso6391Name}\n");
        }

        static void Main(string[] args)
        {
            var client = new TextAnalyticsClient(languageEndpoint, languageKey);
            LanguageDetectionExample(client);

            Console.Write("Press any key to exit.");
            Console.ReadKey();
        }

    }
}

```



### Output

```console
Language:
    French, ISO-6391: fr
```<|MERGE_RESOLUTION|>--- conflicted
+++ resolved
@@ -10,35 +10,18 @@
 [Reference documentation](/dotnet/api/azure.ai.textanalytics?preserve-view=true&view=azure-dotnet-preview) | [More samples](https://github.com/Azure/azure-sdk-for-net/tree/master/sdk/textanalytics/Azure.AI.TextAnalytics/samples) | [Package (NuGet)](https://www.nuget.org/packages/Azure.AI.TextAnalytics/5.2.0) | [Library source code](https://github.com/Azure/azure-sdk-for-net/tree/master/sdk/textanalytics/Azure.AI.TextAnalytics)
 
 Use this quickstart to create a language detection application with the client library for .NET. In the following example, you create a C# application that can identify the language a text sample was written in.
-<<<<<<< HEAD
-=======
-
-[!INCLUDE [Use Language Studio](../../../includes/use-language-studio.md)]
->>>>>>> 976edd9c
 
 
 ## Prerequisites
 
 * Azure subscription - [Create one for free](https://azure.microsoft.com/free/cognitive-services)
 * The [Visual Studio IDE](https://visualstudio.microsoft.com/vs/)
-<<<<<<< HEAD
-=======
-* Once you have your Azure subscription, <a href="https://portal.azure.com/#create/Microsoft.CognitiveServicesTextAnalytics"  title="Create a Language resource"  target="_blank">create a Language resource </a> in the Azure portal to get your key and endpoint. After it deploys, select **Go to resource**.
-    * You need the key and endpoint from the resource you create to connect your application to the API. You paste your key and endpoint into the code later in the quickstart.
-    * You can use the free pricing tier (`Free F0`) to try the service, and upgrade later to a paid tier for production.
-* To use the Analyze feature, you need a Language resource with the standard (S) pricing tier.
-
->>>>>>> 976edd9c
 
 
 ## Setting up
 
 [!INCLUDE [Create an Azure resource](../../../includes/create-resource.md)]
 
-<<<<<<< HEAD
-=======
-Using the Visual Studio IDE, create a new .NET Core console app. This creates a "Hello World" project with a single C# source file: *program.cs*.
->>>>>>> 976edd9c
 
 
 [!INCLUDE [Get your key and endpoint](../../../includes/get-key-endpoint.md)]
@@ -68,19 +51,12 @@
 {
     class Program
     {
-<<<<<<< HEAD
         // This example requires environment variables named "LANGUAGE_KEY" and "LANGUAGE_ENDPOINT"
         static string languageKey = Environment.GetEnvironmentVariable("LANGUAGE_KEY");
         static string languageEndpoint = Environment.GetEnvironmentVariable("LANGUAGE_ENDPOINT");
 
         private static readonly AzureKeyCredential credentials = new AzureKeyCredential(languageKey);
         private static readonly Uri endpoint = new Uri(languageEndpoint);
-=======
-
-        // This example requires environment variables named "LANGUAGE_KEY" and "LANGUAGE_ENDPOINT"
-        static string languageKey = Environment.GetEnvironmentVariable("LANGUAGE_KEY");
-        static string languageEndpoint = Environment.GetEnvironmentVariable("LANGUAGE_ENDPOINT");
->>>>>>> 976edd9c
 
         // Example method for detecting the language of text
         static void LanguageDetectionExample(TextAnalyticsClient client)
