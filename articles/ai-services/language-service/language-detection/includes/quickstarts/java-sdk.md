---
author: jboback
manager: nitinme
ms.service: azure-ai-language
ms.topic: include
ms.date: 03/29/2024
ms.custom: devx-track-java
ms.author: jboback
---

[Reference documentation](/java/api/overview/azure/ai-textanalytics-readme?preserve-view=true&view=azure-java-stable) | [More samples](https://github.com/Azure/azure-sdk-for-java/tree/main/sdk/textanalytics/azure-ai-textanalytics/src/samples) | [Package (Maven)](https://mvnrepository.com/artifact/com.azure/azure-ai-textanalytics/5.2.0) | [Library source code](https://github.com/Azure/azure-sdk-for-java/tree/main/sdk/textanalytics/azure-ai-textanalytics) 
<<<<<<< HEAD
=======

Use this quickstart to create a language detection application with the client library for Java. In the following example, you create a Java application that can identify the language a text sample was written in.

[!INCLUDE [Use Language Studio](../../../includes/use-language-studio.md)]
>>>>>>> 976edd9c

Use this quickstart to create a language detection application with the client library for Java. In the following example, you create a Java application that can identify the language a text sample was written in.

## Prerequisites

* Azure subscription - [Create one for free](https://azure.microsoft.com/free/cognitive-services)
* [Java Development Kit](https://www.oracle.com/technetwork/java/javase/downloads/index.html) (JDK) with version 8 or above
<<<<<<< HEAD
=======
* Once you have your Azure subscription, <a href="https://portal.azure.com/#create/Microsoft.CognitiveServicesTextAnalytics"  title="Create a Language resource"  target="_blank">create a Language resource </a> in the Azure portal to get your key and endpoint.  After it deploys, select **Go to resource**.
    * You need the key and endpoint from the resource you create to connect your application to the API. You paste your key and endpoint into the code below later in the quickstart.
    * You can use the free pricing tier (`Free F0`) to try the service, and upgrade later to a paid tier for production.
* To use the Analyze feature, you need a Language resource with the standard (S) pricing tier.

>>>>>>> 976edd9c


## Setting up

[!INCLUDE [Create an Azure resource](../../../includes/create-resource.md)]



[!INCLUDE [Get your key and endpoint](../../../includes/get-key-endpoint.md)]



[!INCLUDE [Create environment variables](../../../includes/environment-variables.md)]


### Add the client library

Create a Maven project in your preferred IDE or development environment. Then add the following dependency to your project's *pom.xml* file. You can find the implementation syntax [for other build tools](https://mvnrepository.com/artifact/com.azure/azure-ai-textanalytics/5.2.0) online.

```xml
<dependencies>
     <dependency>
        <groupId>com.azure</groupId>
        <artifactId>azure-ai-textanalytics</artifactId>
        <version>5.2.0</version>
    </dependency>
</dependencies>
```


## Code example

Create a Java file named `Example.java`. Open the file and copy the below code. Then run the code.

```java
import com.azure.core.credential.AzureKeyCredential;
import com.azure.ai.textanalytics.models.*;
import com.azure.ai.textanalytics.TextAnalyticsClientBuilder;
import com.azure.ai.textanalytics.TextAnalyticsClient;

public class Example {

    // This example requires environment variables named "LANGUAGE_KEY" and "LANGUAGE_ENDPOINT"
    private static String languageKey = System.getenv("LANGUAGE_KEY");
    private static String languageEndpoint = System.getenv("LANGUAGE_ENDPOINT");

    public static void main(String[] args) {
        TextAnalyticsClient client = authenticateClient(languageKey, languageEndpoint);
        detectLanguageExample(client);
    }
    // Method to authenticate the client object with your key and endpoint
    static TextAnalyticsClient authenticateClient(String key, String endpoint) {
        return new TextAnalyticsClientBuilder()
                .credential(new AzureKeyCredential(key))
                .endpoint(endpoint)
                .buildClient();
    }
    // Example method for detecting the language of text
    static void detectLanguageExample(TextAnalyticsClient client)
    {
        // The text to be analyzed.
        String text = "Ce document est rédigé en Français.";

        DetectedLanguage detectedLanguage = client.detectLanguage(text);
        System.out.printf("Detected primary language: %s, ISO 6391 name: %s, score: %.2f.%n",
                detectedLanguage.getName(),
                detectedLanguage.getIso6391Name(),
                detectedLanguage.getConfidenceScore());
    }
}

```



### Output

```console
Detected primary language: French, ISO 6391 name: fr, score: 1.00.
```<|MERGE_RESOLUTION|>--- conflicted
+++ resolved
@@ -9,13 +9,7 @@
 ---
 
 [Reference documentation](/java/api/overview/azure/ai-textanalytics-readme?preserve-view=true&view=azure-java-stable) | [More samples](https://github.com/Azure/azure-sdk-for-java/tree/main/sdk/textanalytics/azure-ai-textanalytics/src/samples) | [Package (Maven)](https://mvnrepository.com/artifact/com.azure/azure-ai-textanalytics/5.2.0) | [Library source code](https://github.com/Azure/azure-sdk-for-java/tree/main/sdk/textanalytics/azure-ai-textanalytics) 
-<<<<<<< HEAD
-=======
 
-Use this quickstart to create a language detection application with the client library for Java. In the following example, you create a Java application that can identify the language a text sample was written in.
-
-[!INCLUDE [Use Language Studio](../../../includes/use-language-studio.md)]
->>>>>>> 976edd9c
 
 Use this quickstart to create a language detection application with the client library for Java. In the following example, you create a Java application that can identify the language a text sample was written in.
 
@@ -23,14 +17,6 @@
 
 * Azure subscription - [Create one for free](https://azure.microsoft.com/free/cognitive-services)
 * [Java Development Kit](https://www.oracle.com/technetwork/java/javase/downloads/index.html) (JDK) with version 8 or above
-<<<<<<< HEAD
-=======
-* Once you have your Azure subscription, <a href="https://portal.azure.com/#create/Microsoft.CognitiveServicesTextAnalytics"  title="Create a Language resource"  target="_blank">create a Language resource </a> in the Azure portal to get your key and endpoint.  After it deploys, select **Go to resource**.
-    * You need the key and endpoint from the resource you create to connect your application to the API. You paste your key and endpoint into the code below later in the quickstart.
-    * You can use the free pricing tier (`Free F0`) to try the service, and upgrade later to a paid tier for production.
-* To use the Analyze feature, you need a Language resource with the standard (S) pricing tier.
-
->>>>>>> 976edd9c
 
 
 ## Setting up
