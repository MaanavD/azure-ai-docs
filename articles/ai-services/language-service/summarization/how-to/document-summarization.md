---
title: Summarize native documents with the extractive summarization API
titleSuffix: Azure AI services
description: This article shows you how to summarize native documents with the extractive summarization API.
#services: cognitive-services
author: laujan
manager: nitinme
ms.service: azure-ai-language
ms.topic: how-to
ms.date: 01/30/2025
ms.author: lajanuar
ms.custom:
  - language-service-summarization
---

# How to use native document summarization (preview)

> [!IMPORTANT]
>
> * Azure AI Language public preview releases provide early access to features that are in active development.
> * Features, approaches, and processes may change, prior to General Availability (GA), based on user feedback.

Azure AI Language is a cloud-based service that applies Natural Language Processing (NLP) features to text-based data.  Document summarization uses natural language processing to generate extractive (salient sentence extraction) or abstractive (contextual word extraction) summaries for documents. Both `AbstractiveSummarization` and `ExtractiveSummarization` APIs support native document processing. A native document refers to the file format used to create the original document such as Microsoft Word (docx) or a portable document file (pdf). Native document support eliminates the need for text preprocessing before using Azure AI Language resource capabilities. The native document support capability enables you to send API requests asynchronously, using an HTTP POST request body to send your data and HTTP GET request query string to retrieve the status results. Your processed documents are located in your Azure Blob Storage target container.

## Supported document formats

 Applications use native file formats to create, save, or open native documents. Currently **PII** and **Document summarization** capabilities supports the following native document formats:

|File type|File extension|Description|
|---------|--------------|-----------|
|Text| `.txt`|An unformatted text document.|
|Adobe PDF| `.pdf`|A portable document file formatted document.|
|Microsoft Word| `.docx`|A Microsoft Word document file.|

## Input guidelines

***Supported file formats***

|Type|support and limitations|
|---|---|
|**PDFs**| Fully scanned PDFs aren't supported.|
|**Text within images**| Digital images with embedded text aren't supported.|
|**Digital tables**| Tables in scanned documents aren't supported.|

***Document Size***

|Attribute|Input limit|
|---|---|
|**Total number of documents per request** |**≤ 20**|
|**Total content size per request**| **≤ 10 MB**|

<<<<<<< HEAD
## Include native documents with an HTTP request

***Let's get started:***
=======
The extractive summarization API uses natural language processing techniques to locate key sentences in an unstructured text document. These sentences collectively convey the main idea of the document.
>>>>>>> b88a5145

* For this project, we use the cURL command line tool to make REST API calls.

    > [!NOTE]
    > The cURL package is pre-installed on most Windows 10 and Windows 11 and most macOS and Linux distributions. You can check the package version with the following commands:
    > Windows: `curl.exe -V`
    > macOS `curl -V`
    > Linux: `curl --version`

* If cURL isn't installed, here are installation links for your platform:

  * [Windows](https://curl.haxx.se/windows/).
  * [Mac or Linux](https://learn2torials.com/thread/how-to-install-curl-on-mac-or-linux-(ubuntu)-or-windows).

* An active [**Azure account**](https://azure.microsoft.com/free/cognitive-services/). If you don't have one, you can [**create a free account**](https://azure.microsoft.com/free/).

* An [**Azure Blob Storage account**](https://portal.azure.com/#create/Microsoft.StorageAccount-ARM). You also need to [create containers](#create-azure-blob-storage-containers) in your Azure Blob Storage account for your source and target files:

  * **Source container**. This container is where you upload your native files for analysis (required).
  * **Target container**. This container is where your analyzed files are stored (required).

* A [**single-service Language resource**](https://ms.portal.azure.com/#create/Microsoft.CognitiveServicesTextAnalytics) (**not** a multi-service Azure AI services resource):

  **Complete the Language resource project and instance details fields as follows:**

  1. **Subscription**. Select one of your available Azure subscriptions.

  1. **Resource Group**. You can create a new resource group or add your resource to a pre-existing resource group that shares the same lifecycle, permissions, and policies.

  1. **Resource Region**. Choose **Global** unless your business or application requires a specific region. If you're planning on using a [system-assigned managed identity (RBAC)](../../concepts/role-based-access-control.md) for authentication, choose a **geographic** region like **West US**.

  1. **Name**. Enter the name you chose for your resource. The name you choose must be unique within Azure.

  1. **Pricing tier**. You can use the free pricing tier (`Free F0`) to try the service, and upgrade later to a paid tier for production.

  1. Select **Review + Create**.

  1. Review the service terms and select **Create** to deploy your resource.

  1. After your resource successfully deploys, select **Go to resource**.

### Retrieve your key and language service endpoint

Requests to the Language service require a read-only key and custom endpoint to authenticate access.

1. If you created a new resource, after it deploys, select **Go to resource**. If you have an existing language service resource, navigate directly to your resource page.

1. In the left rail, under *Resource Management*, select **Keys and Endpoint**.

1. You can copy and paste your **`key`** and your **`language service instance endpoint`** into the code samples to authenticate your request to the Language service. Only one key is necessary to make an API call.

## Create Azure Blob Storage containers

[**Create containers**](/azure/storage/blobs/storage-quickstart-blobs-portal#create-a-container) in your [**Azure Blob Storage account**](https://portal.azure.com/#create/Microsoft.StorageAccount-ARM) for source and target files.

* **Source container**. This container is where you upload your native files for analysis (required).
* **Target container**. This container is where your analyzed files are stored (required).

### **Authentication**

Your Language resource needs granted access to your storage account before it can create, read, or delete blobs. There are two primary methods you can use to grant access to your storage data:

* [**Shared access signature (SAS) tokens**](../../native-document-support/shared-access-signatures.md). User delegation SAS tokens are secured with Microsoft Entra credentials. SAS tokens provide secure, delegated access to resources in your Azure storage account.

* [**Managed identity role-based access control (RBAC)**](../../native-document-support/managed-identities.md). Managed identities for Azure resources are service principals that create a Microsoft Entra identity and specific permissions for Azure managed resources.

For this project, we authenticate access to the `source location` and `target location` URLs with Shared Access Signature (SAS) tokens appended as query strings. Each token is assigned to a specific blob (file).

:::image type="content" source="../../native-document-support/media/sas-url-token.png" alt-text="Screenshot of a storage url with SAS token appended.":::

* Your **source** container or blob must designate **read** and **list** access.
* Your **target** container or blob must designate **write** and **list** access.

> [!TIP]
>
> Since we're processing a single file (blob), we recommend that you **delegate SAS access at the blob level**.

## Request headers and parameters

|parameter  |Description  |
|---------|---------|
|`-X POST <endpoint>`     | Specifies your Language resource endpoint for accessing the API.        |
|`--header Content-Type: application/json`     | The content type for sending JSON data.          |
|`--header "Ocp-Apim-Subscription-Key:<key>`    | Specifies the Language resource key for accessing the API.        |
|`-data`     | The JSON file containing the data you want to pass with your request.         |

The following cURL commands are executed from a BASH shell. Edit these commands with your own resource name, resource key, and JSON values. Try analyzing native documents by selecting the `Personally Identifiable Information (PII)` or `Document Summarization` code sample project:

### Summarization sample document

For this project, you need a **source document** uploaded to your **source container**. You can download our [Microsoft Word sample document](https://raw.githubusercontent.com/Azure-Samples/cognitive-services-REST-api-samples/master/curl/Language/native-document-summarization.docx) or [Adobe PDF](https://raw.githubusercontent.com/Azure-Samples/cognitive-services-REST-api-samples/master/curl/Language/native-document-summarization.pdf) for this quickstart. The source language is English.

### Build the POST request

1. Using your preferred editor or IDE, create a new directory for your app named `native-document`.
1. Create a new json file called **document-summarization.json** in your **native-document** directory.

1. Copy and paste the Document Summarization **request sample** into your `document-summarization.json` file. Replace **`{your-source-container-SAS-URL}`** and **`{your-target-container-SAS-URL}`** with values from your Azure portal Storage account containers instance:

  ***Request sample***

```json
  {
  "tasks": [
    {
      "kind": "ExtractiveSummarization",
      "parameters": {
        "sentenceCount": 6
      }
    }
  ],
  "analysisInput": {
    "documents": [
      {
        "source": {
          "location": "{your-source-blob-SAS-URL}"
        },
        "targets": {
          "location": "{your-target-container-SAS-URL}"
        }
      }
    ]
  }
}

```

### Run the POST request

Before you run the **POST** request, replace `{your-language-resource-endpoint}` and `{your-key}` with the endpoint value from your Azure portal Language resource instance.

  > [!IMPORTANT]
  > Remember to remove the key from your code when you're done, and never post it publicly. For production, use a secure way of storing and accessing your credentials like [Azure Key Vault](/azure/key-vault/general/overview). For more information, *see* Azure AI services [security](/azure/ai-services/security-features).

  ***PowerShell***

  ```powershell
   cmd /c curl "{your-language-resource-endpoint}/language/analyze-documents/jobs?api-version=2024-11-15-preview" -i -X POST --header "Content-Type: application/json" --header "Ocp-Apim-Subscription-Key: {your-key}" --data "@document-summarization.json"
  ```

  ***command prompt / terminal***

  ```bash
  curl -v -X POST "{your-language-resource-endpoint}/language/analyze-documents/jobs?api-version=2024-11-15-preview" --header "Content-Type: application/json" --header "Ocp-Apim-Subscription-Key: {your-key}" --data "@document-summarization.json"
  ```

#### Sample response:

   ```http
   HTTP/1.1 202 Accepted
   Content-Length: 0
   operation-location: https://{your-language-resource-endpoint}/language/analyze-documents/jobs/f1cc29ff-9738-42ea-afa5-98d2d3cabf94?api-version=2024-11-15-preview
   apim-request-id: e7d6fa0c-0efd-416a-8b1e-1cd9287f5f81
   x-ms-region: West US 2
   Date: Thu, 25 Jan 2024 15:12:32 GMT
   ```

### POST response (jobId)

You receive a 202 (Success) response that includes a read-only Operation-Location header. The value of this header contains a jobId that can be queried to get the status of the asynchronous operation and retrieve the results using a GET request:

  :::image type="content" source="../../native-document-support/media/operation-location-result-id.png" alt-text="Screenshot showing the operation-location value in the POST response.":::

## Get analyze results (GET request)

1. After your successful **POST** request, poll the operation-location header returned in the POST request to view the processed data.

1. Here's the structure of the **GET** request:

   ```bash
   GET {cognitive-service-endpoint}/language/analyze-documents/jobs/{jobId}?api-version=2024-11-15-preview
   ```

1. Before you run the command, make these changes:

    * Replace {**jobId**} with the Operation-Location header from the POST response.

    * Replace {**your-language-resource-endpoint**} and {**your-key**} with the values from your Language service instance in the Azure portal.

## Get request

```powershell
    cmd /c curl "{your-language-resource-endpoint}/language/analyze-documents/jobs/{jobId}?api-version=2024-11-15-preview" -i -X GET --header "Content-Type: application/json" --header "Ocp-Apim-Subscription-Key: {your-key}"
```

```bash
    curl -v -X GET "{your-language-resource-endpoint}/language/analyze-documents/jobs/{jobId}?api-version=2024-11-15-preview" --header "Content-Type: application/json" --header "Ocp-Apim-Subscription-Key: {your-key}"
```

#### Examine the response

You receive a 200 (Success) response with JSON output. The **status** field indicates the result of the operation. If the operation isn't complete, the value of **status** is "running" or "notStarted", and you should call the API again, either manually or through a script. We recommend an interval of one second or more between calls.

#### Sample response

```json
{
  "jobId": "f1cc29ff-9738-42ea-afa5-98d2d3cabf94",
  "lastUpdatedDateTime": "2024-01-24T13:17:58Z",
  "createdDateTime": "2024-01-24T13:17:47Z",
  "expirationDateTime": "2024-01-25T13:17:47Z",
  "status": "succeeded",
  "errors": [],
  "tasks": {
    "completed": 1,
    "failed": 0,
    "inProgress": 0,
    "total": 1,
    "items": [
      {
        "kind": "ExtractiveSummarizationLROResults",
        "lastUpdateDateTime": "2024-01-24T13:17:58.33934Z",
        "status": "succeeded",
        "results": {
          "documents": [
            {
              "id": "doc_0",
              "source": {
                "kind": "AzureBlob",
                "location": "https://myaccount.blob.core.windows.net/sample-input/input.pdf"
              },
              "targets": [
                {
                  "kind": "AzureBlob",
                  "location": "https://myaccount.blob.core.windows.net/sample-output/df6611a3-fe74-44f8-b8d4-58ac7491cb13/ExtractiveSummarization-0001/input.result.json"
                }
              ],
              "warnings": []
            }
          ],
          "errors": [],
          "modelVersion": "2023-02-01-preview"
        }
      }
    ]
  }
}
```

***Upon successful completion***:

* The analyzed documents can be found in your target container.
* The successful POST method returns a `202 Accepted` response code indicating that the service created the batch request.
* The POST request also returned response headers including `Operation-Location` that provides a value used in subsequent GET requests.

## Clean up resources

If you want to clean up and remove an Azure AI services subscription, you can delete the resource or resource group. Deleting the resource group also deletes any other resources associated with it.

* [Azure portal](../../../multi-service-resource.md?pivots=azportal#clean-up-resources)
* [Azure CLI](../../../multi-service-resource.md?pivots=azcli#clean-up-resources)

## Next steps

> [!div class="nextstepaction"]
> [Document summarization overview](../overview.md "Learn more about native document summarization.")

<|MERGE_RESOLUTION|>--- conflicted
+++ resolved
@@ -7,7 +7,7 @@
 manager: nitinme
 ms.service: azure-ai-language
 ms.topic: how-to
-ms.date: 01/30/2025
+ms.date: 03/05/2025
 ms.author: lajanuar
 ms.custom:
   - language-service-summarization
@@ -49,13 +49,9 @@
 |**Total number of documents per request** |**≤ 20**|
 |**Total content size per request**| **≤ 10 MB**|
 
-<<<<<<< HEAD
 ## Include native documents with an HTTP request
 
 ***Let's get started:***
-=======
-The extractive summarization API uses natural language processing techniques to locate key sentences in an unstructured text document. These sentences collectively convey the main idea of the document.
->>>>>>> b88a5145
 
 * For this project, we use the cURL command line tool to make REST API calls.
 
@@ -129,11 +125,160 @@
 * Your **source** container or blob must designate **read** and **list** access.
 * Your **target** container or blob must designate **write** and **list** access.
 
-> [!TIP]
->
-> Since we're processing a single file (blob), we recommend that you **delegate SAS access at the blob level**.
-
-## Request headers and parameters
+The extractive summarization API uses natural language processing techniques to locate key sentences in an unstructured text document. These sentences collectively convey the main idea of the document.
+
+Extractive summarization returns a rank score as a part of the system response along with extracted sentences and their position in the original documents. A rank score is an indicator of how relevant a sentence is determined to be, to the main idea of a document. The model gives a score between 0 and 1 (inclusive) to each sentence and returns the highest scored sentences per request. For example, if you request a three-sentence summary, the service returns the three highest scored sentences.
+
+There's another feature in Azure AI Language, [key phrase extraction](./../../key-phrase-extraction/how-to/call-api.md), that can extract key information. When deciding between key phrase extraction and extractive summarization, consider the following:
+* Key phrase extraction returns phrases while extractive summarization returns sentences.
+* Extractive summarization returns sentences together with a rank score, and top ranked sentences are returned per request.
+* Extractive summarization also returns the following positional information:
+    * Offset: The start position of each extracted sentence.
+    * Length: The length of each extracted sentence.
+
+## Determine how to process the data (optional)
+
+### Submitting data
+
+You submit documents to the API as strings of text. Analysis is performed upon receipt of the request. Because the API is [asynchronous](../../concepts/use-asynchronously.md), there might be a delay between sending an API request, and receiving the results.
+
+When you use this feature, the API results are available for 24 hours from the time the request was ingested, and is indicated in the response. After this time period, the results are purged and are no longer available for retrieval.
+
+### Getting text summarization results
+
+When you get results from language detection, you can stream the results to an application or save the output to a file on the local system.
+
+The following is an example of content you might submit for summarization, which is extracted using the Microsoft blog article [A holistic representation toward integrative AI](https://www.microsoft.com/research/blog/a-holistic-representation-toward-integrative-ai/). This article is only an example, the API can accept longer input text. See the data limits section for more information.
+ 
+*"At Microsoft, we have been on a quest to advance AI beyond existing techniques, by taking a more holistic, human-centric approach to learning and understanding. As Chief Technology Officer of Azure AI services, I have been working with a team of amazing scientists and engineers to turn this quest into a reality. In my role, I enjoy a unique perspective in viewing the relationship among three attributes of human cognition: monolingual text (X), audio or visual sensory signals, (Y) and multilingual (Z). At the intersection of all three, there's magic—what we call XYZ-code as illustrated in Figure 1—a joint representation to create more powerful AI that can speak, hear, see, and understand humans better. We believe XYZ-code enables us to fulfill our long-term vision: cross-domain transfer learning, spanning modalities and languages. The goal is to have pretrained models that can jointly learn representations to support a broad range of downstream AI tasks, much in the way humans do today. Over the past five years, we have achieved human performance on benchmarks in conversational speech recognition, machine translation, conversational question answering, machine reading comprehension, and image captioning. These five breakthroughs provided us with strong signals toward our more ambitious aspiration to produce a leap in AI capabilities, achieving multi-sensory and multilingual learning that is closer in line with how humans learn and understand. I believe the joint XYZ-code is a foundational component of this aspiration, if grounded with external knowledge sources in the downstream AI tasks."*
+
+The text summarization API request is processed upon receipt of the request by creating a job for the API backend. If the job succeeded, the output of the API is returned. The output is available for retrieval for 24 hours. After this time, the output is purged. Due to multilingual and emoji support, the response might contain text offsets. See [how to process offsets](../../concepts/multilingual-emoji-support.md) for more information.
+
+When you use the above example, the API might return the following summarized sentences:
+
+**Extractive summarization**:
+- "At Microsoft, we have been on a quest to advance AI beyond existing techniques, by taking a more holistic, human-centric approach to learning and understanding."
+- "We believe XYZ-code enables us to fulfill our long-term vision: cross-domain transfer learning, spanning modalities and languages."
+- "The goal is to have pretrained models that can jointly learn representations to support a broad range of downstream AI tasks, much in the way humans do today."
+
+**Abstractive summarization**:
+- "Microsoft is taking a more holistic, human-centric approach to learning and understanding. We believe XYZ-code enables us to fulfill our long-term vision: cross-domain transfer learning, spanning modalities and languages. Over the past five years, we have achieved human performance on benchmarks in."
+
+### Try text extractive summarization
+
+You can use text extractive summarization to get summaries of articles, papers, or documents. To see an example, see the [quickstart article](../quickstart.md).
+
+You can use the `sentenceCount` parameter to guide how many sentences are returned, with `3` being the default. The range is from 1 to 20.
+
+You can also use the `sortby` parameter to specify in what order the extracted sentences are returned - either `Offset` or `Rank`, with `Offset` being the default. 
+
+|parameter value  |Description  |
+|---------|---------|
+|Rank    | Order sentences according to their relevance to the input document, as decided by the service.        |
+|Offset    | Keeps the original order in which the sentences appear in the input document.        |
+
+### Try text abstractive summarization
+
+The following example gets you started with text abstractive summarization:
+
+1. Copy the command below into a text editor. The BASH example uses the `\` line continuation character. If your console or terminal uses a different line continuation character, use that character instead.
+
+```bash
+curl -i -X POST https://<your-language-resource-endpoint>/language/analyze-text/jobs?api-version=2023-04-01 \
+-H "Content-Type: application/json" \
+-H "Ocp-Apim-Subscription-Key: <your-language-resource-key>" \
+-d \
+' 
+{
+  "displayName": "Text Abstractive Summarization Task Example",
+  "analysisInput": {
+    "documents": [
+      {
+        "id": "1",
+        "language": "en",
+        "text": "At Microsoft, we have been on a quest to advance AI beyond existing techniques, by taking a more holistic, human-centric approach to learning and understanding. As Chief Technology Officer of Azure AI services, I have been working with a team of amazing scientists and engineers to turn this quest into a reality. In my role, I enjoy a unique perspective in viewing the relationship among three attributes of human cognition: monolingual text (X), audio or visual sensory signals, (Y) and multilingual (Z). At the intersection of all three, there's magic—what we call XYZ-code as illustrated in Figure 1—a joint representation to create more powerful AI that can speak, hear, see, and understand humans better. We believe XYZ-code enables us to fulfill our long-term vision: cross-domain transfer learning, spanning modalities and languages. The goal is to have pretrained models that can jointly learn representations to support a broad range of downstream AI tasks, much in the way humans do today. Over the past five years, we have achieved human performance on benchmarks in conversational speech recognition, machine translation, conversational question answering, machine reading comprehension, and image captioning. These five breakthroughs provided us with strong signals toward our more ambitious aspiration to produce a leap in AI capabilities, achieving multi-sensory and multilingual learning that is closer in line with how humans learn and understand. I believe the joint XYZ-code is a foundational component of this aspiration, if grounded with external knowledge sources in the downstream AI tasks."
+      }
+    ]
+  },
+  "tasks": [
+    {
+      "kind": "AbstractiveSummarization",
+      "taskName": "Text Abstractive Summarization Task 1",
+    }
+  ]
+}
+'
+```
+
+2. Make the following changes in the command where needed:
+    - Replace the value `your-language-resource-key` with your key.
+    - Replace the first part of the request URL `your-language-resource-endpoint` with your endpoint URL.
+
+3. Open a command prompt window (for example: BASH).
+
+4. Paste the command from the text editor into the command prompt window, then run the command.
+
+5. Get the `operation-location` from the response header. The value looks similar to the following URL:
+
+```http
+https://<your-language-resource-endpoint>/language/analyze-text/jobs/12345678-1234-1234-1234-12345678?api-version=2022-10-01-preview
+```
+
+6. To get the results of the request, use the following cURL command. Be sure to replace `<my-job-id>` with the numerical ID value you received from the previous `operation-location` response header:
+
+```bash
+curl -X GET https://<your-language-resource-endpoint>/language/analyze-text/jobs/<my-job-id>?api-version=2022-10-01-preview \
+-H "Content-Type: application/json" \
+-H "Ocp-Apim-Subscription-Key: <your-language-resource-key>"
+```
+
+### Abstractive text summarization example JSON response
+
+```json
+{
+    "jobId": "cd6418fe-db86-4350-aec1-f0d7c91442a6",
+    "lastUpdateDateTime": "2022-09-08T16:45:14Z",
+    "createdDateTime": "2022-09-08T16:44:53Z",
+    "expirationDateTime": "2022-09-09T16:44:53Z",
+    "status": "succeeded",
+    "errors": [],
+    "displayName": "Text Abstractive Summarization Task Example",
+    "tasks": {
+        "completed": 1,
+        "failed": 0,
+        "inProgress": 0,
+        "total": 1,
+        "items": [
+            {
+                "kind": "AbstractiveSummarizationLROResults",
+                "taskName": "Text Abstractive Summarization Task 1",
+                "lastUpdateDateTime": "2022-09-08T16:45:14.0717206Z",
+                "status": "succeeded",
+                "results": {
+                    "documents": [
+                        {
+                            "summaries": [
+                                {
+                                    "text": "Microsoft is taking a more holistic, human-centric approach to AI. We've developed a joint representation to create more powerful AI that can speak, hear, see, and understand humans better. We've achieved human performance on benchmarks in conversational speech recognition, machine translation, ...... and image captions.",
+                                    "contexts": [
+                                        {
+                                            "offset": 0,
+                                            "length": 247
+                                        }
+                                    ]
+                                }
+                            ],
+                            "id": "1"
+                        }
+                    ],
+                    "errors": [],
+                    "modelVersion": "latest"
+                }
+            }
+        ]
+    }
+}
+```
 
 |parameter  |Description  |
 |---------|---------|
