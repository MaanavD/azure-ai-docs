items:
- name: Azure AI Language documentation
  href: index.yml
- name: Overview
  expanded: true
  items:
  - name: What is Azure AI Language?
    href: overview.md
  - name: Pricing
    href: https://aka.ms/unifiedLanguagePricing
  - name: Language support
    href: concepts/language-support.md
  - name: Region support
    href: ./concepts/regional-support.md
  - name: Quotas and limits
    href: concepts/data-limits.md
  - name: What's new
    href: whats-new.md
- name: Azure AI Language capabilities
  items:
  - name: Custom text classification
    items:
    - name: Custom text classification overview
      href: custom-text-classification/overview.md
    - name: Custom text classification quickstart
      href: custom-text-classification/quickstart.md
    - name: Custom text classification language support
      href: custom-text-classification/language-support.md
    - name: Custom text classification FAQ
      href: custom-text-classification/faq.md
    - name: Responsible use of AI
      items:
      - name: Transparency note for custom text classification
        href: /legal/cognitive-services/language-service/ctc-transparency-note?context=/azure/cognitive-services/language-service/context/context
        displayName: Transparency note for Custom classification, Custom classification transparency, Responsible AI, Responsible use of AI
      - name: Integration and responsible use
        href: /legal/cognitive-services/language-service/ctc-guidance-integration-responsible-use?context=/azure/cognitive-services/language-service/context/context
        displayName: Responsible deployment, Responsible use, Responsible integration, AI deployment, AI use
      - name: Characteristics and limitations
        href: /legal/cognitive-services/language-service/ctc-characteristics-and-limitations?context=/azure/cognitive-services/language-service/context/context
        displayName: Custom classification characteristics, Custom classification limitations
      - name: Data, privacy, and security
        href: /legal/cognitive-services/language-service/ctc-data-privacy-security?context=/azure/cognitive-services/language-service/context/context
        displayName: Data privacy, logging, data retention
    - name: How-to guides
      items:
      - name: Create projects
        href: custom-text-classification/how-to/create-project.md
      - name: Data selection and schema design
        href: custom-text-classification/how-to/design-schema.md
        displayName: Best practices
      - name: Label data
        href: custom-text-classification/how-to/tag-data.md
      - name: Auto label your data (preview)
        href: custom-text-classification/how-to/use-autolabeling.md
      - name: Label data with Azure Machine Learning 
        href: custom/azure-machine-learning-labeling.md
      - name: Train a model
        href: custom-text-classification/how-to/train-model.md
      - name: Model performance (preview)
        href: custom-text-classification/how-to/view-model-evaluation.md
      - name: Deploy a model
        href: custom-text-classification/how-to/deploy-model.md
      - name: Classify text
        href: custom-text-classification/how-to/call-api.md
      - name: Back up and recover your models
        href: custom-text-classification/fail-over.md
      - name: Deploy to multiple regions
        href: concepts/custom-features/multi-region-deployment.md
    - name: Concepts
      items:
      - name: Evaluation metrics
        href: custom-text-classification/concepts/evaluation-metrics.md
      - name: Accepted data formats
        href: custom-text-classification/concepts/data-formats.md
        displayName: Data representation
      - name: Project versioning
        href: concepts/custom-features/project-versioning.md
    - name: Tutorials
      items:
      - name: Triage incoming emails with power automate
        href: custom-text-classification/tutorials/triage-email.md
    - name: Reference
      items:
      - name: Glossary
        href: custom-text-classification/glossary.md
        displayName: Model, Project, Class
      - name: Service limits
        href: custom-text-classification/service-limits.md
  - name: Conversational language understanding
    items:
    - name: Conversational language understanding overview
      href: conversational-language-understanding/overview.md
    - name: Conversational language understanding quickstart
      href: conversational-language-understanding/quickstart.md
    - name: Conversational language understanding language support
      href: conversational-language-understanding/language-support.md
    - name: Conversational language understanding FAQ
      href: conversational-language-understanding/faq.md
    - name: How-to guides
      items:
        - name: Create projects
          href: conversational-language-understanding/how-to/create-project.md
        - name: Build a schema
          href: conversational-language-understanding/how-to/build-schema.md
        - name: Label utterances
          href: conversational-language-understanding/how-to/tag-utterances.md
        - name: Train a model
          href: conversational-language-understanding/how-to/train-model.md
        - name: View model performance
          href: conversational-language-understanding/how-to/view-model-evaluation.md
        - name: Deploy a model
          href: conversational-language-understanding/how-to/deploy-model.md
        - name: Call the API to make predictions
          href: conversational-language-understanding/how-to/call-api.md
        - name: Back up and recover your models
          href: conversational-language-understanding/how-to/fail-over.md
        - name: Migrate from LUIS
          href: conversational-language-understanding/how-to/migrate-from-luis.md
    - name: Concepts
      items:
        - name: Best practices
          href: conversational-language-understanding/concepts/best-practices.md
        - name: Multilingual projects
          href: conversational-language-understanding/concepts/multiple-languages.md
        - name: Entity components
          href: conversational-language-understanding/concepts/entity-components.md
        - name: Evaluation metrics
          href: conversational-language-understanding/concepts/evaluation-metrics.md
        - name: Data formats
          href: conversational-language-understanding/concepts/data-formats.md
        - name: None intent
          href: conversational-language-understanding/concepts/none-intent.md
        - name: Deploy to multiple regions
          href: concepts/custom-features/multi-region-deployment.md
    - name: Tutorials
      items:
        - name: Use Bot Framework
          href: conversational-language-understanding/tutorials/bot-framework.md
    - name: Reference
      items:
      - name: Prebuilt component reference
        href: conversational-language-understanding/prebuilt-component-reference.md
      - name: Service limits
        href: conversational-language-understanding/service-limits.md
      - name: Glossary
        href: conversational-language-understanding/glossary.md
  - name: Entity linking
    items:
    - name: Entity linking overview
      href: entity-linking/overview.md
    - name: Entity linking quickstart
      href: entity-linking/quickstart.md
    - name: Entity linking language support
      href: entity-linking/language-support.md
    - name: Responsible use of AI
      items: 
      - name: Integration and responsible use
        href: /legal/cognitive-services/language-service/guidance-integration-responsible-use?context=/azure/ai-services/language-service/context/context
        displayName: Responsible deployment, Responsible use, Responsible integration, AI deployment, AI use
      - name: Data, privacy, and security  
        href: /legal/cognitive-services/language-service/data-privacy?context=/azure/ai-services/language-service/context/context
        displayName: Data privacy, logging, data retention
    - name: How-to guides
      items:
        - name: How to call the API
          href: entity-linking/how-to/call-api.md
  - name: Language detection
    items:
    - name: Language detection overview
      href: language-detection/overview.md
    - name: Language detection quickstart
      href: language-detection/quickstart.md 
    - name: Language detection language support
      href: language-detection/language-support.md 
    - name: Responsible use of AI
      items: 
      - name: Transparency note for language detection
        href: /legal/cognitive-services/language-service/transparency-note-language-detection?context=/azure/cognitive-services/language-service/context/context
        displayName: Transparency note for language detection, language detection transparency, Responsible AI, Responsible use of AI
      - name: Integration and responsible use
        href: /legal/cognitive-services/language-service/guidance-integration-responsible-use?context=/azure/cognitive-services/language-service/context/context
        displayName: Responsible deployment, Responsible use, Responsible integration, AI deployment, AI use
      - name: Data, privacy, and security  
        href: /legal/cognitive-services/language-service/data-privacy?context=/azure/cognitive-services/language-service/context/context
        displayName: Data privacy, logging, data retention
    - name: How-to guides
      items:
      - name: Call the API
        href: language-detection/how-to/call-api.md
      - name: Use containers
        items:
        - name: Use Docker containers
          href: language-detection/how-to/use-containers.md
        - name: Configure containers
          href: concepts/configure-containers.md
        - name: Use container instances
          href: ../containers/azure-container-instance-recipe.md?context=/azure/cognitive-services/language-service/context/context
        - name: Use containers in disconnected environments
          href: ../containers/disconnected-containers.md
        - name: Azure AI containers documentation
          href: ../containers/index.yml
<<<<<<< HEAD
    - name: Concepts
      items:
        - name: Evaluation metrics
          href: custom-named-entity-recognition/concepts/evaluation-metrics.md
        - name: Accepted data formats
          href: custom-named-entity-recognition/concepts/data-formats.md
        - name: Deploy to multiple regions
          href: concepts/custom-features/multi-region-deployment.md
        - name: Project versioning
          href: concepts/custom-features/project-versioning.md
    - name: Reference
      items:
      - name: Glossary
        href: custom-named-entity-recognition/glossary.md
      - name: Service limits
        href: custom-named-entity-recognition/service-limits.md
      - name: Authoring API
        items:
        - name: REST API
          href: https://aka.ms/ct-authoring-apis
      - name: Runtime prediction API
        items:
        - name: REST API
          href: https://aka.ms/ct-runtime-api
        - name: SDK
          items:
          - name: C#
            href: /dotnet/api/azure.ai.textanalytics?view=azure-dotnet-preview&preserve-view=true
          - name: Java
            href: /java/api/overview/azure/ai-textanalytics-readme?view=azure-java-preview&preserve-view=true
          - name: JavaScript
            href: /javascript/api/overview/azure/ai-text-analytics-readme?view=azure-node-preview&preserve-view=true
          - name: Python
            href: /python/api/overview/azure/ai-textanalytics-readme?view=azure-python-preview&preserve-view=true
- name: Orchestration workflow
  items:
  - name: Orchestration workflow overview
    href: orchestration-workflow/overview.md
  - name: Orchestration workflow quickstart
    href: orchestration-workflow/quickstart.md
  - name: Orchestration workflow FAQ
    href: orchestration-workflow/faq.md
  - name: Orchestration workflow language support
    href: orchestration-workflow/language-support.md
  - name: Samples
    items:
    - name: C#
      href:  https://aka.ms/sdk-sample-conversation-dot-net
    - name: Python
      href:   https://aka.ms/sdk-samples-conversation-python
  - name: How-to guides
    items:
      - name: Create project
        href: orchestration-workflow/how-to/create-project.md
      - name: Build schema
        href: orchestration-workflow/how-to/build-schema.md
      - name: Label utterances
        href: orchestration-workflow/how-to/tag-utterances.md
      - name: Train a model
        href: orchestration-workflow/how-to/train-model.md
      - name: View model performance
        href: orchestration-workflow/how-to/view-model-evaluation.md
      - name: Deploy a model
        href: orchestration-workflow/how-to/deploy-model.md
      - name: Get predictions by calling the API
        href: orchestration-workflow/how-to/call-api.md
      - name: Back up and recover your models
        href: conversational-language-understanding/how-to/fail-over.md
  - name: Concepts
    items: 
      - name: Evaluation metrics
        href: orchestration-workflow/concepts/evaluation-metrics.md
      - name: Back up and recover your models
        href: orchestration-workflow/concepts/fail-over.md
      - name: None intent
        href: orchestration-workflow/concepts/none-intent.md
      - name: Data formats
        href: orchestration-workflow/concepts/data-formats.md
      - name: Deploy to multiple regions
        href: concepts/custom-features/multi-region-deployment.md
      - name: Project versioning
        href: concepts/custom-features/project-versioning.md
      - name: Project versioning
        href: concepts/custom-features/project-versioning.md
      - name: Entity Metadata
        href: named-entity-recognition/concepts/entity-metadata.md
      - name: Preview API overview
        href: named-entity-recognition/concepts/ga-preview-mapping.md
  - name: Tutorials
    items:
      - name: Connect conversational language understanding and custom question answering
        href: orchestration-workflow/tutorials/connect-services.md
  - name: Reference
    items:
    - name: Service limits
      href: orchestration-workflow/service-limits.md
    - name: Glossary
      href: orchestration-workflow/glossary.md
    - name: Authoring API
      items:
      - name: REST API
        href: https://aka.ms/clu-authoring-apis
    - name: Runtime prediction API
      items:
      - name: REST API
        href: /rest/api/language/2023-04-01/conversation-analysis-runtime/analyze-conversation
      - name: SDK
        items:
        - name: C#
          href: /dotnet/api/overview/azure/ai.language.conversations-readme
        - name: Python
          href: /python/api/overview/azure/ai-language-conversations-readme?view=azure-python-preview&preserve-view=true
- name: Personally Identifiable Information (PII) detection
  items:
  - name: PII overview
    href: personally-identifiable-information/overview.md
  - name: PII quickstart
    href: personally-identifiable-information/quickstart.md
  - name: PII language support
    href: personally-identifiable-information/language-support.md
  - name: SDK samples
    items:
    - name: C#
      href: https://github.com/Azure/azure-sdk-for-net/tree/master/sdk/textanalytics/Azure.AI.TextAnalytics/samples
    - name: Java
      href: https://github.com/Azure/azure-sdk-for-java/tree/main/sdk/textanalytics/azure-ai-textanalytics/src/samples
    - name: JavaScript
      href: https://github.com/Azure/azure-sdk-for-js/tree/main/sdk/cognitivelanguage/ai-language-text/samples/v1
    - name: Python
      href: https://github.com/Azure/azure-sdk-for-python/tree/main/sdk/textanalytics/azure-ai-textanalytics/samples
  - name: Responsible use of AI
    items: 
    - name: Transparency note for PII
      href: /legal/cognitive-services/language-service/transparency-note-personally-identifiable-information?context=/azure/ai-services/language-service/context/context
      displayName: Transparency note for PII, Personally Identifiable Information transparency, Responsible AI, Responsible use of AI
    - name: Integration and responsible use
      href: /legal/cognitive-services/language-service/guidance-integration-responsible-use?context=/azure/ai-services/language-service/context/context
      displayName: Responsible deployment, Responsible use, Responsible integration, AI deployment, AI use
    - name: Data, privacy, and security  
      href: /legal/cognitive-services/language-service/data-privacy?context=/azure/ai-services/language-service/context/context
      displayName: Data privacy, logging, data retention
  - name: How-to guides
    items:
    - name: Call PII
      href: personally-identifiable-information/how-to-call.md
    - name: Call PII for conversations (preview)
      href: personally-identifiable-information/how-to-call-for-conversations.md
  - name: Concepts
    items:
    - name: Recognized entity categories
      href: personally-identifiable-information/concepts/entity-categories.md 
    - name: Recognized entity categories for conversation
      href: personally-identifiable-information/concepts/conversations-entity-categories.md 
  - name: Reference
    items:
    - name: REST API
      items:
        - name: Text analysis runtime API (v2023-04-01)
          href: https://go.microsoft.com/fwlink/?linkid=2239169
        - name: Text analysis runtime API (v2022-10-01-preview)
          href: /rest/api/language/2022-10-01-preview/text-analysis-runtime
        - name: Previous versions
          items:
          - name: v3.2-preview.2
            href: https://westus2.dev.cognitive.microsoft.com/docs/services/TextAnalytics-v3-2-Preview-2/operations/EntitiesRecognitionPii
          - name: v3.1
            href: https://westus2.dev.cognitive.microsoft.com/docs/services/TextAnalytics-v3-1/operations/EntitiesRecognitionPii
    - name: SDKs
      items:
      - name: v3.2-preview.2
        items:
          - name: .NET
            href: /dotnet/api/azure.ai.textanalytics?view=azure-dotnet-preview&preserve-view=true
          - name: Python
            href: /python/api/azure-ai-textanalytics/azure.ai.textanalytics?view=azure-python-preview&preserve-view=true
          - name: Java
            href: /java/api/overview/azure/ai-textanalytics-readme?view=azure-java-preview&preserve-view=true
          - name: Node.js
            href: /javascript/api/overview/azure/ai-text-analytics-readme?view=azure-node-preview&preserve-view=true
      - name: v3.1
        items:
          - name: .NET
            href: /dotnet/api/azure.ai.textanalytics?view=azure-dotnet&preserve-view=true&preserve-view=true
          - name: Python
            href: /python/api/azure-ai-textanalytics/azure.ai.textanalytics?view=azure-python&preserve-view=true
          - name: Java
            href: /java/api/overview/azure/ai-textanalytics-readme?preserve-view=true&preserve-view=true
          - name: Node.js
            href: /javascript/api/overview/azure/ai-text-analytics-readme?view=azure-node-latest&preserve-view=true

- name: Question answering
  items:
  - name: Question answering overview
    href: question-answering/overview.md
  - name: Question answering quickstart
    href: question-answering/quickstart/sdk.md
  - name: Question answering language support
    href: question-answering/language-support.md
  - name: Samples
    items:
    - name: C#
      href: https://github.com/Azure/azure-sdk-for-net/blob/main/sdk/cognitivelanguage/Azure.AI.Language.QuestionAnswering/samples
    - name: Python
      href: https://github.com/Azure/azure-sdk-for-python/tree/main/sdk/cognitivelanguage/azure-ai-language-questionanswering/samples
  - name: Responsible use of AI
    items: 
    - name: Transparency note for question answering
      href: /legal/cognitive-services/language-service/transparency-note-question-answering?context=/azure/ai-services/language-service/context/context
      displayName: Transparency note for question answering, question answering transparency, Responsible AI, Responsible use of AI
    - name: Integration and responsible use
      href: /legal/cognitive-services/language-service/guidance-integration-responsible-use-question-answering?context=/azure/ai-services/language-service/context/context
      displayName: Responsible deployment, Responsible use, Responsible integration, AI deployment, AI use
    - name: Data, privacy, and security  
      href: /legal/cognitive-services/language-service/data-privacy-security-question-answering?context=/azure/ai-services/language-service/context/context
      displayName: Data privacy, logging, data retention
  - name: How-to guides
    items:
    - name: Migrate from QnA Maker to Question Answering
      href: question-answering/how-to/migrate-qnamaker-to-question-answering.md
    - name: Migrate projects from QnA Maker
      href: question-answering/how-to/migrate-qnamaker.md
    - name: Getting started with question answering
      href: question-answering/how-to/create-test-deploy.md
    - name: Integrate with Azure OpenAI
      href: question-answering/how-to/azure-openai-integration.md
    - name: Export/import/refresh
      href: question-answering/how-to/export-import-refresh.md
    - name: Smart URL refresh
      href: question-answering/how-to/smart-url-refresh.md
    - name: Encrypt data at rest
      href: question-answering/how-to/encrypt-data-at-rest.md
    - name: Move projects
      href: question-answering/how-to/migrate-knowledge-base.md
    - name: Add chit-chat
      href: question-answering/how-to/chit-chat.md
    - name: Change default answer
      href: question-answering/how-to/change-default-answer.md
    - name: Configure resources
      href: question-answering/how-to/configure-resources.md
    - name: Analytics
      href: question-answering/how-to/analytics.md
    - name: Manage projects
      href: question-answering/how-to/manage-knowledge-base.md
    - name: Network isolation and private endpoints
      href: question-answering/how-to/network-isolation.md
    - name: Authoring API
      href: question-answering/how-to/authoring.md
    - name: Prebuilt API
      href: question-answering/how-to/prebuilt.md
    - name: Project Best practices
      href: question-answering/how-to/best-practices.md
    - name: Troubleshooting
      href: question-answering/how-to/troubleshooting.md
  - name: Concepts
    items:
    - name: Development lifecycle
      href: question-answering/concepts/project-development-lifecycle.md
    - name: Resource planning
      href: question-answering/concepts/azure-resources.md
    - name: App planning
      href: question-answering/concepts/plan.md
    - name: Precise answering
      href: question-answering/concepts/precise-answering.md
    - name: Confidence score
      href: question-answering/concepts/confidence-score.md
    - name: Best practices
      href: question-answering/concepts/best-practices.md
    - name: Limits
      href: question-answering/concepts/limits.md
  - name: Tutorials
    items:
    - name: Create a FAQ Bot
      href: question-answering/tutorials/bot-service.md
    - name: Guided conversations
      href: question-answering/tutorials/guided-conversations.md
    - name: Active learning
      href: question-answering/tutorials/active-learning.md
    - name: Adding synonyms
      href: question-answering/tutorials/adding-synonyms.md
    - name: Multiple languages
      href: question-answering/tutorials/multiple-languages.md
    - name: Multiple domains
      href: question-answering/tutorials/multiple-domains.md
    - name: Add your Question Answering project to Power Virtual Agents
      href: question-answering/tutorials/power-virtual-agents.md
  - name: Reference
    items: 
    - name: General
      items:
      - name: Markdown format
        href: question-answering/reference/markdown-format.md
      - name: Format guidelines
        href: question-answering/reference/document-format-guidelines.md
    - name: REST API
      items:
      - name: Prebuilt
        items:
        - name: Runtime API
          href: /rest/api/cognitiveservices/questionanswering/question-answering/get-answers-from-text
      - name: Custom
        items:
          - name: Authoring API
            href: /rest/api/cognitiveservices/questionanswering/question-answering-projects
          - name: Runtime API 
            href: /rest/api/cognitiveservices/questionanswering/question-answering/get-answers
- name: Sentiment analysis and opinion mining
  items:
  - name: Sentiment analysis and opinion mining overview
    href: sentiment-opinion-mining/overview.md
  - name: Sentiment analysis and opinion mining language support
    href: sentiment-opinion-mining/language-support.md
  - name: Prebuilt
    items:
    - name: Sentiment analysis and opinion mining quickstart
      href: sentiment-opinion-mining/quickstart.md
    - name: Samples
      items:
      - name: C#
        href: https://github.com/Azure/azure-sdk-for-net/tree/master/sdk/textanalytics/Azure.AI.TextAnalytics/samples
      - name: Java
        href: https://github.com/Azure/azure-sdk-for-java/tree/main/sdk/textanalytics/azure-ai-textanalytics/src/samples
      - name: JavaScript
        href: https://github.com/Azure/azure-sdk-for-js/tree/main/sdk/cognitivelanguage/ai-language-text/samples/v1
      - name: Python
        href: https://github.com/Azure/azure-sdk-for-python/tree/main/sdk/textanalytics/azure-ai-textanalytics/samples
=======
  - name: Key phrase extraction
    items:
    - name: Key phrase extraction overview
      href: key-phrase-extraction/overview.md
    - name: Key phrase extraction quickstart
      href: key-phrase-extraction/quickstart.md 
    - name: Key phrase extraction language support
      href: key-phrase-extraction/language-support.md
>>>>>>> bdea6e69
    - name: Responsible use of AI
      items: 
      - name: Transparency note for key phrase extraction
        href: /legal/cognitive-services/language-service/transparency-note-key-phrase-extraction?context=/azure/cognitive-services/language-service/context/context
        displayName: Transparency note for key phrase extraction, key phrase extraction transparency, Responsible AI, Responsible use of AI
      - name: Integration and responsible use
        href: /legal/cognitive-services/language-service/guidance-integration-responsible-use?context=/azure/cognitive-services/language-service/context/context
        displayName: Responsible deployment, Responsible use, Responsible integration, AI deployment, AI use
      - name: Data, privacy, and security  
        href: /legal/cognitive-services/language-service/data-privacy?context=/azure/cognitive-services/language-service/context/context
        displayName: Data privacy, logging, data retention
    - name: How-to guides
      items:
      - name: Call key phrase extraction
        href: key-phrase-extraction/how-to/call-api.md
      - name: Use containers
        items:
        - name: Use Docker containers
          href: key-phrase-extraction/how-to/use-containers.md
        - name: Configure containers
          href: concepts/configure-containers.md
        - name: Use container instances
          href: ../containers/azure-container-instance-recipe.md?context=/azure/ai-services/language-service/context/context
        - name: Use containers in disconnected environments
          href: ../containers/disconnected-containers.md
        - name: Azure AI containers documentation
          href: ../containers/index.yml
    - name: Tutorials
      items:
      - name: Integrate Power BI 
        href: key-phrase-extraction/tutorials/integrate-power-bi.md
  - name: Named Entity Recognition (NER)
    items:
    - name: NER overview
      href: named-entity-recognition/overview.md
    - name: NER quickstart
      href: named-entity-recognition/quickstart.md
    - name: NER language support
      href: named-entity-recognition/language-support.md
    - name: Prebuilt
      items:
      - name: Responsible use of AI
        items: 
        - name: Transparency note for NER
          href: /legal/cognitive-services/language-service/transparency-note-named-entity-recognition?context=/azure/cognitive-services/language-service/context/context
          displayName: Transparency note for NER, Named Entity Recognition transparency, Responsible AI, Responsible use of AI
        - name: Integration and responsible use
          href: /legal/cognitive-services/language-service/guidance-integration-responsible-use?context=/azure/cognitive-services/language-service/context/context
          displayName: Responsible deployment, Responsible use, Responsible integration, AI deployment, AI use
        - name: Data, privacy, and security  
          href: /legal/cognitive-services/language-service/data-privacy?context=/azure/cognitive-services/language-service/context/context
          displayName: Data privacy, logging, data retention
      - name: How-to guides
        items:
        - name: Call NER
          href: named-entity-recognition/how-to-call.md
      - name: Concepts
        items:
        - name: Recognized entity categories
          href: named-entity-recognition/concepts/named-entity-categories.md 
        - name: Entity resolution
          href: named-entity-recognition/concepts/entity-resolutions.md
      - name: Tutorials
        items:
        - name: Extract information in Excel using Power Automate 
          href: named-entity-recognition/tutorials/extract-excel-information.md
    - name: Custom
      items:
      - name: Custom NER overview
        href: custom-named-entity-recognition/overview.md
      - name: Custom NER quickstart
        href: custom-named-entity-recognition/quickstart.md
      - name: Custom NER language support
        href: custom-named-entity-recognition/language-support.md
      - name: Custom NER FAQ
        href: custom-named-entity-recognition/faq.md
      - name: Responsible use of AI
        items: 
        - name: Transparency note for custom NER
          href: /legal/cognitive-services/language-service/cner-transparency-note?context=/azure/cognitive-services/language-service/context/context
          displayName: Transparency note for Custom NER, Custom NER Transparency, Responsible AI, Responsible use of AI
        - name: Integration and responsible use
          href: /legal/cognitive-services/language-service/cner-guidance-integration-responsible-use?context=/azure/cognitive-services/language-service/context/context
          displayName: Responsible deployment, Responsible use, Responsible integration, AI deployment, AI use
        - name: Characteristics and limitations
          href: /legal/cognitive-services/language-service/cner-characteristics-and-limitations?context=/azure/cognitive-services/language-service/context/context
          displayName: Custom NER characteristics, Custom NER limitations
        - name: Data, privacy, and security  
          href: /legal/cognitive-services/language-service/cner-data-privacy-security?context=/azure/cognitive-services/language-service/context/context
          displayName: Data privacy, logging, data retention
      - name: How-to guides
        items:
        - name: Create projects
          href: custom-named-entity-recognition/how-to/create-project.md
        - name: Data selection and schema design
          href: custom-named-entity-recognition/how-to/design-schema.md
        - name: Label data
          href: custom-named-entity-recognition/how-to/tag-data.md
        - name: Auto label your data (preview)
          href: custom-named-entity-recognition/how-to/use-autolabeling.md
        - name: Label data with Azure Machine Learning 
          href: custom/azure-machine-learning-labeling.md
        - name: Train a model
          href: custom-named-entity-recognition/how-to/train-model.md
        - name: Model performance (preview)
          href: custom-named-entity-recognition/how-to/view-model-evaluation.md 
        - name: Deploy a model
          href: custom-named-entity-recognition/how-to/deploy-model.md
        - name: Extract entities from text
          href: custom-named-entity-recognition/how-to/call-api.md
        - name: Back up and recover your models
          href: custom-named-entity-recognition/fail-over.md
        - name: Use Custom NER containers
          items:
          - name: Use Custom NER Docker containers
            href: custom-named-entity-recognition/how-to/use-containers.md
          - name: Configure containers
            href: concepts/configure-containers.md
          - name: Use container instances
            href: ../containers/azure-container-instance-recipe.md?context=/azure/cognitive-services/language-service/context/context
          - name: Azure AI containers documentation
            href: ../containers/index.yml
      - name: Concepts
        items:
          - name: Evaluation metrics
            href: custom-named-entity-recognition/concepts/evaluation-metrics.md
          - name: Accepted data formats
            href: custom-named-entity-recognition/concepts/data-formats.md
          - name: Deploy to multiple regions
            href: concepts/custom-features/multi-region-deployment.md
          - name: Project versioning
            href: concepts/custom-features/project-versioning.md
  - name: Orchestration workflow
    items:
    - name: Orchestration workflow overview
      href: orchestration-workflow/overview.md
    - name: Orchestration workflow quickstart
      href: orchestration-workflow/quickstart.md
    - name: Orchestration workflow FAQ
      href: orchestration-workflow/faq.md
    - name: Orchestration workflow language support
      href: orchestration-workflow/language-support.md
    - name: How-to guides
      items:
        - name: Create project
          href: orchestration-workflow/how-to/create-project.md
        - name: Build schema
          href: orchestration-workflow/how-to/build-schema.md
        - name: Label utterances
          href: orchestration-workflow/how-to/tag-utterances.md
        - name: Train a model
          href: orchestration-workflow/how-to/train-model.md
        - name: View model performance
          href: orchestration-workflow/how-to/view-model-evaluation.md
        - name: Deploy a model
          href: orchestration-workflow/how-to/deploy-model.md
        - name: Get predictions by calling the API
          href: orchestration-workflow/how-to/call-api.md
        - name: Back up and recover your models
          href: conversational-language-understanding/how-to/fail-over.md
    - name: Concepts
      items: 
        - name: Evaluation metrics
          href: orchestration-workflow/concepts/evaluation-metrics.md
        - name: Back up and recover your models
          href: orchestration-workflow/concepts/fail-over.md
        - name: None intent
          href: orchestration-workflow/concepts/none-intent.md
        - name: Data formats
          href: orchestration-workflow/concepts/data-formats.md
        - name: Deploy to multiple regions
          href: concepts/custom-features/multi-region-deployment.md
        - name: Project versioning
          href: concepts/custom-features/project-versioning.md
        - name: Project versioning
          href: concepts/custom-features/project-versioning.md
        - name: Entity Metadata
          href: named-entity-recognition/concepts/entity-metadata.md
        - name: Preview API overview
          href: named-entity-recognition/concepts/ga-preview-mapping.md
    - name: Tutorials
      items:
        - name: Connect conversational language understanding and custom question answering
          href: orchestration-workflow/tutorials/connect-services.md
    - name: Reference
      items:
      - name: Service limits
        href: orchestration-workflow/service-limits.md
      - name: Glossary
        href: orchestration-workflow/glossary.md
  - name: Personally Identifiable Information (PII) detection
    items:
    - name: PII overview
      href: personally-identifiable-information/overview.md
    - name: PII quickstart
      href: personally-identifiable-information/quickstart.md
    - name: PII language support
      href: personally-identifiable-information/language-support.md
    - name: Responsible use of AI
      items: 
      - name: Transparency note for PII
        href: /legal/cognitive-services/language-service/transparency-note-personally-identifiable-information?context=/azure/cognitive-services/language-service/context/context
        displayName: Transparency note for PII, Personally Identifiable Information transparency, Responsible AI, Responsible use of AI
      - name: Integration and responsible use
        href: /legal/cognitive-services/language-service/guidance-integration-responsible-use?context=/azure/cognitive-services/language-service/context/context
        displayName: Responsible deployment, Responsible use, Responsible integration, AI deployment, AI use
      - name: Data, privacy, and security  
        href: /legal/cognitive-services/language-service/data-privacy?context=/azure/cognitive-services/language-service/context/context
        displayName: Data privacy, logging, data retention
    - name: How-to guides
      items:
      - name: Call PII
        href: personally-identifiable-information/how-to-call.md
      - name: Call PII for conversations (preview)
        href: personally-identifiable-information/how-to-call-for-conversations.md
    - name: Concepts
      items:
      - name: Recognized entity categories
        href: personally-identifiable-information/concepts/entity-categories.md 
      - name: Recognized entity categories for conversation
        href: personally-identifiable-information/concepts/conversations-entity-categories.md 
  - name: Question answering
    items:
    - name: Question answering overview
      href: question-answering/overview.md
    - name: Question answering quickstart
      href: question-answering/quickstart/sdk.md
    - name: Question answering language support
      href: question-answering/language-support.md
    - name: Responsible use of AI
      items: 
      - name: Transparency note for question answering
        href: /legal/cognitive-services/language-service/transparency-note-question-answering?context=/azure/cognitive-services/language-service/context/context
        displayName: Transparency note for question answering, question answering transparency, Responsible AI, Responsible use of AI
      - name: Integration and responsible use
        href: /legal/cognitive-services/language-service/guidance-integration-responsible-use-question-answering?context=/azure/cognitive-services/language-service/context/context
        displayName: Responsible deployment, Responsible use, Responsible integration, AI deployment, AI use
      - name: Data, privacy, and security  
        href: /legal/cognitive-services/language-service/data-privacy-security-question-answering?context=/azure/cognitive-services/language-service/context/context
        displayName: Data privacy, logging, data retention
    - name: How-to guides
      items:
      - name: Migrate from QnA Maker to Question Answering
        href: question-answering/how-to/migrate-qnamaker-to-question-answering.md
      - name: Migrate projects from QnA Maker
        href: question-answering/how-to/migrate-qnamaker.md
      - name: Getting started with question answering
        href: question-answering/how-to/create-test-deploy.md
      - name: Export/import/refresh
        href: question-answering/how-to/export-import-refresh.md
      - name: Smart URL refresh
        href: question-answering/how-to/smart-url-refresh.md
      - name: Encrypt data at rest
        href: question-answering/how-to/encrypt-data-at-rest.md
      - name: Move projects
        href: question-answering/how-to/migrate-knowledge-base.md
      - name: Add chit-chat
        href: question-answering/how-to/chit-chat.md
      - name: Change default answer
        href: question-answering/how-to/change-default-answer.md
      - name: Configure resources
        href: question-answering/how-to/configure-resources.md
      - name: Analytics
        href: question-answering/how-to/analytics.md
      - name: Manage projects
        href: question-answering/how-to/manage-knowledge-base.md
      - name: Network isolation and private endpoints
        href: question-answering/how-to/network-isolation.md
      - name: Authoring API
        href: question-answering/how-to/authoring.md
      - name: Prebuilt API
        href: question-answering/how-to/prebuilt.md
      - name: Project Best practices
        href: question-answering/how-to/best-practices.md
      - name: Troubleshooting
        href: question-answering/how-to/troubleshooting.md
    - name: Concepts
      items:
      - name: Development lifecycle
        href: question-answering/concepts/project-development-lifecycle.md
      - name: Resource planning
        href: question-answering/concepts/azure-resources.md
      - name: App planning
        href: question-answering/concepts/plan.md
      - name: Precise answering
        href: question-answering/concepts/precise-answering.md
      - name: Confidence score
        href: question-answering/concepts/confidence-score.md
      - name: Best practices
        href: question-answering/concepts/best-practices.md
      - name: Limits
        href: question-answering/concepts/limits.md
    - name: Tutorials
      items:
      - name: Create a FAQ Bot
        href: question-answering/tutorials/bot-service.md
      - name: Guided conversations
        href: question-answering/tutorials/guided-conversations.md
      - name: Active learning
        href: question-answering/tutorials/active-learning.md
      - name: Adding synonyms
        href: question-answering/tutorials/adding-synonyms.md
      - name: Multiple languages
        href: question-answering/tutorials/multiple-languages.md
      - name: Multiple domains
        href: question-answering/tutorials/multiple-domains.md
      - name: Add your Question Answering project to Power Virtual Agents
        href: question-answering/tutorials/power-virtual-agents.md
    - name: Reference
      items: 
      - name: General
        items:
        - name: Markdown format
          href: question-answering/reference/markdown-format.md
        - name: Format guidelines
          href: question-answering/reference/document-format-guidelines.md
  - name: Sentiment analysis and opinion mining
    items:
      - name: Sentiment analysis and opinion mining overview
        href: sentiment-opinion-mining/overview.md
      - name: Sentiment analysis and opinion mining language support
        href: sentiment-opinion-mining/language-support.md
      - name: Prebuilt
        items:
        - name: Sentiment analysis and opinion mining quickstart
          href: sentiment-opinion-mining/quickstart.md
        - name: Responsible use of AI
          items: 
          - name: Transparency note for sentiment analysis and opinion mining
            href: /legal/cognitive-services/language-service/transparency-note-sentiment-analysis?context=/azure/cognitive-services/language-service/context/context
            displayName: Transparency note for sentiment analysis, opinion mining transparency, Responsible AI, Responsible use of AI
          - name: Integration and responsible use
            href: /legal/cognitive-services/language-service/guidance-integration-responsible-use?context=/azure/cognitive-services/language-service/context/context
            displayName: Responsible deployment, Responsible use, Responsible integration, AI deployment, AI use
          - name: Data, privacy, and security  
            href: /legal/cognitive-services/language-service/data-privacy?context=/azure/cognitive-services/language-service/context/context
            displayName: Data privacy, logging, data retention
        - name: How-to guides
          items:
          - name: Call Sentiment Analysis and Opinion Mining
            href: sentiment-opinion-mining/how-to/call-api.md
          - name: Use containers
            items:
            - name: Use Docker Containers
              href: sentiment-opinion-mining/how-to/use-containers.md
            - name: Configure containers
              href: concepts/configure-containers.md
            - name: Use container instances
              href: ../containers/azure-container-instance-recipe.md?context=/azure/cognitive-services/language-service/context/context
            - name: Use containers in disconnected environments
              href: ../containers/disconnected-containers.md
            - name: Azure AI containers documentation
              href: ../containers/index.yml
        - name: Tutorials
          items:
          - name: Use Flask to translate text, analyze sentiment, and synthesize speech
            href: /training/modules/python-flask-build-ai-web-app/
        - name: Reference
          items:
          - name: REST API
            items:
              - name: Text analysis runtime API (v2023-04-01)
                href: https://go.microsoft.com/fwlink/?linkid=2239169
              - name: Text analysis runtime API (v2022-10-01-preview)
                href: /rest/api/language/2022-10-01-preview/text-analysis-runtime
              - name: Previous versions
                items:
                - name: v3.2-preview.2
                  href: https://westus2.dev.cognitive.microsoft.com/docs/services/TextAnalytics-v3-2-Preview-2/operations/Sentiment
                - name: v3.1
                  href: https://westus2.dev.cognitive.microsoft.com/docs/services/TextAnalytics-v3-1/operations/Sentiment
          - name: SDKs
            items:
            - name: Latest
              items:
                - name: .NET
                  href: /dotnet/api/azure.ai.textanalytics?view=azure-dotnet&preserve-view=true
                - name: Python
                  href: /python/api/overview/azure/ai-textanalytics-readme?view=azure-python&preserve-view=true
                - name: Java
                  href: /java/api/overview/azure/ai-textanalytics-readme?view=azure-java-stable&preserve-view=true
                - name: Node.js
                  href: /javascript/api/overview/azure/ai-language-text-readme?view=azure-node-latest&preserve-view=true
            - name: Preview
              items:
                - name: .NET
                  href: /dotnet/api/azure.ai.textanalytics?view=azure-dotnet-preview&preserve-view=true
                - name: Python
                  href: /python/api/azure-ai-textanalytics/azure.ai.textanalytics?view=azure-python-preview&preserve-view=true
                - name: Java
                  href: /java/api/overview/azure/ai-textanalytics-readme?view=azure-java-preview&preserve-view=true
                - name: Node.js
                  href: /javascript/api/overview/azure/ai-language-text-readme?view=azure-node-preview&preserve-view=true
      - name: Custom
        items:
          - name: Quickstart
            href: sentiment-opinion-mining/custom/quickstart.md
          - name: Concepts
            items:
              - name: Data formats
                href: sentiment-opinion-mining/custom/concepts/data-formats.md
          - name: How-to guides
            items:
              - name: Data preparation
                href: sentiment-opinion-mining/custom/how-to/design-schema.md
              - name: Label data
                href: sentiment-opinion-mining/custom/how-to/label-data.md
              - name: Create projects
                href: sentiment-opinion-mining/custom/how-to/create-project.md
              - name: Train model
                href: sentiment-opinion-mining/custom/how-to/train-model.md
              - name: Deploy model
                href: sentiment-opinion-mining/custom/how-to/deploy-model.md
              - name: Call the API
                href: sentiment-opinion-mining/custom/how-to/call-api.md

  - name: Text Analytics for health
    items:
    - name: Text Analytics for health overview
      href: text-analytics-for-health/overview.md
    - name: Text Analytics for health quickstart
      href: text-analytics-for-health/quickstart.md 
    - name: Text Analytics for health language support
      href: text-analytics-for-health/language-support.md
    - name: Prebuilt
      items:  
      - name: Responsible use of AI
        items: 
        - name: Transparency note for Text Analytics for health
          href: /legal/cognitive-services/language-service/transparency-note-health?context=/azure/cognitive-services/language-service/context/context
          displayName: Transparency note for Text Analytics health, Text Analytics for health transparency, Responsible AI, Responsible use of AI
        - name: Integration and responsible use
          href: /legal/cognitive-services/language-service/guidance-integration-responsible-use?context=/azure/cognitive-services/language-service/context/context
          displayName: Responsible deployment, Responsible use, Responsible integration, AI deployment, AI use
        - name: Data, privacy, and security  
          href: /legal/cognitive-services/language-service/data-privacy?context=/azure/cognitive-services/language-service/context/context
          displayName: Data privacy, logging, data retention
      - name: How-to guides
        items:
        - name: How to call the API
          href: text-analytics-for-health/how-to/call-api.md
        - name: Use containers
          items:
          - name: Use Docker containers
            href: text-analytics-for-health/how-to/use-containers.md
          - name: Configure Docker containers
            href: text-analytics-for-health/how-to/configure-containers.md
          - name: Use container instances
            href: ../containers/azure-container-instance-recipe.md?context=/azure/cognitive-services/language-service/context/context
          - name: Azure AI containers documentation
            href: ../containers/index.yml
      - name: Concepts
        items:
        - name: Recognized entity categories 
          href: text-analytics-for-health/concepts/health-entity-categories.md
        - name: Relation extraction
          href: text-analytics-for-health/concepts/relation-extraction.md
        - name: Assertion detection
          href: text-analytics-for-health/concepts/assertion-detection.md
    - name: Custom (preview)
      items:
      - name: Custom text analytics for health overview
        href: custom-text-analytics-for-health/overview.md  
      - name: Custom text analytics for health quickstart
        href: custom-text-analytics-for-health/quickstart.md
      - name: Custom text analytics for health language support
        href: custom-text-analytics-for-health/language-support.md
      - name: How-to guides
        items:
        - name: Create projects
          href: custom-text-analytics-for-health/how-to/create-project.md
        - name: Data selection and schema design
          href: custom-text-analytics-for-health/how-to/design-schema.md
        - name: Label data
          href: custom-text-analytics-for-health/how-to/label-data.md
        - name: Train a model
          href: custom-text-analytics-for-health/how-to/train-model.md 
        - name: View model evaluation
          href: custom-text-analytics-for-health/how-to/view-model-evaluation.md
        - name: Deploy a model
          href: custom-text-analytics-for-health/how-to/deploy-model.md
        - name: Call the API
          href: custom-text-analytics-for-health/how-to/call-api.md
        - name: Back up and recover your models
          href: custom-text-analytics-for-health/how-to/fail-over.md
      - name: Concepts
        items:
        - name: Data formats
          href: custom-text-analytics-for-health/concepts/data-formats.md
        - name: Entity components 
          href: custom-text-analytics-for-health/concepts/entity-components.md
        - name: Evaluation metrics
          href: custom-text-analytics-for-health/concepts/evaluation-metrics.md
      - name: Reference
        items:
        - name: Service limits
          href: custom-text-analytics-for-health/reference/service-limits.md
  - name: Summarization
    items:
    - name: Summarization overview
      href: summarization/overview.md
    - name: Summarization region support
      href: summarization/region-support.md
    - name: Summarization language support
      href: summarization/language-support.md
    - name: Prebuilt
      items:
      - name: Summarization quickstart
        href: summarization/quickstart.md
      - name: How-to guides
        items:
        - name: Call the document summarization API
          href: summarization/how-to/document-summarization.md
        - name: Call the conversation summarization API
          href: summarization/how-to/conversation-summarization.md
      - name: Responsible use of AI
        items: 
        - name: Transparency note for summarization
          href: /legal/cognitive-services/language-service/transparency-note-extractive-summarization?context=/azure/cognitive-services/language-service/context/context
          displayName: Transparency note for summarization, summarization transparency, Responsible AI, Responsible use of AI
        - name: Integration and responsible use
          href: /legal/cognitive-services/language-service/guidance-integration-responsible-use-summarization?context=/azure/cognitive-services/language-service/context/context
          displayName: Responsible deployment, Responsible use, Responsible integration, AI deployment, AI use
        - name: Characteristics and limitations
          href: /legal/cognitive-services/language-service/characteristics-and-limitations-summarization?context=/azure/cognitive-services/language-service/context/context
        - name: Data, privacy, and security  
          href: /legal/cognitive-services/language-service/data-privacy?context=/azure/cognitive-services/language-service/context/context
          displayName: Data privacy, logging, data retention
    - name: Custom (preview)
      items:
      - name: Custom summarization quickstart
        href: summarization/custom/quickstart.md
      - name: How-to guides
        items:
        - name: Utilize custom summarization data formats
          href: summarization/custom/how-to/data-formats.md
        - name: Deploy a model
          href: summarization/custom/how-to/deploy-model.md
        - name: Test and evaluate your models
          href: summarization/custom/how-to/test-evaluate.md
- name: Concepts
  items:
  - name: Language Studio
    href: language-studio.md
  - name: Developer guide
    href: concepts/developer-guide.md
  - name: Role-based-access-control
    href: concepts/role-based-access-control.md
  - name: Multilingual and emoji support
    href: concepts/multilingual-emoji-support.md
  - name: Model lifecycle
    href: concepts/model-lifecycle.md
  - name: Send requests asynchronously
    href: concepts/use-asynchronously.md 
- name: Responsible use of AI
  items: 
  - name: Transparency note for Azure AI Language
    href: /legal/cognitive-services/language-service/transparency-note?context=/azure/cognitive-services/language-service/context/context
    displayName: Transparency note for language service, Language service Transparency, Responsible AI, Responsible use of AI
  - name: Integration and responsible use
    href: /legal/cognitive-services/language-service/guidance-integration-responsible-use?context=/azure/cognitive-services/language-service/context/context
    displayName: Responsible deployment, Responsible use, Responsible integration, AI deployment, AI use
  - name: Data, privacy, and security  
    href: /legal/cognitive-services/language-service/data-privacy?context=/azure/cognitive-services/language-service/context/context
    displayName: Data privacy, logging, data retention

- name: How-tos
  items:
  - name: Migrate from LUIS, QnA Maker, and Text Analytics
    displayName: text analytics, luis, qna
    href: concepts/migrate.md
  - name: Use Azure Kubernetes Service
    href: tutorials/use-kubernetes-service.md
  - name: Use language in power automate flows
    href: tutorials/power-automate.md
  - name: Scenario deep-dives
    items:
      - name: Call Center
        items:
        - name: Overview
          displayName: IVRs, IVR, Telephony Data, Transcription for Telephony Data, Real-time Transcription for Call Centers, Post-Call Analytics
          href: ../speech-service/call-center-overview.md?context=%2fazure%2fcognitive-services%2flanguage-service%2fcontext%2fcontext
        - name: Post-call transcription and analytics quickstart
          href: ../speech-service/call-center-quickstart.md?context=%2fazure%2fcognitive-services%2flanguage-service%2fcontext%2fcontext
        - name: Ingestion Client
          href: ../speech-service/ingestion-client.md?context=%2fazure%2fcognitive-services%2flanguage-service%2fcontext%2fcontext
- name: Reference
  items:
  - name: REST API
    href: /rest/api/language/
  - name: SDK
    items:
    - name: Generally available
      items: 
      - name: C#
        items:
        - name: Text analysis
          href: /dotnet/api/overview/azure/ai.textanalytics-readme
        - name: Question answering
          href: /dotnet/api/overview/azure/ai.language.questionanswering-readme
      - name: Python
        items: 
        - name: Text analysis
          href: /python/api/overview/azure/ai-textanalytics-readme
        - name: Question answering
          href: /python/api/overview/azure/ai-language-questionanswering-readme
        - name: Conversational Language Understanding
          href: /python/api/overview/azure/ai-language-conversations-readme
      - name: Java
        items:
        - name: Text analysis
          href: /java/api/overview/azure/ai-textanalytics-readme
      - name: JavaScript
        items:
        - name: Text analysis
          href: /javascript/api/overview/azure/ai-language-text-readme
    - name: Preview
      items: 
      - name: C#
        items:
        - name: Text analysis
          href: /dotnet/api/overview/azure/ai.textanalytics-readme?view=azure-dotnet-preview&preserve-view=true
        - name: Question answering
          href: /dotnet/api/overview/azure/ai.language.questionanswering-readme?view=azure-dotnet-preview&preserve-view=true
      - name: Python
        items: 
        - name: Text analysis
          href: /python/api/overview/azure/ai-textanalytics-readme?view=azure-python-preview&preserve-view=true
        - name: Question answering
          href: /python/api/overview/azure/ai-language-questionanswering-readme?view=azure-python-preview&preserve-view=true
        - name: Conversational Language Understanding
          href: /python/api/overview/azure/ai-language-conversations-readme?view=azure-python-preview&preserve-view=true
      - name: Java
        items:
        - name: Text analysis
          href: /java/api/overview/azure/ai-textanalytics-readme?view=azure-java-preview&preserve-view=true
      - name: JavaScript
        items:
        - name: Text analysis
          href: /javascript/api/overview/azure/ai-language-text-readme?view=azure-node-preview&preserve-view=true
    - name: Code samples
      items:
      - name: C#
        items:
        - name: Azure.AI.TextAnalytics namespace
          href: https://github.com/Azure/azure-sdk-for-net/tree/master/sdk/textanalytics/Azure.AI.TextAnalytics/samples
        - name: Azure.AI.Language.Conversations namespace
          href: https://aka.ms/sdk-sample-conversation-dot-net
        - name: Azure.AI.Language.QuestionAnswering namespace
          href: https://github.com/Azure/azure-sdk-for-net/tree/main/sdk/cognitivelanguage/Azure.AI.Language.QuestionAnswering
      - name: Java
        items:
        - name: Azure.AI.TextAnalytics namespace
          href: https://github.com/Azure/azure-sdk-for-java/tree/main/sdk/textanalytics/azure-ai-textanalytics/src/samples
      - name: JavaScript
        items:
        - name: AI.Text.Language namespace
          href: https://github.com/Azure/azure-sdk-for-js/tree/main/sdk/cognitivelanguage/ai-language-text/samples/v1
      - name: Python
        items:
        - name: Azure.AI.TextAnalytics namespace
          href: https://github.com/Azure/azure-sdk-for-python/tree/main/sdk/textanalytics/azure-ai-textanalytics/samples
        - name: Azure.AI.Language.Conversations namespace
          href: https://aka.ms/sdk-samples-conversation-python
        - name: Azure.AI.Language.QuestionAnswering namespace
          href: https://github.com/Azure/azure-sdk-for-python/tree/main/sdk/cognitivelanguage/azure-ai-language-questionanswering
- name: Resources
  items:
    - name: Support and help options
      href: ../cognitive-services-support-options.md?context=/azure/cognitive-services/language-service/context/context
    - name: Previous service updates
      href: concepts/previous-updates.md
    - name: Pricing calculator
      href: https://azure.microsoft.com/pricing/calculator/#cognitive-services
    - name: Azure roadmap
      href: https://azure.microsoft.com/roadmap/?category=ai-machine-learning
    - name: Azure products by region
      href: https://azure.microsoft.com/global-infrastructure/services/?products=cognitive-services
    - name: Learn modules
      items:
      - name: Explore natural language processing
        href: /training/paths/explore-natural-language-processing
      - name: Build a question answering solution
        href: /training/paths/build-qna-solution
      - name: Extract insights from text with the Language service
        href: /training/modules/extract-insights-text-with-text-analytics-service/
      - name: Build custom text analytics solutions
        href: /training/paths/build-custom-text-analytics
    - name: Enterprise readiness
      items:
      - name: Virtual networks
        href: ../cognitive-services-virtual-networks.md?context=/azure/cognitive-services/language-service/context/context
      - name: Azure AI services security
        href: ../security-features.md?context=/azure/cognitive-services/language-service/context/context
      - name: Encryption of data at rest
        href: concepts/encryption-data-at-rest.md
      - name: Compliance and certification
        href: https://azure.microsoft.com/support/legal/cognitive-services-compliance-and-privacy/<|MERGE_RESOLUTION|>--- conflicted
+++ resolved
@@ -200,333 +200,6 @@
           href: ../containers/disconnected-containers.md
         - name: Azure AI containers documentation
           href: ../containers/index.yml
-<<<<<<< HEAD
-    - name: Concepts
-      items:
-        - name: Evaluation metrics
-          href: custom-named-entity-recognition/concepts/evaluation-metrics.md
-        - name: Accepted data formats
-          href: custom-named-entity-recognition/concepts/data-formats.md
-        - name: Deploy to multiple regions
-          href: concepts/custom-features/multi-region-deployment.md
-        - name: Project versioning
-          href: concepts/custom-features/project-versioning.md
-    - name: Reference
-      items:
-      - name: Glossary
-        href: custom-named-entity-recognition/glossary.md
-      - name: Service limits
-        href: custom-named-entity-recognition/service-limits.md
-      - name: Authoring API
-        items:
-        - name: REST API
-          href: https://aka.ms/ct-authoring-apis
-      - name: Runtime prediction API
-        items:
-        - name: REST API
-          href: https://aka.ms/ct-runtime-api
-        - name: SDK
-          items:
-          - name: C#
-            href: /dotnet/api/azure.ai.textanalytics?view=azure-dotnet-preview&preserve-view=true
-          - name: Java
-            href: /java/api/overview/azure/ai-textanalytics-readme?view=azure-java-preview&preserve-view=true
-          - name: JavaScript
-            href: /javascript/api/overview/azure/ai-text-analytics-readme?view=azure-node-preview&preserve-view=true
-          - name: Python
-            href: /python/api/overview/azure/ai-textanalytics-readme?view=azure-python-preview&preserve-view=true
-- name: Orchestration workflow
-  items:
-  - name: Orchestration workflow overview
-    href: orchestration-workflow/overview.md
-  - name: Orchestration workflow quickstart
-    href: orchestration-workflow/quickstart.md
-  - name: Orchestration workflow FAQ
-    href: orchestration-workflow/faq.md
-  - name: Orchestration workflow language support
-    href: orchestration-workflow/language-support.md
-  - name: Samples
-    items:
-    - name: C#
-      href:  https://aka.ms/sdk-sample-conversation-dot-net
-    - name: Python
-      href:   https://aka.ms/sdk-samples-conversation-python
-  - name: How-to guides
-    items:
-      - name: Create project
-        href: orchestration-workflow/how-to/create-project.md
-      - name: Build schema
-        href: orchestration-workflow/how-to/build-schema.md
-      - name: Label utterances
-        href: orchestration-workflow/how-to/tag-utterances.md
-      - name: Train a model
-        href: orchestration-workflow/how-to/train-model.md
-      - name: View model performance
-        href: orchestration-workflow/how-to/view-model-evaluation.md
-      - name: Deploy a model
-        href: orchestration-workflow/how-to/deploy-model.md
-      - name: Get predictions by calling the API
-        href: orchestration-workflow/how-to/call-api.md
-      - name: Back up and recover your models
-        href: conversational-language-understanding/how-to/fail-over.md
-  - name: Concepts
-    items: 
-      - name: Evaluation metrics
-        href: orchestration-workflow/concepts/evaluation-metrics.md
-      - name: Back up and recover your models
-        href: orchestration-workflow/concepts/fail-over.md
-      - name: None intent
-        href: orchestration-workflow/concepts/none-intent.md
-      - name: Data formats
-        href: orchestration-workflow/concepts/data-formats.md
-      - name: Deploy to multiple regions
-        href: concepts/custom-features/multi-region-deployment.md
-      - name: Project versioning
-        href: concepts/custom-features/project-versioning.md
-      - name: Project versioning
-        href: concepts/custom-features/project-versioning.md
-      - name: Entity Metadata
-        href: named-entity-recognition/concepts/entity-metadata.md
-      - name: Preview API overview
-        href: named-entity-recognition/concepts/ga-preview-mapping.md
-  - name: Tutorials
-    items:
-      - name: Connect conversational language understanding and custom question answering
-        href: orchestration-workflow/tutorials/connect-services.md
-  - name: Reference
-    items:
-    - name: Service limits
-      href: orchestration-workflow/service-limits.md
-    - name: Glossary
-      href: orchestration-workflow/glossary.md
-    - name: Authoring API
-      items:
-      - name: REST API
-        href: https://aka.ms/clu-authoring-apis
-    - name: Runtime prediction API
-      items:
-      - name: REST API
-        href: /rest/api/language/2023-04-01/conversation-analysis-runtime/analyze-conversation
-      - name: SDK
-        items:
-        - name: C#
-          href: /dotnet/api/overview/azure/ai.language.conversations-readme
-        - name: Python
-          href: /python/api/overview/azure/ai-language-conversations-readme?view=azure-python-preview&preserve-view=true
-- name: Personally Identifiable Information (PII) detection
-  items:
-  - name: PII overview
-    href: personally-identifiable-information/overview.md
-  - name: PII quickstart
-    href: personally-identifiable-information/quickstart.md
-  - name: PII language support
-    href: personally-identifiable-information/language-support.md
-  - name: SDK samples
-    items:
-    - name: C#
-      href: https://github.com/Azure/azure-sdk-for-net/tree/master/sdk/textanalytics/Azure.AI.TextAnalytics/samples
-    - name: Java
-      href: https://github.com/Azure/azure-sdk-for-java/tree/main/sdk/textanalytics/azure-ai-textanalytics/src/samples
-    - name: JavaScript
-      href: https://github.com/Azure/azure-sdk-for-js/tree/main/sdk/cognitivelanguage/ai-language-text/samples/v1
-    - name: Python
-      href: https://github.com/Azure/azure-sdk-for-python/tree/main/sdk/textanalytics/azure-ai-textanalytics/samples
-  - name: Responsible use of AI
-    items: 
-    - name: Transparency note for PII
-      href: /legal/cognitive-services/language-service/transparency-note-personally-identifiable-information?context=/azure/ai-services/language-service/context/context
-      displayName: Transparency note for PII, Personally Identifiable Information transparency, Responsible AI, Responsible use of AI
-    - name: Integration and responsible use
-      href: /legal/cognitive-services/language-service/guidance-integration-responsible-use?context=/azure/ai-services/language-service/context/context
-      displayName: Responsible deployment, Responsible use, Responsible integration, AI deployment, AI use
-    - name: Data, privacy, and security  
-      href: /legal/cognitive-services/language-service/data-privacy?context=/azure/ai-services/language-service/context/context
-      displayName: Data privacy, logging, data retention
-  - name: How-to guides
-    items:
-    - name: Call PII
-      href: personally-identifiable-information/how-to-call.md
-    - name: Call PII for conversations (preview)
-      href: personally-identifiable-information/how-to-call-for-conversations.md
-  - name: Concepts
-    items:
-    - name: Recognized entity categories
-      href: personally-identifiable-information/concepts/entity-categories.md 
-    - name: Recognized entity categories for conversation
-      href: personally-identifiable-information/concepts/conversations-entity-categories.md 
-  - name: Reference
-    items:
-    - name: REST API
-      items:
-        - name: Text analysis runtime API (v2023-04-01)
-          href: https://go.microsoft.com/fwlink/?linkid=2239169
-        - name: Text analysis runtime API (v2022-10-01-preview)
-          href: /rest/api/language/2022-10-01-preview/text-analysis-runtime
-        - name: Previous versions
-          items:
-          - name: v3.2-preview.2
-            href: https://westus2.dev.cognitive.microsoft.com/docs/services/TextAnalytics-v3-2-Preview-2/operations/EntitiesRecognitionPii
-          - name: v3.1
-            href: https://westus2.dev.cognitive.microsoft.com/docs/services/TextAnalytics-v3-1/operations/EntitiesRecognitionPii
-    - name: SDKs
-      items:
-      - name: v3.2-preview.2
-        items:
-          - name: .NET
-            href: /dotnet/api/azure.ai.textanalytics?view=azure-dotnet-preview&preserve-view=true
-          - name: Python
-            href: /python/api/azure-ai-textanalytics/azure.ai.textanalytics?view=azure-python-preview&preserve-view=true
-          - name: Java
-            href: /java/api/overview/azure/ai-textanalytics-readme?view=azure-java-preview&preserve-view=true
-          - name: Node.js
-            href: /javascript/api/overview/azure/ai-text-analytics-readme?view=azure-node-preview&preserve-view=true
-      - name: v3.1
-        items:
-          - name: .NET
-            href: /dotnet/api/azure.ai.textanalytics?view=azure-dotnet&preserve-view=true&preserve-view=true
-          - name: Python
-            href: /python/api/azure-ai-textanalytics/azure.ai.textanalytics?view=azure-python&preserve-view=true
-          - name: Java
-            href: /java/api/overview/azure/ai-textanalytics-readme?preserve-view=true&preserve-view=true
-          - name: Node.js
-            href: /javascript/api/overview/azure/ai-text-analytics-readme?view=azure-node-latest&preserve-view=true
-
-- name: Question answering
-  items:
-  - name: Question answering overview
-    href: question-answering/overview.md
-  - name: Question answering quickstart
-    href: question-answering/quickstart/sdk.md
-  - name: Question answering language support
-    href: question-answering/language-support.md
-  - name: Samples
-    items:
-    - name: C#
-      href: https://github.com/Azure/azure-sdk-for-net/blob/main/sdk/cognitivelanguage/Azure.AI.Language.QuestionAnswering/samples
-    - name: Python
-      href: https://github.com/Azure/azure-sdk-for-python/tree/main/sdk/cognitivelanguage/azure-ai-language-questionanswering/samples
-  - name: Responsible use of AI
-    items: 
-    - name: Transparency note for question answering
-      href: /legal/cognitive-services/language-service/transparency-note-question-answering?context=/azure/ai-services/language-service/context/context
-      displayName: Transparency note for question answering, question answering transparency, Responsible AI, Responsible use of AI
-    - name: Integration and responsible use
-      href: /legal/cognitive-services/language-service/guidance-integration-responsible-use-question-answering?context=/azure/ai-services/language-service/context/context
-      displayName: Responsible deployment, Responsible use, Responsible integration, AI deployment, AI use
-    - name: Data, privacy, and security  
-      href: /legal/cognitive-services/language-service/data-privacy-security-question-answering?context=/azure/ai-services/language-service/context/context
-      displayName: Data privacy, logging, data retention
-  - name: How-to guides
-    items:
-    - name: Migrate from QnA Maker to Question Answering
-      href: question-answering/how-to/migrate-qnamaker-to-question-answering.md
-    - name: Migrate projects from QnA Maker
-      href: question-answering/how-to/migrate-qnamaker.md
-    - name: Getting started with question answering
-      href: question-answering/how-to/create-test-deploy.md
-    - name: Integrate with Azure OpenAI
-      href: question-answering/how-to/azure-openai-integration.md
-    - name: Export/import/refresh
-      href: question-answering/how-to/export-import-refresh.md
-    - name: Smart URL refresh
-      href: question-answering/how-to/smart-url-refresh.md
-    - name: Encrypt data at rest
-      href: question-answering/how-to/encrypt-data-at-rest.md
-    - name: Move projects
-      href: question-answering/how-to/migrate-knowledge-base.md
-    - name: Add chit-chat
-      href: question-answering/how-to/chit-chat.md
-    - name: Change default answer
-      href: question-answering/how-to/change-default-answer.md
-    - name: Configure resources
-      href: question-answering/how-to/configure-resources.md
-    - name: Analytics
-      href: question-answering/how-to/analytics.md
-    - name: Manage projects
-      href: question-answering/how-to/manage-knowledge-base.md
-    - name: Network isolation and private endpoints
-      href: question-answering/how-to/network-isolation.md
-    - name: Authoring API
-      href: question-answering/how-to/authoring.md
-    - name: Prebuilt API
-      href: question-answering/how-to/prebuilt.md
-    - name: Project Best practices
-      href: question-answering/how-to/best-practices.md
-    - name: Troubleshooting
-      href: question-answering/how-to/troubleshooting.md
-  - name: Concepts
-    items:
-    - name: Development lifecycle
-      href: question-answering/concepts/project-development-lifecycle.md
-    - name: Resource planning
-      href: question-answering/concepts/azure-resources.md
-    - name: App planning
-      href: question-answering/concepts/plan.md
-    - name: Precise answering
-      href: question-answering/concepts/precise-answering.md
-    - name: Confidence score
-      href: question-answering/concepts/confidence-score.md
-    - name: Best practices
-      href: question-answering/concepts/best-practices.md
-    - name: Limits
-      href: question-answering/concepts/limits.md
-  - name: Tutorials
-    items:
-    - name: Create a FAQ Bot
-      href: question-answering/tutorials/bot-service.md
-    - name: Guided conversations
-      href: question-answering/tutorials/guided-conversations.md
-    - name: Active learning
-      href: question-answering/tutorials/active-learning.md
-    - name: Adding synonyms
-      href: question-answering/tutorials/adding-synonyms.md
-    - name: Multiple languages
-      href: question-answering/tutorials/multiple-languages.md
-    - name: Multiple domains
-      href: question-answering/tutorials/multiple-domains.md
-    - name: Add your Question Answering project to Power Virtual Agents
-      href: question-answering/tutorials/power-virtual-agents.md
-  - name: Reference
-    items: 
-    - name: General
-      items:
-      - name: Markdown format
-        href: question-answering/reference/markdown-format.md
-      - name: Format guidelines
-        href: question-answering/reference/document-format-guidelines.md
-    - name: REST API
-      items:
-      - name: Prebuilt
-        items:
-        - name: Runtime API
-          href: /rest/api/cognitiveservices/questionanswering/question-answering/get-answers-from-text
-      - name: Custom
-        items:
-          - name: Authoring API
-            href: /rest/api/cognitiveservices/questionanswering/question-answering-projects
-          - name: Runtime API 
-            href: /rest/api/cognitiveservices/questionanswering/question-answering/get-answers
-- name: Sentiment analysis and opinion mining
-  items:
-  - name: Sentiment analysis and opinion mining overview
-    href: sentiment-opinion-mining/overview.md
-  - name: Sentiment analysis and opinion mining language support
-    href: sentiment-opinion-mining/language-support.md
-  - name: Prebuilt
-    items:
-    - name: Sentiment analysis and opinion mining quickstart
-      href: sentiment-opinion-mining/quickstart.md
-    - name: Samples
-      items:
-      - name: C#
-        href: https://github.com/Azure/azure-sdk-for-net/tree/master/sdk/textanalytics/Azure.AI.TextAnalytics/samples
-      - name: Java
-        href: https://github.com/Azure/azure-sdk-for-java/tree/main/sdk/textanalytics/azure-ai-textanalytics/src/samples
-      - name: JavaScript
-        href: https://github.com/Azure/azure-sdk-for-js/tree/main/sdk/cognitivelanguage/ai-language-text/samples/v1
-      - name: Python
-        href: https://github.com/Azure/azure-sdk-for-python/tree/main/sdk/textanalytics/azure-ai-textanalytics/samples
-=======
   - name: Key phrase extraction
     items:
     - name: Key phrase extraction overview
@@ -535,7 +208,6 @@
       href: key-phrase-extraction/quickstart.md 
     - name: Key phrase extraction language support
       href: key-phrase-extraction/language-support.md
->>>>>>> bdea6e69
     - name: Responsible use of AI
       items: 
       - name: Transparency note for key phrase extraction
@@ -812,6 +484,8 @@
         href: question-answering/how-to/best-practices.md
       - name: Troubleshooting
         href: question-answering/how-to/troubleshooting.md
+      - name: Connect to Azure OpenAI
+        href: question-answering/how-to/azure-openai-integration.md
     - name: Concepts
       items:
       - name: Development lifecycle
