--- conflicted
+++ resolved
@@ -26,11 +26,7 @@
 
     `Recall = #True_Positive / (#True_Positive + #False_Negatives)`
 
-<<<<<<< HEAD
-* **F1 score**: The F1 score is a function of precision and recall. It's needed when you seek a balance between Precision and Recall.
-=======
 * **F1 score**: The F1 score is a function of precision and recall. It's needed when you seek a balance between precision and recall.
->>>>>>> 5a9c67cd
 
     `F1 Score = 2 * Precision * Recall / (Precision + Recall)` <br> 
 
@@ -93,11 +89,7 @@
 **F1 Score** = `2 * Precision * Recall / (Precision + Recall) =  (2 * 0.8 * 0.67) / (0.8 + 0.67) = 0.73`
 
 > [!NOTE] 
-<<<<<<< HEAD
-> For single-label classification models, the number of false negatives and false positives are always equal. Custom single-label classification models always predict one class for each document. If the prediction is not correct, FP count of the predicted class increases by one and FN of the actual class increases by one, overall number of FP and FN for the model will always be equal. This is not the case for multi-label classification, because failing to predict one of the classes of a document is counted as a false negative. 
-=======
 > For single-label classification models, the number of false negatives and false positives are always equal. Custom single-label classification models always predict one class for each document. If the prediction is not correct, FP count of the predicted class increases by one and FN of the actual class increases by one, overall count of FP and FN for the model will always be equal. This is not the case for multi-label classification, because failing to predict one of the classes of a document is counted as a false negative. 
->>>>>>> 5a9c67cd
 ## Interpreting class-level evaluation metrics
 
 So what does it actually mean to have a high precision or a high recall for a certain class?
