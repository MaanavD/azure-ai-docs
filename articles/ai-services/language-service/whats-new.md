---
title: What's new in Azure AI Language?
titleSuffix: Azure AI services
description: Find out about new releases and features for the Azure AI Language.
#services: cognitive-services
author: aahill
manager: nitinme
ms.service: azure-ai-language
ms.topic: whats-new
ms.date: 01/31/2024
ms.author: aahi
ms.custom: ignite-fall-2021, event-tier1-build-2022
---

# What's new in Azure AI Language?

Azure AI Language is updated on an ongoing basis. To stay up-to-date with recent developments, this article provides you with information about new releases and features.

<<<<<<< HEAD
## Febuary 2024

* Expanded [language detection](./language-detection/overview.md) support for additional scripts according to the [ISO 15924 standard](https://wikipedia.org/wiki/ISO_15924) is now available starting in API version `2023-11-15-preview`.
=======
## January 2024

* [Native document support](native-document-support/use-native-documents.md) is now available in `2023-11-15-preview` public preview.
>>>>>>> a1446f4d

## November 2023

* [Named Entity Recognition Container](./named-entity-recognition/how-to/use-containers.md) is now Generally Available (GA).

## July 2023

* [Custom sentiment analysis](./sentiment-opinion-mining/overview.md) is now available in preview.

## May 2023

* [Custom Named Entity Recognition (NER) Docker containers](./custom-named-entity-recognition/how-to/use-containers.md) are now available for on-premises deployment. 

## April 2023

* [Custom Text analytics for health](./custom-text-analytics-for-health/overview.md) is available in public preview, which enables you to build custom AI models to extract healthcare specific entities from unstructured text
* You can now use Azure OpenAI to automatically label or generate data during authoring. Learn more with the following links: 
    * Autolabel your documents in [Custom text classification](./custom-text-classification/how-to/use-autolabeling.md) or [Custom named entity recognition](./custom-named-entity-recognition/how-to/use-autolabeling.md).
    * Generate suggested utterances in [Conversational language understanding](./conversational-language-understanding/how-to/tag-utterances.md#suggest-utterances-with-azure-openai).
* The latest model version (`2022-10-01`) for Language Detection now supports 6 more International languages and 12 Romanized Indic languages.

## March 2023

* New model version ('2023-01-01-preview') for Personally Identifiable Information (PII) detection with quality updates and new [language support](./personally-identifiable-information/language-support.md)

* New versions of the text analysis client library are available in preview:

    ### [C#](#tab/csharp)
    
    [**Package (NuGet)**](https://www.nuget.org/packages/Azure.AI.TextAnalytics/5.3.0-beta.2)
    
    [**Changelog/Release History**](https://github.com/Azure/azure-sdk-for-net/blob/Azure.AI.TextAnalytics_5.3.0-beta.2/sdk/textanalytics/Azure.AI.TextAnalytics/CHANGELOG.md)
    
    [**ReadMe**](https://github.com/Azure/azure-sdk-for-net/blob/Azure.AI.TextAnalytics_5.3.0-beta.2/sdk/textanalytics/Azure.AI.TextAnalytics/README.md)
    
    [**Samples**](https://github.com/Azure/azure-sdk-for-net/blob/Azure.AI.TextAnalytics_5.3.0-beta.2/sdk/textanalytics/Azure.AI.TextAnalytics/samples/README.md)
  
    ### [Java](#tab/java)
    
    [**Package (Maven)**](https://mvnrepository.com/artifact/com.azure/azure-ai-textanalytics/5.3.0-beta.2)
    
    [**Changelog/Release History**](https://github.com/Azure/azure-sdk-for-java/blob/main/sdk/textanalytics/azure-ai-textanalytics/CHANGELOG.md#530-beta2-2023-03-07)
    
    [**ReadMe**](https://github.com/Azure/azure-sdk-for-java/blob/main/sdk/textanalytics/azure-ai-textanalytics/README.md)
    
    [**Samples**](https://github.com/Azure/azure-sdk-for-java/tree/main/sdk/textanalytics/azure-ai-textanalytics/src/samples)
    
    ### [JavaScript](#tab/javascript)

    [**Package (npm)**](https://www.npmjs.com/package/@azure/ai-language-text/v/1.1.0-beta.2)
    
    [**Changelog/Release History**](https://github.com/Azure/azure-sdk-for-js/blob/main/sdk/cognitivelanguage/ai-language-text/CHANGELOG.md)
    
    [**ReadMe**](https://github.com/Azure/azure-sdk-for-js/tree/main/sdk/cognitivelanguage/ai-language-text)
    
    [**Samples**](https://github.com/Azure/azure-sdk-for-js/tree/main/sdk/cognitivelanguage/ai-language-text/samples/v1-beta)

    ### [Python](#tab/python)
    
    [**Package (PyPi)**](https://pypi.org/project/azure-ai-textanalytics/5.3.0b2/)
    
    [**Changelog/Release History**](https://github.com/Azure/azure-sdk-for-python/blob/azure-ai-textanalytics_5.3.0b2/sdk/textanalytics/azure-ai-textanalytics/CHANGELOG.md)
    
    [**ReadMe**](https://github.com/Azure/azure-sdk-for-python/blob/azure-ai-textanalytics_5.3.0b2/sdk/textanalytics/azure-ai-textanalytics/README.md)
    
    [**Samples**](https://github.com/Azure/azure-sdk-for-python/tree/azure-ai-textanalytics_5.3.0b2/sdk/textanalytics/azure-ai-textanalytics/samples)
    
    ---

## February 2023

* Conversational language understanding and orchestration workflow now available in the following regions in the sovereign cloud for China:
  * China East 2 (Authoring and Prediction)
  * China North 2 (Prediction)
* New model evaluation updates for Conversational language understanding and Orchestration workflow.
* New model version ('2023-01-01-preview') for Text Analytics for health featuring new [entity categories](./text-analytics-for-health/concepts/health-entity-categories.md) for social determinants of health.
* New model version ('2023-02-01-preview') for named entity recognition features improved accuracy and more [language support](./named-entity-recognition/language-support.md) with up to 79 languages.

## December 2022

* New version (v5.2.0-beta.1) of the text analysis client library is available in preview for C#/.NET:
    * [**Package (NuGet)**](https://www.nuget.org/packages/Azure.AI.TextAnalytics/5.3.0-beta.1)
    * [**Changelog/Release History**](https://github.com/Azure/azure-sdk-for-net/blob/main/sdk/textanalytics/Azure.AI.TextAnalytics/CHANGELOG.md)
    * [**ReadMe**](https://github.com/Azure/azure-sdk-for-net/blob/main/sdk/textanalytics/Azure.AI.TextAnalytics/README.md)
    * [**Samples**](https://github.com/Azure/azure-sdk-for-net/tree/main/sdk/textanalytics/Azure.AI.TextAnalytics/samples)
 * New model version (`2022-10-01`) released for Language Detection. The new model version comes with improvements in language detection quality on short texts.

## November 2022

* Expanded language support for:
    * [Opinion mining](./sentiment-opinion-mining/language-support.md)
* Conversational PII now supports up to 40,000 characters as document size.
* New versions of the text analysis client library are available in preview:

    * Java
        * [**Package (Maven)**](https://mvnrepository.com/artifact/com.azure/azure-ai-textanalytics/5.3.0-beta.1)
        * [**Changelog/Release History**](https://github.com/Azure/azure-sdk-for-java/blob/azure-ai-textanalytics_5.3.0-beta.1/sdk/textanalytics/azure-ai-textanalytics/CHANGELOG.md)
        * [**ReadMe**](https://github.com/Azure/azure-sdk-for-java/blob/azure-ai-textanalytics_5.3.0-beta.1/sdk/textanalytics/azure-ai-textanalytics/README.md)
        * [**Samples**](https://github.com/Azure/azure-sdk-for-java/tree/azure-ai-textanalytics_5.3.0-beta.1/sdk/textanalytics/azure-ai-textanalytics/src/samples)
    
    * JavaScript
        * [**Package (npm)**](https://www.npmjs.com/package/@azure/ai-language-text/v/1.1.0-beta.1)
        * [**Changelog/Release History**](https://github.com/Azure/azure-sdk-for-js/blob/main/sdk/cognitivelanguage/ai-language-text/CHANGELOG.md)
        * [**ReadMe**](https://github.com/Azure/azure-sdk-for-js/blob/main/sdk/cognitivelanguage/ai-language-text/README.md)
        * [**Samples**](https://github.com/Azure/azure-sdk-for-js/tree/main/sdk/cognitivelanguage/ai-language-text/samples/v1)

    * Python
        * [**Package (PyPi)**](https://pypi.org/project/azure-ai-textanalytics/5.3.0b1/)
        * [**Changelog/Release History**](https://github.com/Azure/azure-sdk-for-python/blob/azure-ai-textanalytics_5.3.0b1/sdk/textanalytics/azure-ai-textanalytics/CHANGELOG.md)
        * [**ReadMe**](https://github.com/Azure/azure-sdk-for-python/blob/azure-ai-textanalytics_5.3.0b1/sdk/textanalytics/azure-ai-textanalytics/README.md)
        * [**Samples**](https://github.com/Azure/azure-sdk-for-python/tree/azure-ai-textanalytics_5.3.0b1/sdk/textanalytics/azure-ai-textanalytics/samples)

## October 2022

* The summarization feature now has the following capabilities:
    * [Document summarization](./summarization/overview.md):
        * Abstractive summarization, which generates a summary of a document that can't use the same words as presented in the document, but captures the main idea.
    * [Conversation summarization](./summarization/overview.md?tabs=document-summarization?tabs=conversation-summarization)
        * Chapter title summarization, which returns suggested chapter titles of input conversations.
        * Narrative summarization, which returns call notes, meeting notes or chat summaries of input conversations.
* Expanded language support for:
    * [Sentiment analysis](./sentiment-opinion-mining/language-support.md)
    * [Key phrase extraction](./key-phrase-extraction/language-support.md)
    * [Named entity recognition](./named-entity-recognition/language-support.md)
    * [Text Analytics for health](./text-analytics-for-health/language-support.md)
* [Multi-region deployment](./concepts/custom-features/multi-region-deployment.md) and [project asset versioning](./concepts/custom-features/project-versioning.md) for: 
    * [Conversational language understanding](./conversational-language-understanding/overview.md)
    * [Orchestration workflow](./orchestration-workflow/overview.md)
    * [Custom text classification](./custom-text-classification/overview.md) 
    * [Custom named entity recognition](./custom-named-entity-recognition/overview.md)
* [Regular expressions](./conversational-language-understanding/concepts/entity-components.md#regex-component) in conversational language understanding and [required components](./conversational-language-understanding/concepts/entity-components.md#required-components), offering an added ability to influence entity predictions.
* [Entity resolution](./named-entity-recognition/concepts/entity-resolutions.md) in named entity recognition
* New region support for:
    * [Conversational language understanding](./conversational-language-understanding/service-limits.md#regional-availability)
    * [Orchestration workflow](./orchestration-workflow/service-limits.md#regional-availability)
    * [Custom text classification](./custom-text-classification/service-limits.md#regional-availability) 
    * [Custom named entity recognition](./custom-named-entity-recognition/service-limits.md#regional-availability) 
* Document type as an input supported for [Text Analytics for health](./text-analytics-for-health/how-to/call-api.md) FHIR requests 

## September 2022

* [Conversational language understanding](./conversational-language-understanding/overview.md) is available in the following regions:
  * Central India
  * Switzerland North
  * West US 2
* Text Analytics for Health now [supports more languages](./text-analytics-for-health/language-support.md) in preview: Spanish, French, German Italian, Portuguese and Hebrew. These languages are available when using a docker container to deploy the API service. 
* The Azure.AI.TextAnalytics client library v5.2.0 are generally available and ready for use in production applications. For more information on Language service client libraries, see the [**Developer overview**](./concepts/developer-guide.md).
    * Java
        * [**Package (Maven)**](https://mvnrepository.com/artifact/com.azure/azure-ai-textanalytics/5.2.0)
        * [**Changelog/Release History**](https://github.com/Azure/azure-sdk-for-java/blob/main/sdk/textanalytics/azure-ai-textanalytics/CHANGELOG.md)
        * [**ReadMe**](https://github.com/Azure/azure-sdk-for-java/blob/main/sdk/textanalytics/azure-ai-textanalytics/README.md)
        * [**Samples**](https://github.com/Azure/azure-sdk-for-java/tree/main/sdk/textanalytics/azure-ai-textanalytics/src/samples)
    * Python
        * [**Package (PyPi)**](https://pypi.org/project/azure-ai-textanalytics/5.2.0/)
        * [**Changelog/Release History**](https://github.com/Azure/azure-sdk-for-python/blob/main/sdk/textanalytics/azure-ai-textanalytics/CHANGELOG.md)
        * [**ReadMe**](https://github.com/Azure/azure-sdk-for-python/blob/main/sdk/textanalytics/azure-ai-textanalytics/README.md)
        * [**Samples**](https://github.com/Azure/azure-sdk-for-python/tree/main/sdk/textanalytics/azure-ai-textanalytics/samples)
    * C#/.NET
        * [**Package (NuGet)**](https://www.nuget.org/packages/Azure.AI.TextAnalytics/5.2.0)
        * [**Changelog/Release History**](https://github.com/Azure/azure-sdk-for-net/blob/main/sdk/textanalytics/Azure.AI.TextAnalytics/CHANGELOG.md)
        * [**ReadMe**](https://github.com/Azure/azure-sdk-for-net/blob/main/sdk/textanalytics/Azure.AI.TextAnalytics/README.md)
        * [**Samples**](https://github.com/Azure/azure-sdk-for-net/tree/main/sdk/textanalytics/Azure.AI.TextAnalytics/samples)

## August 2022

* [Role-based access control](./concepts/role-based-access-control.md) for the Language service.

## July 2022

* New AI models for [sentiment analysis](./sentiment-opinion-mining/overview.md) and [key phrase extraction](./key-phrase-extraction/overview.md) based on [z-code models](https://www.microsoft.com/research/project/project-zcode/), providing:
    * Performance and quality improvements for the following 11 [languages](./sentiment-opinion-mining/language-support.md) supported by sentiment analysis: `ar`, `da`, `el`, `fi`, `hi`, `nl`, `no`, `pl`,  `ru`, `sv`, `tr` 
    * Performance and quality improvements for the following 20 [languages](./key-phrase-extraction/language-support.md) supported by key phrase extraction: `af`, `bg`, `ca`, `hr`, `da`, `nl`, `et`, `fi`, `el`, `hu`, `id`, `lv`, `no`, `pl`, `ro`, `ru`, `sk`, `sl`, `sv`, `tr` 

* Conversational PII is now available in all Azure regions supported by the Language service.

* A new version of the Language API (`2022-07-01-preview`) is available. It provides:
    * [Automatic language detection](./concepts/use-asynchronously.md#automatic-language-detection) for asynchronous tasks.
    * Text Analytics for health confidence scores are now returned in relations.

    To use this version in your REST API calls, use the following URL:

    ```http
    <your-language-resource-endpoint>/language/:analyze-text?api-version=2022-07-01-preview
    ```
    
## June 2022
* v1.0 client libraries for [conversational language understanding](./conversational-language-understanding/how-to/call-api.md?tabs=azure-sdk#send-a-conversational-language-understanding-request) and [orchestration workflow](./orchestration-workflow/how-to/call-api.md?tabs=azure-sdk#send-an-orchestration-workflow-request) are Generally Available for the following languages:
    * [C#](https://github.com/Azure/azure-sdk-for-net/tree/Azure.AI.Language.Conversations_1.0.0/sdk/cognitivelanguage/Azure.AI.Language.Conversations)
    * [Python](https://github.com/Azure/azure-sdk-for-python/tree/azure-ai-language-conversations_1.0.0/sdk/cognitivelanguage/azure-ai-language-conversations)
* v1.1.0b1 client library for [conversation summarization](summarization/quickstart.md?tabs=conversation-summarization&pivots=programming-language-python) is available as a preview for:
    * [Python](https://github.com/Azure/azure-sdk-for-python/blob/azure-ai-language-conversations_1.1.0b1/sdk/cognitivelanguage/azure-ai-language-conversations/samples/README.md)
* There's a new endpoint URL and request format for making REST API calls to prebuilt Language service features. See the following quickstart guides and reference documentation for information on structuring your API calls. All text analytics `3.2-preview.2` API users can begin migrating their workloads to this new endpoint.
    * [Entity linking](./entity-linking/quickstart.md?pivots=rest-api)
    * [Language detection](./language-detection/quickstart.md?pivots=rest-api)
    * [Key phrase extraction](./key-phrase-extraction/quickstart.md?pivots=rest-api)
    * [Named entity recognition](./named-entity-recognition/quickstart.md?pivots=rest-api)
    * [PII detection](./personally-identifiable-information/quickstart.md?pivots=rest-api)
    * [Sentiment analysis and opinion mining](./sentiment-opinion-mining/quickstart.md?pivots=rest-api)
    * [Text analytics for health](./text-analytics-for-health/quickstart.md?pivots=rest-api)


## May 2022

* PII detection for conversations.
* Rebranded Text Summarization to Document summarization.
* Conversation summarization is now available in public preview.

* The following features are now Generally Available (GA):
    * Custom text classification
    * Custom Named Entity Recognition (NER)
    * Conversational language understanding
    * Orchestration workflow

* The following updates for custom text classification, custom Named Entity Recognition (NER), conversational language understanding, and orchestration workflow:
    * Data splitting controls.
    * Ability to cancel training jobs.
    * Custom deployments can be named. You can have up to 10 deployments.
    * Ability to swap deployments.
    * Auto labeling (preview) for custom named entity recognition
    * Enterprise readiness support
    * Training modes for conversational language understanding
    * Updated service limits
    * Ability to use free (F0) tier for Language resources
    * Expanded regional availability
    * Updated model life cycle to add training configuration versions



## April 2022

* Fast Healthcare Interoperability Resources (FHIR) support is available in the [Language REST API preview](text-analytics-for-health/quickstart.md?pivots=rest-api&tabs=language) for Text Analytics for health.

## March 2022

* Expanded language support for:
  * [Custom text classification](custom-text-classification/language-support.md)
  * [Custom Named Entity Recognition (NER)](custom-named-entity-recognition/language-support.md)
  * [Conversational language understanding](conversational-language-understanding/language-support.md)

## February 2022

* Model improvements for latest model-version for [text summarization](summarization/overview.md)

* Model `2021-10-01` is Generally Available (GA) for [Sentiment Analysis and Opinion Mining](sentiment-opinion-mining/overview.md), featuring enhanced modeling for emojis and better accuracy across all supported languages.

* [Question Answering](question-answering/overview.md): Active learning v2 incorporates a better clustering logic providing improved accuracy of suggestions. It considers user actions when suggestions are accepted or rejected to avoid duplicate suggestions, and improve query suggestions.

## December 2021

* The version 3.1-preview.x REST endpoints and 5.1.0-beta.x client library are retired. Upgrade to the General Available version of the API(v3.1). If you're using the client libraries, use package version 5.1.0 or higher. See the [migration guide](./concepts/migrate-language-service-latest.md) for details.

## November 2021

* Based on ongoing customer feedback, we increased the character limit per document for Text Analytics for health from 5,120 to 30,720.

* Azure AI Language release, with support for:

  * [Question Answering (now Generally Available)](question-answering/overview.md)
  * [Sentiment Analysis and opinion mining](sentiment-opinion-mining/overview.md)
  * [Key Phrase Extraction](key-phrase-extraction/overview.md)
  * [Named Entity Recognition (NER), Personally Identifying Information (PII)](named-entity-recognition/overview.md)
  * [Language Detection](language-detection/overview.md)
  * [Text Analytics for health](text-analytics-for-health/overview.md)
  * [Text summarization preview](summarization/overview.md)
  * [Custom Named Entity Recognition (Custom NER) preview](custom-named-entity-recognition/overview.md)
  * [Custom Text Classification preview](custom-text-classification/overview.md)
  * [Conversational Language Understanding preview](conversational-language-understanding/overview.md)

* Preview model version `2021-10-01-preview` for [Sentiment Analysis and Opinion mining](sentiment-opinion-mining/overview.md), which provides:

  * Improved prediction quality.
  * [Added language support](sentiment-opinion-mining/language-support.md?tabs=sentiment-analysis) for the opinion mining feature.
  * For more information, see the [project z-code site](https://www.microsoft.com/research/project/project-zcode/).
  * To use this [model version](sentiment-opinion-mining/how-to/call-api.md#specify-the-sentiment-analysis-model), you must specify it in your API calls, using the model version parameter.

* SDK support for sending requests to custom models:

  * Custom Named Entity Recognition
  * Custom text classification
  * Custom language understanding

## Next steps

* See the [previous updates](./concepts/previous-updates.md) article for service updates not listed here. <|MERGE_RESOLUTION|>--- conflicted
+++ resolved
@@ -16,15 +16,14 @@
 
 Azure AI Language is updated on an ongoing basis. To stay up-to-date with recent developments, this article provides you with information about new releases and features.
 
-<<<<<<< HEAD
 ## Febuary 2024
 
 * Expanded [language detection](./language-detection/overview.md) support for additional scripts according to the [ISO 15924 standard](https://wikipedia.org/wiki/ISO_15924) is now available starting in API version `2023-11-15-preview`.
-=======
+
 ## January 2024
 
 * [Native document support](native-document-support/use-native-documents.md) is now available in `2023-11-15-preview` public preview.
->>>>>>> a1446f4d
+
 
 ## November 2023
 
