---
title: What's new in Azure AI Language?
titleSuffix: Azure AI services
description: Find out about new releases and features for the Azure AI Language.
#services: cognitive-services
author: jboback
manager: nitinme
ms.service: azure-ai-language
ms.topic: whats-new
<<<<<<< HEAD
ms.date: 01/31/2024
ms.author: jboback
=======
ms.date: 02/26/2024
ms.author: aahi
>>>>>>> a9faf4d8
---

# What's new in Azure AI Language?

Azure AI Language is updated on an ongoing basis. To stay up-to-date with recent developments, this article provides you with information about new releases and features.

## February 2024

* Expanded [language detection](./language-detection/how-to/call-api.md#script-name-and-script-code) support for additional scripts according to the [ISO 15924 standard](https://wikipedia.org/wiki/ISO_15924) is now available starting in API version `2023-11-15-preview`.

## January 2024

* [Native document support](native-document-support/use-native-documents.md) is now available in `2023-11-15-preview` public preview.

## December 2023

* [Text Analytics for health](./text-analytics-for-health/overview.md) new model 2023-12-01 is now available.
* New Relation Type: `BodySiteOfExamination`
 * Quality enhancements to support radiology documents
 * Significant latency improvements
 * Various bug fixes: Improvements across NER, Entity Linking, Relations and Assertion Detection

## November 2023

* [Named Entity Recognition Container](./named-entity-recognition/how-to/use-containers.md) is now Generally Available (GA).

## July 2023

* [Custom sentiment analysis](./sentiment-opinion-mining/overview.md) is now available in preview.

## May 2023

* [Custom Named Entity Recognition (NER) Docker containers](./custom-named-entity-recognition/how-to/use-containers.md) are now available for on-premises deployment. 

## April 2023

* [Custom Text analytics for health](./custom-text-analytics-for-health/overview.md) is available in public preview, which enables you to build custom AI models to extract healthcare specific entities from unstructured text
* You can now use Azure OpenAI to automatically label or generate data during authoring. Learn more with the following links: 
    * Autolabel your documents in [Custom text classification](./custom-text-classification/how-to/use-autolabeling.md) or [Custom named entity recognition](./custom-named-entity-recognition/how-to/use-autolabeling.md).
    * Generate suggested utterances in [Conversational language understanding](./conversational-language-understanding/how-to/tag-utterances.md#suggest-utterances-with-azure-openai).
* The latest model version (`2022-10-01`) for Language Detection now supports 6 more International languages and 12 Romanized Indic languages.

## March 2023

* New model version ('2023-01-01-preview') for Personally Identifiable Information (PII) detection with quality updates and new [language support](./personally-identifiable-information/language-support.md)

* New versions of the text analysis client library are available in preview:

    ### [C#](#tab/csharp)
    
    [**Package (NuGet)**](https://www.nuget.org/packages/Azure.AI.TextAnalytics/5.3.0-beta.2)
    
    [**Changelog/Release History**](https://github.com/Azure/azure-sdk-for-net/blob/Azure.AI.TextAnalytics_5.3.0-beta.2/sdk/textanalytics/Azure.AI.TextAnalytics/CHANGELOG.md)
    
    [**ReadMe**](https://github.com/Azure/azure-sdk-for-net/blob/Azure.AI.TextAnalytics_5.3.0-beta.2/sdk/textanalytics/Azure.AI.TextAnalytics/README.md)
    
    [**Samples**](https://github.com/Azure/azure-sdk-for-net/blob/Azure.AI.TextAnalytics_5.3.0-beta.2/sdk/textanalytics/Azure.AI.TextAnalytics/samples/README.md)
  
    ### [Java](#tab/java)
    
    [**Package (Maven)**](https://mvnrepository.com/artifact/com.azure/azure-ai-textanalytics/5.3.0-beta.2)
    
    [**Changelog/Release History**](https://github.com/Azure/azure-sdk-for-java/blob/main/sdk/textanalytics/azure-ai-textanalytics/CHANGELOG.md#530-beta2-2023-03-07)
    
    [**ReadMe**](https://github.com/Azure/azure-sdk-for-java/blob/main/sdk/textanalytics/azure-ai-textanalytics/README.md)
    
    [**Samples**](https://github.com/Azure/azure-sdk-for-java/tree/main/sdk/textanalytics/azure-ai-textanalytics/src/samples)
    
    ### [JavaScript](#tab/javascript)

    [**Package (npm)**](https://www.npmjs.com/package/@azure/ai-language-text/v/1.1.0-beta.2)
    
    [**Changelog/Release History**](https://github.com/Azure/azure-sdk-for-js/blob/main/sdk/cognitivelanguage/ai-language-text/CHANGELOG.md)
    
    [**ReadMe**](https://github.com/Azure/azure-sdk-for-js/tree/main/sdk/cognitivelanguage/ai-language-text)
    
    [**Samples**](https://github.com/Azure/azure-sdk-for-js/tree/main/sdk/cognitivelanguage/ai-language-text/samples/v1-beta)

    ### [Python](#tab/python)
    
    [**Package (PyPi)**](https://pypi.org/project/azure-ai-textanalytics/5.3.0b2/)
    
    [**Changelog/Release History**](https://github.com/Azure/azure-sdk-for-python/blob/azure-ai-textanalytics_5.3.0b2/sdk/textanalytics/azure-ai-textanalytics/CHANGELOG.md)
    
    [**ReadMe**](https://github.com/Azure/azure-sdk-for-python/blob/azure-ai-textanalytics_5.3.0b2/sdk/textanalytics/azure-ai-textanalytics/README.md)
    
    [**Samples**](https://github.com/Azure/azure-sdk-for-python/tree/azure-ai-textanalytics_5.3.0b2/sdk/textanalytics/azure-ai-textanalytics/samples)
    
    ---

## February 2023

* Conversational language understanding and orchestration workflow now available in the following regions in the sovereign cloud for China:
  * China East 2 (Authoring and Prediction)
  * China North 2 (Prediction)
* New model evaluation updates for Conversational language understanding and Orchestration workflow.
* New model version ('2023-01-01-preview') for Text Analytics for health featuring new [entity categories](./text-analytics-for-health/concepts/health-entity-categories.md) for social determinants of health.
* New model version ('2023-02-01-preview') for named entity recognition features improved accuracy and more [language support](./named-entity-recognition/language-support.md) with up to 79 languages.

## December 2022

* New version (v5.2.0-beta.1) of the text analysis client library is available in preview for C#/.NET:
    * [**Package (NuGet)**](https://www.nuget.org/packages/Azure.AI.TextAnalytics/5.3.0-beta.1)
    * [**Changelog/Release History**](https://github.com/Azure/azure-sdk-for-net/blob/main/sdk/textanalytics/Azure.AI.TextAnalytics/CHANGELOG.md)
    * [**ReadMe**](https://github.com/Azure/azure-sdk-for-net/blob/main/sdk/textanalytics/Azure.AI.TextAnalytics/README.md)
    * [**Samples**](https://github.com/Azure/azure-sdk-for-net/tree/main/sdk/textanalytics/Azure.AI.TextAnalytics/samples)
 * New model version (`2022-10-01`) released for Language Detection. The new model version comes with improvements in language detection quality on short texts.

## November 2022

* Expanded language support for:
    * [Opinion mining](./sentiment-opinion-mining/language-support.md)
* Conversational PII now supports up to 40,000 characters as document size.
* New versions of the text analysis client library are available in preview:

    * Java
        * [**Package (Maven)**](https://mvnrepository.com/artifact/com.azure/azure-ai-textanalytics/5.3.0-beta.1)
        * [**Changelog/Release History**](https://github.com/Azure/azure-sdk-for-java/blob/azure-ai-textanalytics_5.3.0-beta.1/sdk/textanalytics/azure-ai-textanalytics/CHANGELOG.md)
        * [**ReadMe**](https://github.com/Azure/azure-sdk-for-java/blob/azure-ai-textanalytics_5.3.0-beta.1/sdk/textanalytics/azure-ai-textanalytics/README.md)
        * [**Samples**](https://github.com/Azure/azure-sdk-for-java/tree/azure-ai-textanalytics_5.3.0-beta.1/sdk/textanalytics/azure-ai-textanalytics/src/samples)
    
    * JavaScript
        * [**Package (npm)**](https://www.npmjs.com/package/@azure/ai-language-text/v/1.1.0-beta.1)
        * [**Changelog/Release History**](https://github.com/Azure/azure-sdk-for-js/blob/main/sdk/cognitivelanguage/ai-language-text/CHANGELOG.md)
        * [**ReadMe**](https://github.com/Azure/azure-sdk-for-js/blob/main/sdk/cognitivelanguage/ai-language-text/README.md)
        * [**Samples**](https://github.com/Azure/azure-sdk-for-js/tree/main/sdk/cognitivelanguage/ai-language-text/samples/v1)

    * Python
        * [**Package (PyPi)**](https://pypi.org/project/azure-ai-textanalytics/5.3.0b1/)
        * [**Changelog/Release History**](https://github.com/Azure/azure-sdk-for-python/blob/azure-ai-textanalytics_5.3.0b1/sdk/textanalytics/azure-ai-textanalytics/CHANGELOG.md)
        * [**ReadMe**](https://github.com/Azure/azure-sdk-for-python/blob/azure-ai-textanalytics_5.3.0b1/sdk/textanalytics/azure-ai-textanalytics/README.md)
        * [**Samples**](https://github.com/Azure/azure-sdk-for-python/tree/azure-ai-textanalytics_5.3.0b1/sdk/textanalytics/azure-ai-textanalytics/samples)

## October 2022

* The summarization feature now has the following capabilities:
    * [Document summarization](./summarization/overview.md):
        * Abstractive summarization, which generates a summary of a document that can't use the same words as presented in the document, but captures the main idea.
    * [Conversation summarization](./summarization/overview.md?tabs=document-summarization?tabs=conversation-summarization)
        * Chapter title summarization, which returns suggested chapter titles of input conversations.
        * Narrative summarization, which returns call notes, meeting notes or chat summaries of input conversations.
* Expanded language support for:
    * [Sentiment analysis](./sentiment-opinion-mining/language-support.md)
    * [Key phrase extraction](./key-phrase-extraction/language-support.md)
    * [Named entity recognition](./named-entity-recognition/language-support.md)
    * [Text Analytics for health](./text-analytics-for-health/language-support.md)
* [Multi-region deployment](./concepts/custom-features/multi-region-deployment.md) and [project asset versioning](./concepts/custom-features/project-versioning.md) for: 
    * [Conversational language understanding](./conversational-language-understanding/overview.md)
    * [Orchestration workflow](./orchestration-workflow/overview.md)
    * [Custom text classification](./custom-text-classification/overview.md) 
    * [Custom named entity recognition](./custom-named-entity-recognition/overview.md)
* [Regular expressions](./conversational-language-understanding/concepts/entity-components.md#regex-component) in conversational language understanding and [required components](./conversational-language-understanding/concepts/entity-components.md#required-components), offering an added ability to influence entity predictions.
* [Entity resolution](./named-entity-recognition/concepts/entity-resolutions.md) in named entity recognition
* New region support for:
    * [Conversational language understanding](./conversational-language-understanding/service-limits.md#regional-availability)
    * [Orchestration workflow](./orchestration-workflow/service-limits.md#regional-availability)
    * [Custom text classification](./custom-text-classification/service-limits.md#regional-availability) 
    * [Custom named entity recognition](./custom-named-entity-recognition/service-limits.md#regional-availability) 
* Document type as an input supported for [Text Analytics for health](./text-analytics-for-health/how-to/call-api.md) FHIR requests 

## September 2022

* [Conversational language understanding](./conversational-language-understanding/overview.md) is available in the following regions:
  * Central India
  * Switzerland North
  * West US 2
* Text Analytics for Health now [supports more languages](./text-analytics-for-health/language-support.md) in preview: Spanish, French, German Italian, Portuguese and Hebrew. These languages are available when using a docker container to deploy the API service. 
* The Azure.AI.TextAnalytics client library v5.2.0 are generally available and ready for use in production applications. For more information on Language service client libraries, see the [**Developer overview**](./concepts/developer-guide.md).
    * Java
        * [**Package (Maven)**](https://mvnrepository.com/artifact/com.azure/azure-ai-textanalytics/5.2.0)
        * [**Changelog/Release History**](https://github.com/Azure/azure-sdk-for-java/blob/main/sdk/textanalytics/azure-ai-textanalytics/CHANGELOG.md)
        * [**ReadMe**](https://github.com/Azure/azure-sdk-for-java/blob/main/sdk/textanalytics/azure-ai-textanalytics/README.md)
        * [**Samples**](https://github.com/Azure/azure-sdk-for-java/tree/main/sdk/textanalytics/azure-ai-textanalytics/src/samples)
    * Python
        * [**Package (PyPi)**](https://pypi.org/project/azure-ai-textanalytics/5.2.0/)
        * [**Changelog/Release History**](https://github.com/Azure/azure-sdk-for-python/blob/main/sdk/textanalytics/azure-ai-textanalytics/CHANGELOG.md)
        * [**ReadMe**](https://github.com/Azure/azure-sdk-for-python/blob/main/sdk/textanalytics/azure-ai-textanalytics/README.md)
        * [**Samples**](https://github.com/Azure/azure-sdk-for-python/tree/main/sdk/textanalytics/azure-ai-textanalytics/samples)
    * C#/.NET
        * [**Package (NuGet)**](https://www.nuget.org/packages/Azure.AI.TextAnalytics/5.2.0)
        * [**Changelog/Release History**](https://github.com/Azure/azure-sdk-for-net/blob/main/sdk/textanalytics/Azure.AI.TextAnalytics/CHANGELOG.md)
        * [**ReadMe**](https://github.com/Azure/azure-sdk-for-net/blob/main/sdk/textanalytics/Azure.AI.TextAnalytics/README.md)
        * [**Samples**](https://github.com/Azure/azure-sdk-for-net/tree/main/sdk/textanalytics/Azure.AI.TextAnalytics/samples)

## August 2022

* [Role-based access control](./concepts/role-based-access-control.md) for the Language service.

## July 2022

* New AI models for [sentiment analysis](./sentiment-opinion-mining/overview.md) and [key phrase extraction](./key-phrase-extraction/overview.md) based on [z-code models](https://www.microsoft.com/research/project/project-zcode/), providing:
    * Performance and quality improvements for the following 11 [languages](./sentiment-opinion-mining/language-support.md) supported by sentiment analysis: `ar`, `da`, `el`, `fi`, `hi`, `nl`, `no`, `pl`,  `ru`, `sv`, `tr` 
    * Performance and quality improvements for the following 20 [languages](./key-phrase-extraction/language-support.md) supported by key phrase extraction: `af`, `bg`, `ca`, `hr`, `da`, `nl`, `et`, `fi`, `el`, `hu`, `id`, `lv`, `no`, `pl`, `ro`, `ru`, `sk`, `sl`, `sv`, `tr` 

* Conversational PII is now available in all Azure regions supported by the Language service.

* A new version of the Language API (`2022-07-01-preview`) is available. It provides:
    * [Automatic language detection](./concepts/use-asynchronously.md#automatic-language-detection) for asynchronous tasks.
    * Text Analytics for health confidence scores are now returned in relations.

    To use this version in your REST API calls, use the following URL:

    ```http
    <your-language-resource-endpoint>/language/:analyze-text?api-version=2022-07-01-preview
    ```
    
## June 2022
* v1.0 client libraries for [conversational language understanding](./conversational-language-understanding/how-to/call-api.md?tabs=azure-sdk#send-a-conversational-language-understanding-request) and [orchestration workflow](./orchestration-workflow/how-to/call-api.md?tabs=azure-sdk#send-an-orchestration-workflow-request) are Generally Available for the following languages:
    * [C#](https://github.com/Azure/azure-sdk-for-net/tree/Azure.AI.Language.Conversations_1.0.0/sdk/cognitivelanguage/Azure.AI.Language.Conversations)
    * [Python](https://github.com/Azure/azure-sdk-for-python/tree/azure-ai-language-conversations_1.0.0/sdk/cognitivelanguage/azure-ai-language-conversations)
* v1.1.0b1 client library for [conversation summarization](summarization/quickstart.md?tabs=conversation-summarization&pivots=programming-language-python) is available as a preview for:
    * [Python](https://github.com/Azure/azure-sdk-for-python/blob/azure-ai-language-conversations_1.1.0b1/sdk/cognitivelanguage/azure-ai-language-conversations/samples/README.md)
* There's a new endpoint URL and request format for making REST API calls to prebuilt Language service features. See the following quickstart guides and reference documentation for information on structuring your API calls. All text analytics `3.2-preview.2` API users can begin migrating their workloads to this new endpoint.
    * [Entity linking](./entity-linking/quickstart.md?pivots=rest-api)
    * [Language detection](./language-detection/quickstart.md?pivots=rest-api)
    * [Key phrase extraction](./key-phrase-extraction/quickstart.md?pivots=rest-api)
    * [Named entity recognition](./named-entity-recognition/quickstart.md?pivots=rest-api)
    * [PII detection](./personally-identifiable-information/quickstart.md?pivots=rest-api)
    * [Sentiment analysis and opinion mining](./sentiment-opinion-mining/quickstart.md?pivots=rest-api)
    * [Text analytics for health](./text-analytics-for-health/quickstart.md?pivots=rest-api)


## May 2022

* PII detection for conversations.
* Rebranded Text Summarization to Document summarization.
* Conversation summarization is now available in public preview.

* The following features are now Generally Available (GA):
    * Custom text classification
    * Custom Named Entity Recognition (NER)
    * Conversational language understanding
    * Orchestration workflow

* The following updates for custom text classification, custom Named Entity Recognition (NER), conversational language understanding, and orchestration workflow:
    * Data splitting controls.
    * Ability to cancel training jobs.
    * Custom deployments can be named. You can have up to 10 deployments.
    * Ability to swap deployments.
    * Auto labeling (preview) for custom named entity recognition
    * Enterprise readiness support
    * Training modes for conversational language understanding
    * Updated service limits
    * Ability to use free (F0) tier for Language resources
    * Expanded regional availability
    * Updated model life cycle to add training configuration versions



## April 2022

* Fast Healthcare Interoperability Resources (FHIR) support is available in the [Language REST API preview](text-analytics-for-health/quickstart.md?pivots=rest-api&tabs=language) for Text Analytics for health.

## March 2022

* Expanded language support for:
  * [Custom text classification](custom-text-classification/language-support.md)
  * [Custom Named Entity Recognition (NER)](custom-named-entity-recognition/language-support.md)
  * [Conversational language understanding](conversational-language-understanding/language-support.md)

## February 2022

* Model improvements for latest model-version for [text summarization](summarization/overview.md)

* Model `2021-10-01` is Generally Available (GA) for [Sentiment Analysis and Opinion Mining](sentiment-opinion-mining/overview.md), featuring enhanced modeling for emojis and better accuracy across all supported languages.

* [Question Answering](question-answering/overview.md): Active learning v2 incorporates a better clustering logic providing improved accuracy of suggestions. It considers user actions when suggestions are accepted or rejected to avoid duplicate suggestions, and improve query suggestions.

## December 2021

* The version 3.1-preview.x REST endpoints and 5.1.0-beta.x client library are retired. Upgrade to the General Available version of the API(v3.1). If you're using the client libraries, use package version 5.1.0 or higher. See the [migration guide](./concepts/migrate-language-service-latest.md) for details.

## November 2021

* Based on ongoing customer feedback, we increased the character limit per document for Text Analytics for health from 5,120 to 30,720.

* Azure AI Language release, with support for:

  * [Question Answering (now Generally Available)](question-answering/overview.md)
  * [Sentiment Analysis and opinion mining](sentiment-opinion-mining/overview.md)
  * [Key Phrase Extraction](key-phrase-extraction/overview.md)
  * [Named Entity Recognition (NER), Personally Identifying Information (PII)](named-entity-recognition/overview.md)
  * [Language Detection](language-detection/overview.md)
  * [Text Analytics for health](text-analytics-for-health/overview.md)
  * [Text summarization preview](summarization/overview.md)
  * [Custom Named Entity Recognition (Custom NER) preview](custom-named-entity-recognition/overview.md)
  * [Custom Text Classification preview](custom-text-classification/overview.md)
  * [Conversational Language Understanding preview](conversational-language-understanding/overview.md)

* Preview model version `2021-10-01-preview` for [Sentiment Analysis and Opinion mining](sentiment-opinion-mining/overview.md), which provides:

  * Improved prediction quality.
  * [Added language support](sentiment-opinion-mining/language-support.md?tabs=sentiment-analysis) for the opinion mining feature.
  * For more information, see the [project z-code site](https://www.microsoft.com/research/project/project-zcode/).
  * To use this [model version](sentiment-opinion-mining/how-to/call-api.md#specify-the-sentiment-analysis-model), you must specify it in your API calls, using the model version parameter.

* SDK support for sending requests to custom models:

  * Custom Named Entity Recognition
  * Custom text classification
  * Custom language understanding

## Next steps

* See the [previous updates](./concepts/previous-updates.md) article for service updates not listed here. <|MERGE_RESOLUTION|>--- conflicted
+++ resolved
@@ -7,13 +7,8 @@
 manager: nitinme
 ms.service: azure-ai-language
 ms.topic: whats-new
-<<<<<<< HEAD
-ms.date: 01/31/2024
+ms.date: 02/26/2024
 ms.author: jboback
-=======
-ms.date: 02/26/2024
-ms.author: aahi
->>>>>>> a9faf4d8
 ---
 
 # What's new in Azure AI Language?
