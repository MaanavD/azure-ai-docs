---
<<<<<<< HEAD
title: Use Language services in power automate
titleSuffix: Azure AI services
description: Learn how to use Azure AI Language in power automate, without writing code.
=======
title: Use Language service in power automate
titleSuffix: Azure Cognitive Services
description: Learn how to use Azure Cognitive Service for Language in power automate, without writing code.
>>>>>>> ef7d0f8a
services: cognitive-services
author: aahill
manager: nitinme
ms.service: cognitive-services
ms.subservice: language-service
ms.topic: tutorial
ms.date: 03/02/2023
ms.author: aahi
ms.custom: cogserv-non-critical-language
---


#  Use the Language service in Power Automate

You can use [Power Automate](/power-automate/getting-started) flows to automate repetitive tasks and bring efficiency to your organization. Using Azure AI Language, you can automate tasks like:
* Send incoming emails to different departments based on their contents. 
* Analyze the sentiment of new tweets.
* Extract entities from incoming documents. 
* Summarize meetings.
* Remove personal data from files before saving them.

In this tutorial, you'll create a Power Automate flow to extract entities found in text, using [Named entity recognition](../named-entity-recognition/overview.md).

## Prerequisites
* Azure subscription - [Create one for free](https://azure.microsoft.com/free/cognitive-services)
* Once you have your Azure subscription, <a href="https://portal.azure.com/#create/Microsoft.CognitiveServicesTextAnalytics"  title="Create a Language resource"  target="_blank">create a Language resource </a> in the Azure portal to get your key and endpoint.  After it deploys, select **Go to resource**.
    * You will need the key and endpoint from the resource you create to connect your application to the API. You'll paste your key and endpoint into the code below later in the quickstart.
    * You can use the free pricing tier (`Free F0`) to try the service, and upgrade later to a paid tier for production.
* Optional for this tutorial: A trained model is required if you're using a custom capability such as [custom NER](../custom-named-entity-recognition/overview.md), [custom text classification](../custom-text-classification/overview.md), or [conversational language understanding](../conversational-language-understanding/overview.md).

## Create a Power Automate flow

For this tutorial, you will create a flow that extracts named entities from text.

1. [Sign in to power automate](https://make.powerautomate.com/)

1. From the left side menu, select **My flows**. Then select **New flow** > **Automated cloud flow**.

    :::image type="content" source="../media/create-flow.png" alt-text="A screenshot of the menu for creating an automated cloud flow." lightbox="../media/create-flow.png":::

1. Enter a name for your flow such as `LanguageFlow`. Then select **Skip** to continue without choosing a trigger.

    :::image type="content" source="../media/language-flow.png" alt-text="A screenshot of automated cloud flow screen." lightbox="../media/language-flow.png":::

1. Under **Triggers** select **Manually trigger a flow**.

    :::image type="content" source="../media/trigger-flow.png" alt-text="A screenshot of how to manually trigger a flow." lightbox="../media/trigger-flow.png":::

1. Select **+ New step** to begin adding a Language service connector. 

1. Under **Choose an operation** search for **Azure AI Language**. Then select **Azure AI Language**. This will narrow down the list of actions to only those that are available for Language.

    :::image type="content" source="../media/language-connector.png" alt-text="A screenshot of An Azure AI Language connector." lightbox="../media/language-connector.png":::

1. Under **Actions** search for **Named Entity Recognition**, and select the connector. 

    :::image type="content" source="../media/entity-connector.png" alt-text="A screenshot of a named entity recognition connector." lightbox="../media/entity-connector.png":::

1. Get the endpoint and key for your Language resource, which will be used for authentication. You can find your key and endpoint by navigating to your resource in the [Azure portal](https://portal.azure.com), and selecting **Keys and Endpoint** from the left side menu.

    :::image type="content" source="../media/azure-portal-resource-credentials.png" alt-text="A screenshot of A language resource key and endpoint in the Azure portal." lightbox="../media/azure-portal-resource-credentials.png":::

1. Once you have your key and endpoint, add it to the connector in Power Automate.
 
    :::image type="content" source="../media/language-auth.png" alt-text="A screenshot of adding the language key and endpoint to the Power Automate flow." lightbox="../media/language-auth.png":::

1. Add the data in the connector
:::image type="content" source="../media/connector-data.png" alt-text="A screenshot of data being added to the connector." lightbox="../media/connector-data.png":::
    
    > [!NOTE]
    > You will need deployment name and project name if you are using custom language capability.
    
1. From the top navigation menu, save the flow and select **Test the flow**. In the window that appears, select **Test**. 
:::image type="content" source="../media/test-connector.png" alt-text="A screenshot of how to run the flow." lightbox="../media/test-connector.png":::

1. After the flow runs, you will see the response in the **outputs** field.

    :::image type="content" source="../media/response-connector.png" alt-text="A screenshot of flow response." lightbox="../media/response-connector.png":::

## Next steps 

* [Triage incoming emails with custom text classification](../custom-text-classification/tutorials/triage-email.md)
* [Available Language service connectors](/connectors/cognitiveservicestextanalytics)

<|MERGE_RESOLUTION|>--- conflicted
+++ resolved
@@ -1,13 +1,7 @@
 ---
-<<<<<<< HEAD
-title: Use Language services in power automate
+title: Use Language service in power automate
 titleSuffix: Azure AI services
 description: Learn how to use Azure AI Language in power automate, without writing code.
-=======
-title: Use Language service in power automate
-titleSuffix: Azure Cognitive Services
-description: Learn how to use Azure Cognitive Service for Language in power automate, without writing code.
->>>>>>> ef7d0f8a
 services: cognitive-services
 author: aahill
 manager: nitinme
@@ -18,7 +12,6 @@
 ms.author: aahi
 ms.custom: cogserv-non-critical-language
 ---
-
 
 #  Use the Language service in Power Automate
 
