---
title: What is Azure AI Language
titleSuffix: Azure AI services
description: Learn how to integrate AI into your applications that can extract information and understand written language.
#services: cognitive-services
author: jboback
manager: nitinme
ms.service: azure-ai-language
ms.topic: overview
ms.date: 02/10/2025
ms.author: jboback
---

# What is Azure AI Language?

Azure AI Language is a cloud-based service that provides Natural Language Processing (NLP) features for understanding and analyzing text. Use this service to help build intelligent applications using the web-based Language Studio, REST APIs, and client libraries. 

## Available features

This Language service unifies the following previously available Azure AI services: Text Analytics, QnA Maker, and LUIS. If you need to migrate from these services, see [the migration section](#migrate-from-text-analytics-qna-maker-or-language-understanding-luis).

The Language service also provides several new features as well, which can either be:

* Preconfigured, which means the AI models that the feature uses aren't customizable. You just send your data, and use the feature's output in your applications.
* Customizable, which means you train an AI model using our tools to fit your data specifically.

> [!TIP]
> Unsure which feature to use? See [Which Language service feature should I use](#which-language-service-feature-should-i-use) to help you decide.

<<<<<<< HEAD
[**Language Studio**](./language-studio.md) enables you to use the following service features without needing to write code.
=======
[**Azure AI Foundry**](https://ai.azure.com) enables you to use most of the below service features without needing to write code.
>>>>>>> b88a5145

### Named Entity Recognition (NER)

:::row:::
   :::column span="":::
<<<<<<< HEAD
      :::image type="content" source="media/studio-examples/named-entity-recognition.png" alt-text="A screenshot of a named entity recognition example." lightbox="media/studio-examples/named-entity-recognition.png":::
=======
      :::image type="content" source="media/overview/named-entity-recognition.png" alt-text="A screenshot of named entity recognition in Azure AI Foundry."  lightbox="media/overview/named-entity-recognition.png":::
>>>>>>> b88a5145
   :::column-end:::
   :::column span="":::
      [Named entity recognition](./named-entity-recognition/overview.md) identifies different entries in text and categorizes them into pre-defined types.

   :::column-end:::
:::row-end:::

### Personally identifying (PII) and health (PHI) information detection

:::row:::
   :::column span="":::
      :::image type="content" source="media/overview/conversation-pii.png" alt-text="A screenshot of conversation personally identifying information in Azure AI Foundry." lightbox="media/overview/conversation-pii.png":::
      :::image type="content" source="media/overview/text-pii.png" alt-text="A screenshot of text personally identifying information in Azure AI Foundry." lightbox="media/overview/text-pii.png":::
   :::column-end:::
   :::column span="":::
<<<<<<< HEAD
      [PII detection](./personally-identifiable-information/overview.md) is a preconfigured feature that identifies, categorizes, and redacts sensitive information in [unstructured text documents](./personally-identifiable-information/how-to/redact-text-pii.md), [conversation transcripts](./personally-identifiable-information/how-to/redact-conversation-pii.md), and [native documents](./personally-identifiable-information/how-to/redact-document-pii.md). PII includes phone numbers, email addresses, forms of identification, [and more](./personally-identifiable-information/concepts/entity-categories.md).
=======
      [PII detection](./personally-identifiable-information/overview.md) identifies entities in text and conversations (chat or transcripts) that are associated with individuals.
>>>>>>> b88a5145

   :::column-end:::
:::row-end:::

### Language detection

:::row:::
   :::column span="":::
      :::image type="content" source="media/overview/language-detection.png" alt-text="A screenshot of language detection in Azure AI Foundry." lightbox="media/overview/language-detection.png":::
   :::column-end:::
   :::column span="":::
      [Language detection](./language-detection/overview.md) evaluates text and detects a wide range of languages and variant dialects.

   :::column-end:::
:::row-end:::

### Sentiment Analysis and opinion mining

:::row:::
   :::column span="":::
      :::image type="content" source="media/overview/sentiment-analysis.png" alt-text="A screenshot of sentiment analysis in Azure AI Foundry." lightbox="media/overview/sentiment-analysis.png":::
   :::column-end:::
   :::column span="":::
      [Sentiment analysis and opinion mining](./sentiment-opinion-mining/overview.md) are preconfigured features that help you find out what people think of your brand or topic by mining text for clues about positive or negative sentiment, and can associate them with specific aspects of the text.

   :::column-end:::
:::row-end:::

### Summarization

:::row:::
   :::column span="":::
      :::image type="content" source="media/overview/conversation-summarization.png" alt-text="A screenshot of conversation summarization  in Azure AI Foundry." lightbox="media/overview/conversation-summarization.png":::
      :::image type="content" source="media/overview/call-center-summarization.png" alt-text="A screenshot of call center summarization in Azure AI Foundry." lightbox="media/overview/call-center-summarization.png":::
      :::image type="content" source="media/overview/text-summarization.png" alt-text="A screenshot of text summarization in Azure AI Foundry." lightbox="media/overview/text-summarization.png":::
   :::column-end:::
   :::column span="":::
      [Summarization](./summarization/overview.md) condenses information for text and conversations (chat and transcripts).
      Text summarization generates a summary, supporting two approaches: Extractive summarization produces a summary by extracting salient sentences within the document along with the positioning information of these sentences, and abstractive summarization, which generates a summary with concise, coherent sentences or words that aren't verbatim extract sentences from the original document.  
Conversation summarization recaps and segments long meetings into timestamped chapters. Call center summarization summarizes customer issues and resolution.
   :::column-end:::
:::row-end:::

### Key phrase extraction

:::row:::
   :::column span="":::
      :::image type="content" source="media/overview/key-phrase-extraction.png" alt-text="A screenshot of key phrase extraction in Azure AI Foundry." lightbox="media/overview/key-phrase-extraction.png":::
   :::column-end:::
   :::column span="":::
      [Key phrase extraction](./key-phrase-extraction/overview.md) is a preconfigured feature that evaluates and returns the main concepts in unstructured text, and returns them as a list.
   :::column-end:::
:::row-end:::

### Entity linking

:::row:::
   :::column span="":::
      :::image type="content" source="media/studio-examples/entity-linking.png" alt-text="A screenshot of an entity linking example." lightbox="media/studio-examples/entity-linking.png":::
   :::column-end:::
   :::column span="":::
      [Entity linking](./entity-linking/overview.md) is a preconfigured feature that disambiguates the identity of entities (words or phrases) found in unstructured text and returns links to Wikipedia. 
   :::column-end:::
:::row-end:::

### Text analytics for health

:::row:::
   :::column span="":::
      :::image type="content" source="media/overview/text-analytics-for-health.png" alt-text="A screenshot of text analytics for health in Azure AI Foundry." lightbox="media/overview/text-analytics-for-health.png":::
   :::column-end:::
   :::column span="":::
      [Text analytics for health](./text-analytics-for-health/overview.md) Extracts and labels relevant health information from unstructured text.
   :::column-end:::
:::row-end:::

### Custom text classification

:::row:::
   :::column span="":::
      :::image type="content" source="media/studio-examples/single-classification.png" alt-text="A screenshot of a custom text classification example." lightbox="media/studio-examples/single-classification.png":::
   :::column-end:::
   :::column span="":::
      [Custom text classification](./custom-text-classification/overview.md) enables you to build custom AI models to classify unstructured text documents into custom classes you define.
   :::column-end:::
:::row-end:::

### Custom Named Entity Recognition (Custom NER)


:::row:::
   :::column span="":::
      :::image type="content" source="media/studio-examples/custom-named-entity-recognition.png" alt-text="A screenshot of a custom NER example." lightbox="media/studio-examples/custom-named-entity-recognition.png":::
   :::column-end:::
   :::column span="":::
      [Custom NER](custom-named-entity-recognition/overview.md) enables you to build custom AI models to extract custom entity categories (labels for words or phrases), using unstructured text that you provide. 
   :::column-end:::
:::row-end:::


### Conversational language understanding

:::row:::
   :::column span="":::
      :::image type="content" source="media/studio-examples/conversational-language-understanding.png" alt-text="A screenshot of a conversational language understanding example." lightbox="media/studio-examples/conversational-language-understanding.png":::
   :::column-end:::
   :::column span="":::
      [Conversational language understanding (CLU)](./conversational-language-understanding/overview.md) enables users to build custom natural language understanding models to predict the overall intention of an incoming utterance and extract important information from it.
   :::column-end:::
:::row-end:::

### Orchestration workflow

:::row:::
   :::column span="":::
      :::image type="content" source="media/studio-examples/orchestration-workflow.png" alt-text="A screenshot of an orchestration workflow example." lightbox="media/studio-examples/orchestration-workflow.png":::
   :::column-end:::
   :::column span="":::
      [Orchestration workflow](./language-detection/overview.md) is a custom feature that enables you to connect [Conversational Language Understanding (CLU)](./conversational-language-understanding/overview.md), [question answering](./question-answering/overview.md), and [LUIS](../LUIS/what-is-luis.md) applications.

   :::column-end:::
:::row-end:::

### Question answering

:::row:::
   :::column span="":::
      :::image type="content" source="media/studio-examples/question-answering.png" alt-text="A screenshot of a question answering example." lightbox="media/studio-examples/question-answering.png":::
   :::column-end:::
   :::column span="":::
      [Question answering](./question-answering/overview.md) is a custom feature that finds the most appropriate answer for inputs from your users, and is commonly used to build conversational client applications, such as social media applications, chat bots, and speech-enabled desktop applications. 

   :::column-end:::
:::row-end:::

## Which Language service feature should I use?

This section helps you decide which Language service feature you should use for your application:

|What do you want to do?  |Document format  |Your best solution  | Is this solution customizable?* |
|---------|---------|---------|---------|
| Detect and/or redact sensitive information such as PII and PHI. | Unstructured text, <br> transcribed conversations | [PII detection](./personally-identifiable-information/overview.md) | |
| Extract categories of information without creating a custom model.     | Unstructured text         | The [preconfigured NER feature](./named-entity-recognition/overview.md) |       |
| Extract categories of information using a model specific to your data. | Unstructured text | [Custom NER](./custom-named-entity-recognition/overview.md) | ✓ |
|Extract main topics and important phrases.     | Unstructured text        | [Key phrase extraction](./key-phrase-extraction/overview.md) |   |
| Determine the sentiment and opinions expressed in text. | Unstructured text | [Sentiment analysis and opinion mining](./sentiment-opinion-mining/overview.md) |  |
| Summarize long chunks of text or conversations. | Unstructured text, <br> transcribed conversations. | [Summarization](./summarization/overview.md) | | 
| Disambiguate entities and get links to Wikipedia. | Unstructured text | [Entity linking](./entity-linking/overview.md) | | 
| Classify documents into one or more categories. | Unstructured text | [Custom text classification](./custom-text-classification/overview.md) | ✓|
| Extract medical information from clinical/medical documents, without building a model. | Unstructured text | [Text analytics for health](./text-analytics-for-health/overview.md) | |
| Build a conversational application that responds to user inputs. | Unstructured user inputs | [Question answering](./question-answering/overview.md) | ✓ |
| Detect the language that a text was written in. | Unstructured text | [Language detection](./language-detection/overview.md) | | 
| Predict the intention of user inputs and extract information from them. | Unstructured user inputs | [Conversational language understanding](./conversational-language-understanding/overview.md) | ✓ |
| Connect apps from conversational language understanding, LUIS, and question answering. | Unstructured user inputs | [Orchestration workflow](./orchestration-workflow/overview.md) | ✓ | 

\* If a feature is customizable, you can train an AI model using our tools to fit your data specifically. Otherwise a feature is preconfigured, meaning the AI models it uses can't be changed. You just send your data, and use the feature's output in your applications.

## Migrate from Text Analytics, QnA Maker, or Language Understanding (LUIS)

Azure AI Language unifies three individual language services in Azure AI services - Text Analytics, QnA Maker, and Language Understanding (LUIS). If you have been using these three services, you can easily migrate to the new Azure AI Language. For instructions see [Migrating to Azure AI Language](concepts/migrate.md).  

## Tutorials

After you get started with the Language service quickstarts, try our tutorials that show you how to solve various scenarios.

* [Extract key phrases from text stored in Power BI](key-phrase-extraction/tutorials/integrate-power-bi.md)
* [Use Power Automate to sort information in Microsoft Excel](named-entity-recognition/tutorials/extract-excel-information.md) 
* [Use Flask to translate text, analyze sentiment, and synthesize speech](/training/modules/python-flask-build-ai-web-app/)
* [Use Azure AI services in canvas apps](/powerapps/maker/canvas-apps/cognitive-services-api?context=/azure/ai-services/language-service/context/context)
* [Create an FAQ Bot](question-answering/tutorials/bot-service.md)

## Code samples

You can find more code samples on GitHub for the following languages:

* [C#](https://github.com/Azure/azure-sdk-for-net/tree/main/sdk/textanalytics/Azure.AI.TextAnalytics/samples)
* [Java](https://github.com/Azure/azure-sdk-for-java/tree/main/sdk/textanalytics/azure-ai-textanalytics/src/samples)
* [JavaScript](https://github.com/Azure/azure-sdk-for-js/tree/main/sdk/textanalytics/ai-text-analytics/samples)
* [Python](https://github.com/Azure/azure-sdk-for-python/tree/main/sdk/textanalytics/azure-ai-textanalytics/samples)

## Deploy on premises using Docker containers 
Use Language service containers to deploy API features on-premises. These Docker containers enable you to bring the service closer to your data for compliance, security, or other operational reasons. The Language service offers the following containers:

* [Sentiment analysis](sentiment-opinion-mining/how-to/use-containers.md)
* [Language detection](language-detection/how-to/use-containers.md)
* [Key phrase extraction](key-phrase-extraction/how-to/use-containers.md)
* [Custom Named Entity Recognition](custom-named-entity-recognition/how-to/use-containers.md)
* [Text Analytics for health](text-analytics-for-health/how-to/use-containers.md)
* [Summarization](summarization/how-to/use-containers.md)

## Responsible AI 

An AI system includes not only the technology, but also the people who use it, the people affected by it, and the deployment environment. Read the following articles to learn about responsible AI use and deployment in your systems:

* [Transparency note for the Language service](/legal/cognitive-services/text-analytics/transparency-note)
* [Integration and responsible use](/legal/cognitive-services/text-analytics/guidance-integration-responsible-use)
* [Data, privacy, and security](/legal/cognitive-services/text-analytics/data-privacy)<|MERGE_RESOLUTION|>--- conflicted
+++ resolved
@@ -7,13 +7,13 @@
 manager: nitinme
 ms.service: azure-ai-language
 ms.topic: overview
-ms.date: 02/10/2025
+ms.date: 03/05/2025
 ms.author: jboback
 ---
 
 # What is Azure AI Language?
 
-Azure AI Language is a cloud-based service that provides Natural Language Processing (NLP) features for understanding and analyzing text. Use this service to help build intelligent applications using the web-based Language Studio, REST APIs, and client libraries. 
+Azure AI Language is a cloud-based service that provides Natural Language Processing (NLP) features for understanding and analyzing text. Use this service to help build intelligent applications using the web-based Language Studio, REST APIs, and client libraries.
 
 ## Available features
 
@@ -27,21 +27,13 @@
 > [!TIP]
 > Unsure which feature to use? See [Which Language service feature should I use](#which-language-service-feature-should-i-use) to help you decide.
 
-<<<<<<< HEAD
-[**Language Studio**](./language-studio.md) enables you to use the following service features without needing to write code.
-=======
 [**Azure AI Foundry**](https://ai.azure.com) enables you to use most of the below service features without needing to write code.
->>>>>>> b88a5145
 
 ### Named Entity Recognition (NER)
 
 :::row:::
    :::column span="":::
-<<<<<<< HEAD
-      :::image type="content" source="media/studio-examples/named-entity-recognition.png" alt-text="A screenshot of a named entity recognition example." lightbox="media/studio-examples/named-entity-recognition.png":::
-=======
       :::image type="content" source="media/overview/named-entity-recognition.png" alt-text="A screenshot of named entity recognition in Azure AI Foundry."  lightbox="media/overview/named-entity-recognition.png":::
->>>>>>> b88a5145
    :::column-end:::
    :::column span="":::
       [Named entity recognition](./named-entity-recognition/overview.md) identifies different entries in text and categorizes them into pre-defined types.
@@ -57,11 +49,7 @@
       :::image type="content" source="media/overview/text-pii.png" alt-text="A screenshot of text personally identifying information in Azure AI Foundry." lightbox="media/overview/text-pii.png":::
    :::column-end:::
    :::column span="":::
-<<<<<<< HEAD
-      [PII detection](./personally-identifiable-information/overview.md) is a preconfigured feature that identifies, categorizes, and redacts sensitive information in [unstructured text documents](./personally-identifiable-information/how-to/redact-text-pii.md), [conversation transcripts](./personally-identifiable-information/how-to/redact-conversation-pii.md), and [native documents](./personally-identifiable-information/how-to/redact-document-pii.md). PII includes phone numbers, email addresses, forms of identification, [and more](./personally-identifiable-information/concepts/entity-categories.md).
-=======
       [PII detection](./personally-identifiable-information/overview.md) identifies entities in text and conversations (chat or transcripts) that are associated with individuals.
->>>>>>> b88a5145
 
    :::column-end:::
 :::row-end:::
@@ -100,7 +88,7 @@
    :::column-end:::
    :::column span="":::
       [Summarization](./summarization/overview.md) condenses information for text and conversations (chat and transcripts).
-      Text summarization generates a summary, supporting two approaches: Extractive summarization produces a summary by extracting salient sentences within the document along with the positioning information of these sentences, and abstractive summarization, which generates a summary with concise, coherent sentences or words that aren't verbatim extract sentences from the original document.  
+      Text summarization generates a summary, supporting two approaches: Extractive summarization produces a summary by extracting salient sentences within the document along with the positioning information of these sentences, and abstractive summarization, which generates a summary with concise, coherent sentences or words that aren't verbatim extract sentences from the original document.
 Conversation summarization recaps and segments long meetings into timestamped chapters. Call center summarization summarizes customer issues and resolution.
    :::column-end:::
 :::row-end:::
@@ -123,7 +111,7 @@
       :::image type="content" source="media/studio-examples/entity-linking.png" alt-text="A screenshot of an entity linking example." lightbox="media/studio-examples/entity-linking.png":::
    :::column-end:::
    :::column span="":::
-      [Entity linking](./entity-linking/overview.md) is a preconfigured feature that disambiguates the identity of entities (words or phrases) found in unstructured text and returns links to Wikipedia. 
+      [Entity linking](./entity-linking/overview.md) is a preconfigured feature that disambiguates the identity of entities (words or phrases) found in unstructured text and returns links to Wikipedia.
    :::column-end:::
 :::row-end:::
 
@@ -157,7 +145,7 @@
       :::image type="content" source="media/studio-examples/custom-named-entity-recognition.png" alt-text="A screenshot of a custom NER example." lightbox="media/studio-examples/custom-named-entity-recognition.png":::
    :::column-end:::
    :::column span="":::
-      [Custom NER](custom-named-entity-recognition/overview.md) enables you to build custom AI models to extract custom entity categories (labels for words or phrases), using unstructured text that you provide. 
+      [Custom NER](custom-named-entity-recognition/overview.md) enables you to build custom AI models to extract custom entity categories (labels for words or phrases), using unstructured text that you provide.
    :::column-end:::
 :::row-end:::
 
@@ -192,7 +180,7 @@
       :::image type="content" source="media/studio-examples/question-answering.png" alt-text="A screenshot of a question answering example." lightbox="media/studio-examples/question-answering.png":::
    :::column-end:::
    :::column span="":::
-      [Question answering](./question-answering/overview.md) is a custom feature that finds the most appropriate answer for inputs from your users, and is commonly used to build conversational client applications, such as social media applications, chat bots, and speech-enabled desktop applications. 
+      [Question answering](./question-answering/overview.md) is a custom feature that finds the most appropriate answer for inputs from your users, and is commonly used to build conversational client applications, such as social media applications, chat bots, and speech-enabled desktop applications.
 
    :::column-end:::
 :::row-end:::
@@ -208,27 +196,27 @@
 | Extract categories of information using a model specific to your data. | Unstructured text | [Custom NER](./custom-named-entity-recognition/overview.md) | ✓ |
 |Extract main topics and important phrases.     | Unstructured text        | [Key phrase extraction](./key-phrase-extraction/overview.md) |   |
 | Determine the sentiment and opinions expressed in text. | Unstructured text | [Sentiment analysis and opinion mining](./sentiment-opinion-mining/overview.md) |  |
-| Summarize long chunks of text or conversations. | Unstructured text, <br> transcribed conversations. | [Summarization](./summarization/overview.md) | | 
-| Disambiguate entities and get links to Wikipedia. | Unstructured text | [Entity linking](./entity-linking/overview.md) | | 
+| Summarize long chunks of text or conversations. | Unstructured text, <br> transcribed conversations. | [Summarization](./summarization/overview.md) | |
+| Disambiguate entities and get links to Wikipedia. | Unstructured text | [Entity linking](./entity-linking/overview.md) | |
 | Classify documents into one or more categories. | Unstructured text | [Custom text classification](./custom-text-classification/overview.md) | ✓|
 | Extract medical information from clinical/medical documents, without building a model. | Unstructured text | [Text analytics for health](./text-analytics-for-health/overview.md) | |
 | Build a conversational application that responds to user inputs. | Unstructured user inputs | [Question answering](./question-answering/overview.md) | ✓ |
-| Detect the language that a text was written in. | Unstructured text | [Language detection](./language-detection/overview.md) | | 
+| Detect the language that a text was written in. | Unstructured text | [Language detection](./language-detection/overview.md) | |
 | Predict the intention of user inputs and extract information from them. | Unstructured user inputs | [Conversational language understanding](./conversational-language-understanding/overview.md) | ✓ |
-| Connect apps from conversational language understanding, LUIS, and question answering. | Unstructured user inputs | [Orchestration workflow](./orchestration-workflow/overview.md) | ✓ | 
+| Connect apps from conversational language understanding, LUIS, and question answering. | Unstructured user inputs | [Orchestration workflow](./orchestration-workflow/overview.md) | ✓ |
 
 \* If a feature is customizable, you can train an AI model using our tools to fit your data specifically. Otherwise a feature is preconfigured, meaning the AI models it uses can't be changed. You just send your data, and use the feature's output in your applications.
 
 ## Migrate from Text Analytics, QnA Maker, or Language Understanding (LUIS)
 
-Azure AI Language unifies three individual language services in Azure AI services - Text Analytics, QnA Maker, and Language Understanding (LUIS). If you have been using these three services, you can easily migrate to the new Azure AI Language. For instructions see [Migrating to Azure AI Language](concepts/migrate.md).  
+Azure AI Language unifies three individual language services in Azure AI services - Text Analytics, QnA Maker, and Language Understanding (LUIS). If you have been using these three services, you can easily migrate to the new Azure AI Language. For instructions see [Migrating to Azure AI Language](concepts/migrate.md).
 
 ## Tutorials
 
 After you get started with the Language service quickstarts, try our tutorials that show you how to solve various scenarios.
 
 * [Extract key phrases from text stored in Power BI](key-phrase-extraction/tutorials/integrate-power-bi.md)
-* [Use Power Automate to sort information in Microsoft Excel](named-entity-recognition/tutorials/extract-excel-information.md) 
+* [Use Power Automate to sort information in Microsoft Excel](named-entity-recognition/tutorials/extract-excel-information.md)
 * [Use Flask to translate text, analyze sentiment, and synthesize speech](/training/modules/python-flask-build-ai-web-app/)
 * [Use Azure AI services in canvas apps](/powerapps/maker/canvas-apps/cognitive-services-api?context=/azure/ai-services/language-service/context/context)
 * [Create an FAQ Bot](question-answering/tutorials/bot-service.md)
@@ -242,7 +230,7 @@
 * [JavaScript](https://github.com/Azure/azure-sdk-for-js/tree/main/sdk/textanalytics/ai-text-analytics/samples)
 * [Python](https://github.com/Azure/azure-sdk-for-python/tree/main/sdk/textanalytics/azure-ai-textanalytics/samples)
 
-## Deploy on premises using Docker containers 
+## Deploy on premises using Docker containers
 Use Language service containers to deploy API features on-premises. These Docker containers enable you to bring the service closer to your data for compliance, security, or other operational reasons. The Language service offers the following containers:
 
 * [Sentiment analysis](sentiment-opinion-mining/how-to/use-containers.md)
@@ -252,7 +240,7 @@
 * [Text Analytics for health](text-analytics-for-health/how-to/use-containers.md)
 * [Summarization](summarization/how-to/use-containers.md)
 
-## Responsible AI 
+## Responsible AI
 
 An AI system includes not only the technology, but also the people who use it, the people affected by it, and the deployment environment. Read the following articles to learn about responsible AI use and deployment in your systems:
 
