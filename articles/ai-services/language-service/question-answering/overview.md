---
title: What is custom question answering?
description: Custom question answering is a cloud-based Natural Language Processing (NLP) service that easily creates a natural conversational layer over your data. It can be used to find the most appropriate answer for any given natural language input, from your custom project.
ms.service: azure-ai-language
author: jboback
ms.author: jboback
recommendations: false
ms.topic: overview
ms.date: 12/19/2023
keywords: "qna maker, low code chat bots, multi-turn conversations"
ms.custom: language-service-question-answering
---

# What is custom question answering?

Custom question answering provides cloud-based Natural Language Processing (NLP) that allows you to create a natural conversational layer over your data. It is used to find appropriate answers from customer input or from a project.

Custom question answering is commonly used to build conversational client applications, which include social media applications, chat bots, and speech-enabled desktop applications. This offering includes features like enhanced relevance using a deep learning ranker, precise answers, and end-to-end region support.

Custom question answering comprises two capabilities:

* Custom question answering: Using this capability users can customize different aspects like edit question and answer pairs extracted from the content source, define synonyms and metadata, accept question suggestions etc.
<<<<<<< HEAD
* [QnA Maker](./../../qnamaker/Overview/overview.md): This capability allows users to get a response by querying a text passage without having the need to manage knowledge bases.
=======
* Prebuilt custom question answering: This capability allows users to get a response by querying a text passage without having the need to manage knowledgebases.
>>>>>>> 3ac05557

This documentation contains the following article types:

* The [quickstarts](./quickstart/sdk.md) are step-by-step instructions that let you make calls to the service and get results in a short period of time.
* The [how-to guides](./how-to/manage-knowledge-base.md) contain instructions for using the service in more specific or customized ways.
* The [conceptual articles](./concepts/precise-answering.md) provide in-depth explanations of the service's functionality and features.
* [**Tutorials**](./tutorials/bot-service.md) are longer guides that show you how to use the service as a component in broader business solutions. 

## When to use custom question answering

* **When you have static information** - Use custom question answering when you have static information in your project. This project is custom to your needs, which you've built with documents such as PDFs and URLs.
* **When you want to provide the same answer to a request, question, or command** - when different users submit the same question, the same answer is returned.
* **When you want to filter static information based on meta-information** - add [metadata](./tutorials/multiple-domains.md) tags to provide additional filtering options relevant to your client application's users and the information. Common metadata information includes [chit-chat](./how-to/chit-chat.md), content type or format, content purpose, and content freshness. <!--TODO: Fix Link-->
* **When you want to manage a bot conversation that includes static information** - your project takes a user's conversational text or command and answers it. If the answer is part of a pre-determined conversation flow, represented in your project with [multi-turn context](./tutorials/guided-conversations.md), the bot can easily provide this flow.

## What is a project?

Custom question answering [imports your content](./how-to/manage-knowledge-base.md) into a project full of question and answer pairs. The import process extracts information about the relationship between the parts of your structured and semi-structured content to imply relationships between the question and answer pairs. You can edit these question and answer pairs or add new pairs.

The content of the question and answer pair includes:
* All the alternate forms of the question
* Metadata tags used to filter answer choices during the search
* Follow-up prompts to continue the search refinement

After you publish your project, a client application sends a user's question to your endpoint. Your custom question answering service processes the question and responds with the best answer.

## Create a chat bot programmatically

Once a custom question answering project is published, a client application sends a question to your project endpoint and receives the results as a JSON response. A common client application for custom question answering is a chat bot.

![Ask a bot a question and get answer from project content](../../qnamaker/media/qnamaker-overview-learnabout/bot-chat-with-qnamaker.png)

|Step|Action|
|:--|:--|
|1|The client application sends the user's _question_ (text in their own words), "How do I programmatically update my project?" to your project endpoint.|
|2|Custom question answering uses the trained project to provide the correct answer and any follow-up prompts that can be used to refine the search for the best answer. Custom question answering returns a JSON-formatted response.|
|3|The client application uses the JSON response to make decisions about how to continue the conversation. These decisions can include showing the top answer and presenting more choices to refine the search for the best answer. |
|||

## Build low code chat bots

The [Language Studio](https://language.cognitive.azure.com/) portal provides the complete project authoring experience. You can import documents, in their current form, to your project. These documents (such as an FAQ, product manual, spreadsheet, or web page) are converted into question and answer pairs. Each pair is analyzed for follow-up prompts and connected to other pairs. The final _markdown_ format supports rich presentation including images and links.

Once your project is edited, publish the project to a working [Azure Web App bot](https://azure.microsoft.com/services/bot-service/) without writing any code. Test your bot in the [Azure portal](https://portal.azure.com) or download it and continue development.

## High quality responses with layered ranking

The custom question answering system uses a layered ranking approach. The data is stored in Azure search, which also serves as the first ranking layer. The top results from Azure search are then passed through custom question answering's NLP re-ranking model to produce the final results and confidence score.

## Multi-turn conversations

Custom question answering provides multi-turn prompts and active learning to help you improve your basic question and answer pairs.

**Multi-turn prompts** give you the opportunity to connect question and answer pairs. This connection allows the client application to provide a top answer and provides more questions to refine the search for a final answer.

After the project receives questions from users at the published endpoint, custom question answering applies **active learning** to these real-world questions to suggest changes to your project to improve the quality.

## Development lifecycle

Custom question answering provides authoring, training, and publishing along with collaboration permissions to integrate into the full development life cycle.

> [!div class="mx-imgBorder"]
> ![Conceptual image of development cycle](../../qnamaker/media/qnamaker-overview-learnabout/development-cycle.png)

## Complete a quickstart

We offer quickstarts in most popular programming languages, each designed to teach you basic design patterns, and have you running code in less than 10 minutes.

* [Get started with the custom question answering client library](./quickstart/sdk.md)

## Next steps
Custom question answering provides everything you need to build, manage, and deploy your custom project.<|MERGE_RESOLUTION|>--- conflicted
+++ resolved
@@ -20,11 +20,7 @@
 Custom question answering comprises two capabilities:
 
 * Custom question answering: Using this capability users can customize different aspects like edit question and answer pairs extracted from the content source, define synonyms and metadata, accept question suggestions etc.
-<<<<<<< HEAD
 * [QnA Maker](./../../qnamaker/Overview/overview.md): This capability allows users to get a response by querying a text passage without having the need to manage knowledge bases.
-=======
-* Prebuilt custom question answering: This capability allows users to get a response by querying a text passage without having the need to manage knowledgebases.
->>>>>>> 3ac05557
 
 This documentation contains the following article types:
 
