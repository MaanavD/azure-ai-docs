--- conflicted
+++ resolved
@@ -106,12 +106,8 @@
         ```
 For more details, see the [README](https://github.com/azure-ai-foundry/foundry-samples/tree/main/samples/microsoft/infrastructure-setup/15-private-network-standard-agent-setup).
 
-<<<<<<< HEAD
-    1. To specify custom names for the hub, project, storage account, or other Azure AI Foundry resources, run the following command. A randomly generated suffix is added to prevent accidental duplication.
-=======
 ## Deep Dive Standard Setup with Private Networking Template
 When you use the Standard Setup with Private Networking Agent Template, the following will automatically be provisioned, unless you bring your own: 
->>>>>>> ee21218c
 
 **Network Infrastructure**
 * A Virtual Network (192.168.0.0/16) is created 
