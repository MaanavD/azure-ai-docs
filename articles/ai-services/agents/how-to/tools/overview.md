---
title: 'Tools available in the Azure AI Agent service'
titleSuffix: Azure OpenAI
description: Learn about the various tools available for use by the agents you create. 
services: cognitive-services
manager: nitinme
ms.service: azure
ms.topic: how-to
ms.date: 12/03/2024
author: aahill
ms.author: aahi
recommendations: false
---

# Available tools in Azure AI Agent Service

When you create AI agents, you can specify different tools in order to help ground the model they use, or extend their capabilities. These tools are categorized as *knowledge* or *action* tools. 

* *Knowledge* tools give the agent access to data sources for grounding responses. 
* *Action* tools enhance the agent's capabilities by allowing it to run various tools at runtime.

Agents can access multiple tools in parallel. These can be both Azure OpenAI-hosted tools like code interpreter and file search, or tools you build, host, and access through function calling.

> [!TIP]
> You can use the `tool_choice` parameter to force the use of a specific tool (like file search, code interpreter, or a function) in a particular run.

## Knowledge tools

<<<<<<< HEAD
|Tool  |Description  | Python SDK |	C# SDK | JavaScript SDK |
|---------|---------|---------|---------|---------|
| [Grounding with Bing Search](./bing-grounding.md)     | Allows your agents to incorporate real-time public web data when generating responses.         | ✔️ | ✔️ | ✔️ |
|[File search](./file-search.md)    | Augments agents with knowledge from outside its model, such as proprietary product information or documents provided by your users.        | ✔️ | ✔️ | ✔️ |
| [Azure AI Search](./azure-ai-search.md) | Usees an existing Azure AI Search index as a knowlege base. | ✔️ | ✔️ | ✔️ |
=======
|Tool  |Description  |
|---------|---------|
| [Grounding with Bing Search](./bing-grounding.md)     | Allows your agents to incorporate real-time public web data when generating responses.         |
|[File search](./file-search.md)    | Augments agents with knowledge from outside its model, such as proprietary product information or documents provided by your users.        |
| [Azure AI Search](./azure-ai-search.md) | Uses an existing Azure AI Search index as a knowledge base. |
>>>>>>> baaa43dd

## Action tools

|Tool  |Description  | Python SDK |	C# SDK | JavaScript SDK |
|---------|---------|---------|---------|---------|
| [Code interpreter](./code-interpreter.md)     | Enables agents to write and run Python code in a sandboxed execution environment.        | ✔️ | ✔️ | ✔️ |
|[Function calling](./function-calling.md)     | Allows you to describe the structure of functions to an agent and then return the functions that need to be called along with their arguments.        | ✔️ | ✔️ | ✔️ |
| [OpenAPI specified tools](./openapi-spec.md) | Connects your Azure AI Agent to an external API using an OpenAPI 3.0 specified tool. | ✔️ | | |
<|MERGE_RESOLUTION|>--- conflicted
+++ resolved
@@ -26,19 +26,11 @@
 
 ## Knowledge tools
 
-<<<<<<< HEAD
 |Tool  |Description  | Python SDK |	C# SDK | JavaScript SDK |
 |---------|---------|---------|---------|---------|
 | [Grounding with Bing Search](./bing-grounding.md)     | Allows your agents to incorporate real-time public web data when generating responses.         | ✔️ | ✔️ | ✔️ |
 |[File search](./file-search.md)    | Augments agents with knowledge from outside its model, such as proprietary product information or documents provided by your users.        | ✔️ | ✔️ | ✔️ |
-| [Azure AI Search](./azure-ai-search.md) | Usees an existing Azure AI Search index as a knowlege base. | ✔️ | ✔️ | ✔️ |
-=======
-|Tool  |Description  |
-|---------|---------|
-| [Grounding with Bing Search](./bing-grounding.md)     | Allows your agents to incorporate real-time public web data when generating responses.         |
-|[File search](./file-search.md)    | Augments agents with knowledge from outside its model, such as proprietary product information or documents provided by your users.        |
-| [Azure AI Search](./azure-ai-search.md) | Uses an existing Azure AI Search index as a knowledge base. |
->>>>>>> baaa43dd
+| [Azure AI Search](./azure-ai-search.md) | Uses an existing Azure AI Search index as a knowledge base. | ✔️ | ✔️ | ✔️ |
 
 ## Action tools
 
