---
title: 'How to use Azure AI Agent Service with function calling'
titleSuffix: Azure OpenAI
description: Learn how to use Azure AI Agents with function calling.
services: cognitive-services
manager: nitinme
ms.service: azure-ai-agent-service
ms.topic: how-to
ms.date: 01/30/2025
author: aahill
ms.author: aahi
zone_pivot_groups: selection-function-calling
ms.custom: azure-ai-agents
---

# Azure AI Agents function calling

::: zone pivot="overview"

Azure AI Agents supports function calling, which allows you to describe the structure of functions to an Assistant and then return the functions that need to be called along with their arguments.

> [!NOTE]
> Runs expire ten minutes after creation. Be sure to submit your tool outputs before the expiration.

<<<<<<< HEAD
### Supported models

The [models page](../../concepts/model-region-support.md) contains the most up-to-date information on regions/models where Agents are supported.

To use all features of function calling including parallel functions, you need to use a model that was released after November 6, 2023.

### Usage support

|Azure AI foundry support  | Python SDK |	C# SDK | Basic agent setup | Standard agent setup |
|---------|---------|---------|---------|---------|
|      | ✔️ | ✔️ | ✔️ | ✔️ |

=======
>>>>>>> c63d54cd
::: zone-end

::: zone pivot="code-example"

## Define a function for your agent to call

Start by defining a function for your agent to call. When you create a function for an agent to call, you describe its structure of it with any required parameters in a docstring. Include all your function definitions in a single file, `user_functions.py` which you can then import into your main script.

# [Python](#tab/python)

```python
import json
import datetime
from typing import Any, Callable, Set, Dict, List, Optional

def fetch_weather(location: str) -> str:
    """
    Fetches the weather information for the specified location.

    :param location (str): The location to fetch weather for.
    :return: Weather information as a JSON string.
    :rtype: str
    """
    # In a real-world scenario, you'd integrate with a weather API.
    # Here, we'll mock the response.
    mock_weather_data = {"New York": "Sunny, 25°C", "London": "Cloudy, 18°C", "Tokyo": "Rainy, 22°C"}
    weather = mock_weather_data.get(location, "Weather data not available for this location.")
    weather_json = json.dumps({"weather": weather})
    return weather_json
    
    # Statically defined user functions for fast reference
user_functions: Set[Callable[..., Any]] = {
    fetch_weather,
}
```


See the [python file on GitHub](https://github.com/Azure/azure-sdk-for-python/blob/main/sdk/ai/azure-ai-projects/samples/agents/user_functions.py) for an example of a full series of function definitions. This file is referred to as `user_functions.py` in the following example below. 



# [C#](#tab/csharp)

```csharp
// Example of a function that defines no parameters
string GetUserFavoriteCity() => "Seattle, WA";
FunctionToolDefinition getUserFavoriteCityTool = new("getUserFavoriteCity", "Gets the user's favorite city.");
// Example of a function with a single required parameter
string GetCityNickname(string location) => location switch
{
    "Seattle, WA" => "The Emerald City",
    _ => throw new NotImplementedException(),
};
FunctionToolDefinition getCityNicknameTool = new(
    name: "getCityNickname",
    description: "Gets the nickname of a city, e.g. 'LA' for 'Los Angeles, CA'.",
    parameters: BinaryData.FromObjectAsJson(
        new
        {
            Type = "object",
            Properties = new
            {
                Location = new
                {
                    Type = "string",
                    Description = "The city and state, e.g. San Francisco, CA",
                },
            },
            Required = new[] { "location" },
        },
        new JsonSerializerOptions() { PropertyNamingPolicy = JsonNamingPolicy.CamelCase }));
```

<!--See the [C# file on GitHub](https://github.com/Azure/azure-sdk-for-python/blob/main/sdk/ai/azure-ai-projects/samples/agents/user_functions.py) for an additional function definition examples. -->

In the following sample, we create a helper function to get and parse the resolved tools' outputs, and return it. 

```csharp
ToolOutput GetResolvedToolOutput(RequiredToolCall toolCall)
{
    if (toolCall is RequiredFunctionToolCall functionToolCall)
    {
        if (functionToolCall.Name == getUserFavoriteCityTool.Name)
                {
                    return new ToolOutput(toolCall, GetUserFavoriteCity());
                }
                using JsonDocument argumentsJson = JsonDocument.Parse(functionToolCall.Arguments);
        if (functionToolCall.Name == getCityNicknameTool.Name)
        {
            string locationArgument = argumentsJson.RootElement.GetProperty("location").GetString();
            return new ToolOutput(toolCall, GetCityNickname(locationArgument));
        }
    }
    return null;
}
```

---

## Create a client

# [Python](#tab/python)

In the sample below we create a client and define a `toolset` which will be used to process the functions defined in `user_functions`.

`toolset`: When using the toolset parameter, you provide not only the function definitions and descriptions but also their implementations. The SDK will execute these functions within create_and_run_process or streaming. These functions will be invoked based on their definitions.

```python
import os
from azure.ai.projects import AIProjectClient
from azure.identity import DefaultAzureCredential
from azure.ai.projects.models import FunctionTool, ToolSet
from user_functions import user_functions # user functions which can be found in a user_functions.py file.

# Create an Azure AI Client from a connection string, copied from your Azure AI Foundry project.
# It should be in the format "<HostName>;<AzureSubscriptionId>;<ResourceGroup>;<HubName>"
# Customers need to login to Azure subscription via Azure CLI and set the environment variables

project_client = AIProjectClient.from_connection_string(
    credential=DefaultAzureCredential(),
    conn_str=os.environ["PROJECT_CONNECTION_STRING"],
)

# Initialize agent toolset with user functions
functions = FunctionTool(user_functions)
toolset = ToolSet()
toolset.add(functions)
```

# [C#](#tab/csharp)

```csharp
// note: parallel function calling is only supported with newer models like gpt-4-1106-preview
Response<Agent> agentResponse = await client.CreateAgentAsync(
    model: "gpt-4-1106-preview",
    name: "SDK Test Agent - Functions",
        instructions: "You are a weather bot. Use the provided functions to help answer questions. "
            + "Customize your responses to the user's preferences as much as possible and use friendly "
            + "nicknames for cities whenever possible.",
    tools: new List<ToolDefinition> { getUserFavoriteCityTool, getCityNicknameTool, getCurrentWeatherAtLocationTool }
    );
Agent agent = agentResponse.Value;
```

---


## Submitting function outputs

# [Python](#tab/python)

```python

# Create agent with toolset and process a run

agent = project_client.agents.create_agent(
    model="gpt-4o-mini", name="my-agent", instructions="You are a helpful agent", toolset=toolset
)
print(f"Created agent, ID: {agent.id}")
```

# [C#](#tab/csharp)

```csharp
// note: parallel function calling is only supported with newer models like gpt-4-1106-preview
Response<Agent> agentResponse = await client.CreateAgentAsync(
    model: "gpt-4o-mini",
    name: "SDK Test Agent - Functions",
        instructions: "You are a weather bot. Use the provided functions to help answer questions. "
            + "Customize your responses to the user's preferences as much as possible and use friendly "
            + "nicknames for cities whenever possible.",
    tools: new List<ToolDefinition> { getUserFavoriteCityTool, getCityNicknameTool, getCurrentWeatherAtLocationTool }
    );
Agent agent = agentResponse.Value;
```

---

## Create a thread

# [python](#tab/python)

```python
# Create thread for communication
thread = project_client.agents.create_thread()
print(f"Created thread, ID: {thread.id}")

# Create message to thread
message = project_client.agents.create_message(
    thread_id=thread.id,
    role="user",
    content="Hello, send an email with the datetime and weather information in New York?",
)
print(f"Created message, ID: {message.id}")
```

# [C#](#tab/csharp)

```csharp
Response<AgentThread> threadResponse = await client.CreateThreadAsync();
AgentThread thread = threadResponse.Value;

Response<ThreadMessage> messageResponse = await client.CreateMessageAsync(
    thread.Id,
    MessageRole.User,
    "What's the weather like in my favorite city?");
ThreadMessage message = messageResponse.Value;
```

---

## Create a run and check the output

# [python](#tab/python)

```python
# Create and process agent run in thread with tools
run = project_client.agents.create_and_process_run(thread_id=thread.id, assistant_id=agent.id)
print(f"Run finished with status: {run.status}")

if run.status == "failed":
    print(f"Run failed: {run.last_error}")

# Delete the agent when done
project_client.agents.delete_agent(agent.id)
print("Deleted agent")

# Fetch and log all messages
messages = project_client.agents.list_messages(thread_id=thread.id)
print(f"Messages: {messages}")
```

# [C#](#tab/csharp)

```csharp
Response<ThreadRun> runResponse = await client.CreateRunAsync(thread, agent);

#region Snippet:FunctionsHandlePollingWithRequiredAction
do
{
    await Task.Delay(TimeSpan.FromMilliseconds(500));
    runResponse = await client.GetRunAsync(thread.Id, runResponse.Value.Id);

    if (runResponse.Value.Status == RunStatus.RequiresAction
        && runResponse.Value.RequiredAction is SubmitToolOutputsAction submitToolOutputsAction)
    {
        List<ToolOutput> toolOutputs = new();
        foreach (RequiredToolCall toolCall in submitToolOutputsAction.ToolCalls)
        {
            toolOutputs.Add(GetResolvedToolOutput(toolCall));
        }
        runResponse = await client.SubmitToolOutputsToRunAsync(runResponse.Value, toolOutputs);
    }
}
while (runResponse.Value.Status == RunStatus.Queued
    || runResponse.Value.Status == RunStatus.InProgress);
#endregion

Response<PageableList<ThreadMessage>> afterRunMessagesResponse
    = await client.GetMessagesAsync(thread.Id);
IReadOnlyList<ThreadMessage> messages = afterRunMessagesResponse.Value.Data;

// Note: messages iterate from newest to oldest, with the messages[0] being the most recent
foreach (ThreadMessage threadMessage in messages)
{
    Console.Write($"{threadMessage.CreatedAt:yyyy-MM-dd HH:mm:ss} - {threadMessage.Role,10}: ");
    foreach (MessageContent contentItem in threadMessage.ContentItems)
    {
        if (contentItem is MessageTextContent textItem)
        {
            Console.Write(textItem.Text);
        }
        else if (contentItem is MessageImageFileContent imageFileItem)
        {
            Console.Write($"<image from ID: {imageFileItem.FileId}");
        }
        Console.WriteLine();
    }
}
```

---

::: zone-end

## See also

* [Lean how to ground agents by using Bing Web Search](./bing-grounding.md)<|MERGE_RESOLUTION|>--- conflicted
+++ resolved
@@ -22,21 +22,12 @@
 > [!NOTE]
 > Runs expire ten minutes after creation. Be sure to submit your tool outputs before the expiration.
 
-<<<<<<< HEAD
-### Supported models
-
-The [models page](../../concepts/model-region-support.md) contains the most up-to-date information on regions/models where Agents are supported.
-
-To use all features of function calling including parallel functions, you need to use a model that was released after November 6, 2023.
-
 ### Usage support
 
 |Azure AI foundry support  | Python SDK |	C# SDK | Basic agent setup | Standard agent setup |
 |---------|---------|---------|---------|---------|
 |      | ✔️ | ✔️ | ✔️ | ✔️ |
 
-=======
->>>>>>> c63d54cd
 ::: zone-end
 
 ::: zone pivot="code-example"
