---
title: 'Grounding with Azure Functions code samples'
titleSuffix: Azure AI Foundry
description: Find code samples to enable Azure AI Agents to use Azure Functions.
services: azure-ai-agent-service
manager: nitinme
ms.service: azure-ai-agent-service
ms.topic: how-to
<<<<<<< HEAD
ms.date: 04/10/2025
=======
ms.date: 04/15/2025
>>>>>>> a59b0ee6
author: aahill
ms.author: aahi
ms.custom: azure-ai-agents
---

# Use Azure Functions with Azure AI Foundry Agent Service

The Azure AI Foundry Agent Service integrates with Azure Functions, enabling you to create intelligent, event-driven applications with minimal overhead. This combination allows AI-driven workflows to leverage the scalability and flexibility of serverless computing, making it easier to build and deploy solutions that respond to real-time events or complex workflows. 
 
Azure Functions provide support for triggers and bindings, which simplify how your AI Agents interact with external systems and services. Triggers determine when a function executes—such as an HTTP request, message from a queue, or a file upload to Azure Blob Storage and allows agents to act dynamically based on incoming events. 
 
Meanwhile, bindings facilitate streamlined connections to input or output data sources, such as databases or APIs, without requiring extensive boilerplate code. For instance, you can configure a trigger to execute an Azure Function whenever a customer message is received in a chatbot and use output bindings to send a response via the Azure AI Agent.

### Supported models

To use all features of function calling including parallel functions, you need to use a model that was released after November 6, 2023.

## Prerequisites

* [Azure Functions Core Tools v4.x](/azure/azure-functions/functions-run-local)
* [Azure AI Foundry Agent Service](../../../../ai-foundry/how-to/develop/sdk-overview.md?tabs=sync&pivots=programming-language-python#azure-ai-agent-service)
* [Azurite](https://github.com/Azure/Azurite)

## Prepare your local environment

The following examples highlight how to use the Azure AI Foundry Agent Service function calling where function calls are placed on a storage queue by the Agent Service to be processed by an Azure Function listening to that queue.

You can find the template and code used here on [GitHub](https://github.com/Azure-Samples/azure-functions-ai-services-agent-python).

## Usage support

|Azure AI foundry support  | Python SDK |	C# SDK | REST API | Basic agent setup | Standard agent setup |
|---------|---------|---------|---------|---------|---------|
|  | ✔️ |  | ✔️ | | ✔️ |

### Create Azure resources for local and cloud dev-test

Once you have your Azure subscription, run the following in a new terminal window to create Azure OpenAI and other resources needed:

```bash
azd init --template https://github.com/Azure-Samples/azure-functions-ai-services-agent-python
```
#### Mac/Linux:

```bash
chmod +x ./infra/scripts/*.sh 
```
#### Windows:

```Powershell
set-executionpolicy remotesigned
```

### Provision resources

Run the following command to create the required resources in Azure.
```bash
azd provision
```

### Create local.settings.json 

> [!NOTE]
> This file should be in the same folder as `host.json`. It is automatically created if you ran `azd provision`.

```json
{
  "IsEncrypted": false,
  "Values": {
    "FUNCTIONS_WORKER_RUNTIME": "python",
    "STORAGE_CONNECTION__queueServiceUri": "https://<storageaccount>.queue.core.windows.net",
    "PROJECT_CONNECTION_STRING": "<project connnection for AI Project>",
    "AzureWebJobsStorage": "UseDevelopmentStorage=true"
    }
}
```

## Run your app using Visual Studio Code

1. Open the folder in a new terminal.
1. Run the `code .` code command to open the project in Visual Studio Code.
1. In the command palette (F1), type `Azurite: Start`, which enables debugging with local storage for Azure Functions runtime.
1. Press **Run/Debug (F5)** to run in the debugger. Select **Debug anyway** if prompted about local emulator not running.
1. Send POST `prompt` endpoints respectively using your HTTP test tool. If you have the [RestClient](https://marketplace.visualstudio.com/items?itemName=humao.rest-client) extension installed, you can execute requests directly from the [`test.http`](https://github.com/Azure-Samples/azure-functions-ai-services-agent-python/blob/main/app/test.http) project file.


## Deploy to Azure

Run this command to provision the function app, with any required Azure resources, and deploy your code:

```shell
azd up
```

You're prompted to supply these required deployment parameters:

| Parameter | Description |
| ---- | ---- |
| _Environment name_ | An environment that's used to maintain a unique deployment context for your app. You won't be prompted if you created the local project using `azd init`.|
| _Azure subscription_ | Subscription in which your resources are created.|
| _Azure location_ | Azure region in which to create the resource group that contains the new Azure resources. Only regions that currently support the Flex Consumption plan are shown.|

After publish completes successfully, `azd` provides you with the URL endpoints of your new functions, but without the function key values required to access the endpoints. To learn how to obtain these same endpoints along with the required function keys, see [Invoke the function on Azure](/azure/azure-functions/create-first-function-azure-developer-cli?pivots=programming-language-dotnet#invoke-the-function-on-azure) in the companion article [Quickstart: Create and deploy functions to Azure Functions using the Azure Developer CLI](/azure/azure-functions/create-first-function-azure-developer-cli?pivots=programming-language-dotnet).

## Redeploy your code

You can run the `azd up` command as many times as you need to both provision your Azure resources and deploy code updates to your function app.

> [!NOTE]
> Deployed code files are always overwritten by the latest deployment package.

## Clean up resources

When you're done working with your function app and related resources, you can use this command to delete the function app and its related resources from Azure and avoid incurring any further costs (--purge does not leave a soft delete of AI resource and recovers your quota):

```shell
azd down --purge
<<<<<<< HEAD
```
=======
```

::: zone-end

::: zone pivot="code-example"

Azure AI Agents supports function calling, which allows you to describe the structure of functions to an Assistant and then return the functions that need to be called along with their arguments. This example shows how to use Azure Functions to process the function calls through queue messages in Azure Storage. You can see a complete working sample on https://github.com/Azure-Samples/azure-functions-ai-services-agent-python

### Supported models

To use all features of function calling including parallel functions, you need to use a model that was released after November 6, 2023.


## Define a function for your agent to call

Start by defining an Azure Function queue trigger function that will process AI function calls from the queue. 

# [Python](#tab/python)

```python
# Function to get the weather from an Azure Storage queue where the AI Agent will send function call information
# It returns the mock weather to an output queue with the correlation id for the AI Agent Service to pick up the result of the function call
@app.function_name(name="GetWeather")
@app.queue_trigger(arg_name="msg", queue_name="input", connection="STORAGE_CONNECTION")  
def process_queue_message(msg: func.QueueMessage) -> None:
    logging.info('Python queue trigger function processed a queue item')

    # Queue to send message to
    queue_client = QueueClient(
        os.environ["STORAGE_CONNECTION__queueServiceUri"],
        queue_name="output",
        credential=DefaultAzureCredential(),
        message_encode_policy=BinaryBase64EncodePolicy(),
        message_decode_policy=BinaryBase64DecodePolicy()
    )

    # Get the content of the function call message
    messagepayload = json.loads(msg.get_body().decode('utf-8'))
    location = messagepayload['location']
    correlation_id = messagepayload['CorrelationId']

    # Send message to queue. Sends a mock message for the weather
    result_message = {
        'Value': 'Weather is 74 degrees and sunny in ' + location,
        'CorrelationId': correlation_id
    }
    queue_client.send_message(json.dumps(result_message).encode('utf-8'))

    logging.info(f"Sent message to output queue with message {result_message}")
```

# [TypeScript](#tab/typescript)

:::code language="TypeScript" source="~/azure-functions-ai-services-agent-javascript/app/src/functions/queueGetWeather.ts" :::

# [REST API](#tab/rest)

No REST equivalent provided.


---


## Create an AI project client and agent

In the sample below we create a client and an agent that has the AI tools definition for the Azure Function. The term `function` is used in two contexts within the AI tool definition: 

* Azure Function: the type of tool. This is the Azure Functions app.
* Function: the Http trigger function `GetWeather` within the Azure Function to call when the tool is invoked in the AI Project. 

# [Python](#tab/python)

```python
# Initialize the client and create agent for the tools Azure Functions that the agent can use

# Create a project client
project_client = AIProjectClient.from_connection_string(
    credential=DefaultAzureCredential(),
    conn_str=os.environ["PROJECT_CONNECTION_STRING"]
)

# Get the connection string for the storage account to send and receive the function calls to the queues
storage_connection_string = os.environ["STORAGE_CONNECTION__queueServiceUri"]

# Create an agent with the Azure Function tool to get the weather
agent = project_client.agents.create_agent(
    model="gpt-4o-mini",
    name="azure-function-agent-get-weather",
    instructions="You are a helpful support agent. Answer the user's questions to the best of your ability.",
    headers={"x-ms-enable-preview": "true"},
    tools=[
        {
            "type": "azure_function",
            "azure_function": {
                "function": {
                    "name": "GetWeather",
                    "description": "Get the weather in a location.",
                    "parameters": {
                        "type": "object",
                        "properties": {
                            "location": {"type": "string", "description": "The location to look up."}
                        },
                        "required": ["location"]
                    }
                },
                "input_binding": {
                    "type": "storage_queue",
                    "storage_queue": {
                        "queue_service_uri": storage_connection_string,
                        "queue_name": "input"
                    }
                },
                "output_binding": {
                    "type": "storage_queue",
                    "storage_queue": {
                        "queue_service_uri": storage_connection_string,
                        "queue_name": "output"
                    }
                }
            }
        }
    ],
)
```

# [TypeScript](#tab/typescript)

:::code language="TypeScript" source="~/azure-functions-ai-services-agent-javascript/app/src/azureProjectInit.ts" id="CreateAgent" :::

# [REST API](#tab/rest)

Follow the [REST API Quickstart](../../quickstart.md?pivots=rest-api) to set the right values for the environment variables `AZURE_AI_AGENTS_TOKEN` and `AZURE_AI_AGENTS_ENDPOINT`. Then create the agent using:
```console
curl $AZURE_AI_AGENTS_ENDPOINT/assistants?api-version=2024-12-01-preview \
  -H "Authorization: Bearer $AZURE_AI_AGENTS_TOKEN" \
  -H "Content-Type: application/json" \
  -d '{
    "instructions": "You are a helpful support agent. Answer the user's questions to the best of your ability.",
    "name": "azure-function-agent-get-weather",
    "model": "gpt-4o-mini",
    "tools": [
      { 
        "type": "azure_function",
        "azure_function": {
            "function": {
                "name": "GetWeather",
                "description": "Get the weather in a location.",
                "parameters": {
                    "type": "object",
                    "properties": {
                        "location": {"type": "string", "description": "The location to look up."}
                    },
                    "required": ["location"]
                }
            },
            "input_binding": {
                "type": "storage_queue",
                "storage_queue": {
                    "queue_service_endpoint": "https://storageaccount.queue.core.windows.net",
                    "queue_name": "input"
                }
            },
            "output_binding": {
                "type": "storage_queue",
                "storage_queue": {
                    "queue_service_endpoint": "https://storageaccount.queue.core.windows.net",
                    "queue_name": "output"
                }
            }
        }
      }
    ]
  }'
```


---

## Create a thread for the agent

# [Python](#tab/python)
```python
# Create a thread
thread = project_client.agents.create_thread()
print(f"Created thread, thread ID: {thread.id}")
```

# [TypeScript](#tab/typescript)

:::code language="TypeScript" source="~/azure-functions-ai-services-agent-javascript/app/src/azureProjectInit.ts" id="CreateThread" :::

# [REST API](#tab/rest)
```console
curl $AZURE_AI_AGENTS_ENDPOINT/threads?api-version=2024-12-01-preview \
  -H "Authorization: Bearer $AZURE_AI_AGENTS_TOKEN" \
  -H "Content-Type: application/json" \
  -d ''
```

---

## Create a run and check the output

# [Python](#tab/python)
```python
# Send the prompt to the agent
message = project_client.agents.create_message(
    thread_id=thread.id,
    role="user",
    content="What is the weather in Seattle, WA?",
)
print(f"Created message, message ID: {message.id}")

# Run the agent
run = project_client.agents.create_run(thread_id=thread.id, agent_id=agent.id)
# Monitor and process the run status. The function call should be placed on the input queue by the Agent Service for the Azure Function to pick up when requires_action is returned
while run.status in ["queued", "in_progress", "requires_action"]:
    time.sleep(1)
    run = project_client.agents.get_run(thread_id=thread.id, run_id=run.id)

    if run.status not in ["queued", "in_progress", "requires_action"]:
        break

print(f"Run finished with status: {run.status}")
```

# [TypeScript](#tab/typescript)

:::code language="TypeScript" source="~/azure-functions-ai-services-agent-javascript/app/src/functions/httpPrompt.ts" id="CreateMessage" :::

# [REST API](#tab/rest)
```console
curl $AZURE_AI_AGENTS_ENDPOINT/threads/thread_abc123/messages?api-version=2024-12-01-preview \
  -H "Authorization: Bearer $AZURE_AI_AGENTS_TOKEN" \
  -H "Content-Type: application/json" \
  -d '{
      "role": "user",
      "content": "What is the weather in Seattle, WA?"
    }'
```

```console
curl $AZURE_AI_AGENTS_ENDPOINT/threads/thread_abc123/runs?api-version=2024-12-01-preview \
  -H "Authorization: Bearer $AZURE_AI_AGENTS_TOKEN" \
  -H "Content-Type: application/json" \
  -d '{
    "assistant_id": "asst_abc123",
  }'
```

```console
curl $AZURE_AI_AGENTS_ENDPOINT/threads/thread_abc123/runs/run_abc123?api-version=2024-12-01-preview \
  -H "Authorization: Bearer $AZURE_AI_AGENTS_TOKEN"
```

---
## Get the result of the run

# [Python](#tab/python)
```python
# Get messages from the assistant thread
messages = project_client.agents.get_messages(thread_id=thread.id)
print(f"Messages: {messages}")

# Get the last message from the assistant
last_msg = messages.get_last_text_message_by_sender("assistant")
if last_msg:
    print(f"Last Message: {last_msg.text.value}")

# Delete the agent once done
project_client.agents.delete_agent(agent.id)
print("Deleted agent")
```

# [TypeScript](#tab/typescript)

:::code language="TypeScript" source="~/azure-functions-ai-services-agent-javascript/app/src/functions/httpPrompt.ts" id="ListMessages" :::

# [REST API](#tab/rest)
```console
curl $AZURE_AI_AGENTS_ENDPOINT/threads/thread_abc123/messages?api-version=2024-12-01-preview \
  -H "Authorization: Bearer $AZURE_AI_AGENTS_TOKEN"
```

---

## Troubleshooting

# [Python](#tab/python)

For any issues with the Python code, create an issue on the [sample code repository](https://github.com/Azure-Samples/azure-functions-ai-services-agent-python/issues)

# [TypeScript](#tab/typescript)

For any issues with the TypeScript code, create an issue on the [sample code repository](https://github.com/Azure-Samples/azure-functions-ai-services-agent-javascript/issues)

# [REST API](#tab/rest)

No REST equivalent provided.

---

::: zone-end

>>>>>>> a59b0ee6
<|MERGE_RESOLUTION|>--- conflicted
+++ resolved
@@ -6,11 +6,7 @@
 manager: nitinme
 ms.service: azure-ai-agent-service
 ms.topic: how-to
-<<<<<<< HEAD
-ms.date: 04/10/2025
-=======
 ms.date: 04/15/2025
->>>>>>> a59b0ee6
 author: aahill
 ms.author: aahi
 ms.custom: azure-ai-agents
@@ -128,311 +124,4 @@
 
 ```shell
 azd down --purge
-<<<<<<< HEAD
-```
-=======
-```
-
-::: zone-end
-
-::: zone pivot="code-example"
-
-Azure AI Agents supports function calling, which allows you to describe the structure of functions to an Assistant and then return the functions that need to be called along with their arguments. This example shows how to use Azure Functions to process the function calls through queue messages in Azure Storage. You can see a complete working sample on https://github.com/Azure-Samples/azure-functions-ai-services-agent-python
-
-### Supported models
-
-To use all features of function calling including parallel functions, you need to use a model that was released after November 6, 2023.
-
-
-## Define a function for your agent to call
-
-Start by defining an Azure Function queue trigger function that will process AI function calls from the queue. 
-
-# [Python](#tab/python)
-
-```python
-# Function to get the weather from an Azure Storage queue where the AI Agent will send function call information
-# It returns the mock weather to an output queue with the correlation id for the AI Agent Service to pick up the result of the function call
-@app.function_name(name="GetWeather")
-@app.queue_trigger(arg_name="msg", queue_name="input", connection="STORAGE_CONNECTION")  
-def process_queue_message(msg: func.QueueMessage) -> None:
-    logging.info('Python queue trigger function processed a queue item')
-
-    # Queue to send message to
-    queue_client = QueueClient(
-        os.environ["STORAGE_CONNECTION__queueServiceUri"],
-        queue_name="output",
-        credential=DefaultAzureCredential(),
-        message_encode_policy=BinaryBase64EncodePolicy(),
-        message_decode_policy=BinaryBase64DecodePolicy()
-    )
-
-    # Get the content of the function call message
-    messagepayload = json.loads(msg.get_body().decode('utf-8'))
-    location = messagepayload['location']
-    correlation_id = messagepayload['CorrelationId']
-
-    # Send message to queue. Sends a mock message for the weather
-    result_message = {
-        'Value': 'Weather is 74 degrees and sunny in ' + location,
-        'CorrelationId': correlation_id
-    }
-    queue_client.send_message(json.dumps(result_message).encode('utf-8'))
-
-    logging.info(f"Sent message to output queue with message {result_message}")
-```
-
-# [TypeScript](#tab/typescript)
-
-:::code language="TypeScript" source="~/azure-functions-ai-services-agent-javascript/app/src/functions/queueGetWeather.ts" :::
-
-# [REST API](#tab/rest)
-
-No REST equivalent provided.
-
-
----
-
-
-## Create an AI project client and agent
-
-In the sample below we create a client and an agent that has the AI tools definition for the Azure Function. The term `function` is used in two contexts within the AI tool definition: 
-
-* Azure Function: the type of tool. This is the Azure Functions app.
-* Function: the Http trigger function `GetWeather` within the Azure Function to call when the tool is invoked in the AI Project. 
-
-# [Python](#tab/python)
-
-```python
-# Initialize the client and create agent for the tools Azure Functions that the agent can use
-
-# Create a project client
-project_client = AIProjectClient.from_connection_string(
-    credential=DefaultAzureCredential(),
-    conn_str=os.environ["PROJECT_CONNECTION_STRING"]
-)
-
-# Get the connection string for the storage account to send and receive the function calls to the queues
-storage_connection_string = os.environ["STORAGE_CONNECTION__queueServiceUri"]
-
-# Create an agent with the Azure Function tool to get the weather
-agent = project_client.agents.create_agent(
-    model="gpt-4o-mini",
-    name="azure-function-agent-get-weather",
-    instructions="You are a helpful support agent. Answer the user's questions to the best of your ability.",
-    headers={"x-ms-enable-preview": "true"},
-    tools=[
-        {
-            "type": "azure_function",
-            "azure_function": {
-                "function": {
-                    "name": "GetWeather",
-                    "description": "Get the weather in a location.",
-                    "parameters": {
-                        "type": "object",
-                        "properties": {
-                            "location": {"type": "string", "description": "The location to look up."}
-                        },
-                        "required": ["location"]
-                    }
-                },
-                "input_binding": {
-                    "type": "storage_queue",
-                    "storage_queue": {
-                        "queue_service_uri": storage_connection_string,
-                        "queue_name": "input"
-                    }
-                },
-                "output_binding": {
-                    "type": "storage_queue",
-                    "storage_queue": {
-                        "queue_service_uri": storage_connection_string,
-                        "queue_name": "output"
-                    }
-                }
-            }
-        }
-    ],
-)
-```
-
-# [TypeScript](#tab/typescript)
-
-:::code language="TypeScript" source="~/azure-functions-ai-services-agent-javascript/app/src/azureProjectInit.ts" id="CreateAgent" :::
-
-# [REST API](#tab/rest)
-
-Follow the [REST API Quickstart](../../quickstart.md?pivots=rest-api) to set the right values for the environment variables `AZURE_AI_AGENTS_TOKEN` and `AZURE_AI_AGENTS_ENDPOINT`. Then create the agent using:
-```console
-curl $AZURE_AI_AGENTS_ENDPOINT/assistants?api-version=2024-12-01-preview \
-  -H "Authorization: Bearer $AZURE_AI_AGENTS_TOKEN" \
-  -H "Content-Type: application/json" \
-  -d '{
-    "instructions": "You are a helpful support agent. Answer the user's questions to the best of your ability.",
-    "name": "azure-function-agent-get-weather",
-    "model": "gpt-4o-mini",
-    "tools": [
-      { 
-        "type": "azure_function",
-        "azure_function": {
-            "function": {
-                "name": "GetWeather",
-                "description": "Get the weather in a location.",
-                "parameters": {
-                    "type": "object",
-                    "properties": {
-                        "location": {"type": "string", "description": "The location to look up."}
-                    },
-                    "required": ["location"]
-                }
-            },
-            "input_binding": {
-                "type": "storage_queue",
-                "storage_queue": {
-                    "queue_service_endpoint": "https://storageaccount.queue.core.windows.net",
-                    "queue_name": "input"
-                }
-            },
-            "output_binding": {
-                "type": "storage_queue",
-                "storage_queue": {
-                    "queue_service_endpoint": "https://storageaccount.queue.core.windows.net",
-                    "queue_name": "output"
-                }
-            }
-        }
-      }
-    ]
-  }'
-```
-
-
----
-
-## Create a thread for the agent
-
-# [Python](#tab/python)
-```python
-# Create a thread
-thread = project_client.agents.create_thread()
-print(f"Created thread, thread ID: {thread.id}")
-```
-
-# [TypeScript](#tab/typescript)
-
-:::code language="TypeScript" source="~/azure-functions-ai-services-agent-javascript/app/src/azureProjectInit.ts" id="CreateThread" :::
-
-# [REST API](#tab/rest)
-```console
-curl $AZURE_AI_AGENTS_ENDPOINT/threads?api-version=2024-12-01-preview \
-  -H "Authorization: Bearer $AZURE_AI_AGENTS_TOKEN" \
-  -H "Content-Type: application/json" \
-  -d ''
-```
-
----
-
-## Create a run and check the output
-
-# [Python](#tab/python)
-```python
-# Send the prompt to the agent
-message = project_client.agents.create_message(
-    thread_id=thread.id,
-    role="user",
-    content="What is the weather in Seattle, WA?",
-)
-print(f"Created message, message ID: {message.id}")
-
-# Run the agent
-run = project_client.agents.create_run(thread_id=thread.id, agent_id=agent.id)
-# Monitor and process the run status. The function call should be placed on the input queue by the Agent Service for the Azure Function to pick up when requires_action is returned
-while run.status in ["queued", "in_progress", "requires_action"]:
-    time.sleep(1)
-    run = project_client.agents.get_run(thread_id=thread.id, run_id=run.id)
-
-    if run.status not in ["queued", "in_progress", "requires_action"]:
-        break
-
-print(f"Run finished with status: {run.status}")
-```
-
-# [TypeScript](#tab/typescript)
-
-:::code language="TypeScript" source="~/azure-functions-ai-services-agent-javascript/app/src/functions/httpPrompt.ts" id="CreateMessage" :::
-
-# [REST API](#tab/rest)
-```console
-curl $AZURE_AI_AGENTS_ENDPOINT/threads/thread_abc123/messages?api-version=2024-12-01-preview \
-  -H "Authorization: Bearer $AZURE_AI_AGENTS_TOKEN" \
-  -H "Content-Type: application/json" \
-  -d '{
-      "role": "user",
-      "content": "What is the weather in Seattle, WA?"
-    }'
-```
-
-```console
-curl $AZURE_AI_AGENTS_ENDPOINT/threads/thread_abc123/runs?api-version=2024-12-01-preview \
-  -H "Authorization: Bearer $AZURE_AI_AGENTS_TOKEN" \
-  -H "Content-Type: application/json" \
-  -d '{
-    "assistant_id": "asst_abc123",
-  }'
-```
-
-```console
-curl $AZURE_AI_AGENTS_ENDPOINT/threads/thread_abc123/runs/run_abc123?api-version=2024-12-01-preview \
-  -H "Authorization: Bearer $AZURE_AI_AGENTS_TOKEN"
-```
-
----
-## Get the result of the run
-
-# [Python](#tab/python)
-```python
-# Get messages from the assistant thread
-messages = project_client.agents.get_messages(thread_id=thread.id)
-print(f"Messages: {messages}")
-
-# Get the last message from the assistant
-last_msg = messages.get_last_text_message_by_sender("assistant")
-if last_msg:
-    print(f"Last Message: {last_msg.text.value}")
-
-# Delete the agent once done
-project_client.agents.delete_agent(agent.id)
-print("Deleted agent")
-```
-
-# [TypeScript](#tab/typescript)
-
-:::code language="TypeScript" source="~/azure-functions-ai-services-agent-javascript/app/src/functions/httpPrompt.ts" id="ListMessages" :::
-
-# [REST API](#tab/rest)
-```console
-curl $AZURE_AI_AGENTS_ENDPOINT/threads/thread_abc123/messages?api-version=2024-12-01-preview \
-  -H "Authorization: Bearer $AZURE_AI_AGENTS_TOKEN"
-```
-
----
-
-## Troubleshooting
-
-# [Python](#tab/python)
-
-For any issues with the Python code, create an issue on the [sample code repository](https://github.com/Azure-Samples/azure-functions-ai-services-agent-python/issues)
-
-# [TypeScript](#tab/typescript)
-
-For any issues with the TypeScript code, create an issue on the [sample code repository](https://github.com/Azure-Samples/azure-functions-ai-services-agent-javascript/issues)
-
-# [REST API](#tab/rest)
-
-No REST equivalent provided.
-
----
-
-::: zone-end
-
->>>>>>> a59b0ee6
+```