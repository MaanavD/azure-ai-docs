--- conflicted
+++ resolved
@@ -409,11 +409,7 @@
 
 To make the Grounding with Bing search tool available to your agent, use a connection to initialize the tool and attach it to the agent. You can find your connection in the **connected resources** section of your project in the [Azure AI Foundry portal](https://ai.azure.com/).
 
-<<<<<<< HEAD
-```bash
-=======
-```console
->>>>>>> 3eeebf23
+```bash
 curl --request POST \
   --url $AZURE_AI_FOUNDRY_PROJECT_ENDPOINT/assistants?api-version=$API_VERSION \
   -H "Authorization: Bearer $AZURE_AI_AGENTS_TOKEN" \
@@ -443,11 +439,7 @@
 
 ## Create a thread
 
-<<<<<<< HEAD
-```bash
-=======
-```console
->>>>>>> 3eeebf23
+```bash
 curl --request POST \
   --url $AZURE_AI_FOUNDRY_PROJECT_ENDPOINT/threads?api-version=$API_VERSION \
   -H "Authorization: Bearer $AZURE_AI_AGENTS_TOKEN" \
@@ -457,11 +449,7 @@
 
 ## Add a user question to the thread
 
-<<<<<<< HEAD
-```bash
-=======
-```console
->>>>>>> 3eeebf23
+```bash
 curl --request POST \
   --url $AZURE_AI_FOUNDRY_PROJECT_ENDPOINT/threads/thread_abc123/messages?api-version=$API_VERSION \
   -H "Authorization: Bearer $AZURE_AI_AGENTS_TOKEN" \
@@ -476,11 +464,7 @@
 
 Create a run and observe that the model uses the Grounding with Bing Search tool to provide a response to the user's question.
 
-<<<<<<< HEAD
-```bash
-=======
-```console
->>>>>>> 3eeebf23
+```bash
 curl --request POST \
   --url $AZURE_AI_FOUNDRY_PROJECT_ENDPOINT/threads/thread_abc123/runs?api-version=$API_VERSION \
   -H "Authorization: Bearer $AZURE_AI_AGENTS_TOKEN" \
@@ -492,11 +476,7 @@
 
 ### Retrieve the status of the run
 
-<<<<<<< HEAD
-```bash
-=======
-```console
->>>>>>> 3eeebf23
+```bash
 curl --request GET \
   --url $AZURE_AI_FOUNDRY_PROJECT_ENDPOINT/threads/thread_abc123/runs/run_abc123?api-version=$API_VERSION \
   -H "Authorization: Bearer $AZURE_AI_AGENTS_TOKEN"
@@ -504,7 +484,7 @@
 
 ### Retrieve the agent response
 
-```console
+```bash
 curl --request GET \
   --url $AZURE_AI_FOUNDRY_PROJECT_ENDPOINT/threads/thread_abc123/messages?api-version=$API_VERSION \
   -H "Authorization: Bearer $AZURE_AI_AGENTS_TOKEN"
