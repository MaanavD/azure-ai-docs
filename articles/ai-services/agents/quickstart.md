--- conflicted
+++ resolved
@@ -5,16 +5,12 @@
 author: aahill
 ms.author: aahi
 manager: nitinme
-ms.date: 01/30/2025
 ms.service: azure-ai-agent-service
 ms.topic: quickstart
-<<<<<<< HEAD
 ms.date: 05/27/2025
-=======
 ms.custom:
   - azure-ai-agents
   - build-2025
->>>>>>> 3d496e9a
 zone_pivot_groups: agents-quickstart
 ---
 
