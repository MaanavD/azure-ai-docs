items:
- name: Azure AI Agent Service Documentation
  href: index.yml
- name: Overview
  expanded: true
  items:
  - name: What is Azure AI Agent Service (Preview)?
    href: overview.md
  - name: What's new
    href: ./whats-new.md
  - name: FAQ
    href: faq.yml
- name: Getting started
  expanded: true
  items:
    - name: Quickstart
      href: quickstart.md
    - name: Quotas and limits
      href: quotas-limits.md
    - name: Model and region support
      href: ./concepts/model-region-support.md
    - name: Pricing
      href: https://azure.microsoft.com/pricing/details/ai-foundry/
- name: Concepts
  expanded: true
  items:
    - name: Tools
      items:
        - name: Knowledge tools
          items:
          - name: Grounding with Bing Search
            href: how-to/tools/bing-grounding.md
          - name: File search
            href: how-to/tools/file-search.md
          - name: Azure AI Search
            href: how-to/tools/azure-ai-search.md 
          - name: Microsoft Fabric
            href: how-to/tools/fabric.md
          - name: Use licensed data
            href: how-to/tools/licensed-data.md
        - name: Action tools
          items:
          - name: Function calling
            href: how-to/tools/function-calling.md
          - name: Code interpreter
            href: how-to/tools/code-interpreter.md
          - name: Use OpenAPI defined tools
            href: how-to/tools/openapi-spec.md
          - name: Azure Functions
            href: how-to/tools/azure-functions.md
    - name: Enterprise features
      items: 
        - name: Use your own resources
          href: how-to/use-your-own-resources.md
        - name: Tracing with Application Insights
          href: concepts/tracing.md
        - name: Content filtering
          href: ../openai/how-to/content-filters.md?context=/azure/ai-services/agents/context/context
        - name: Use virtual networks
          href: how-to/virtual-networks.md
<<<<<<< HEAD
    - name: Service monitoring
      href: how-to/metrics.md
=======
    - name: Use the Visual Studio Code extension
      href: ../../ai-foundry/how-to/develop/vs-code-agents.md?context=/azure/ai-services/agents/context/context
>>>>>>> b7f6f036
- name: Responsible AI
  items:
    - name: Transparency note
      href: /legal/cognitive-services/agents/transparency-note?context=/azure/ai-services/agents/context/context
    - name: Data, privacy, and security For Azure AI Agent Service
      href: /legal/cognitive-services/agents/data-privacy-security?context=/azure/ai-services/agents/context/context
- name: Reference
  items:
    - name: SDK
      items:
      - name: Azure SDK
        items:
        - name: C#
          href: /dotnet/api/overview/azure/ai.projects-readme
        - name: Python
          href: /python/api/overview/azure/ai-projects-readme
        - name: JavaScript
          href: /javascript/api/overview/azure/ai-projects-readme
      - name: OpenAI SDK
        items:
        - name: C#
          href: https://github.com/openai/openai-dotnet/blob/main/README.md
        - name: Python
          href: https://github.com/openai/openai-python/blob/main/README.md
    - name: Data monitoring reference
      href: reference/monitor-service.md
- name: Resources
  items: 
    - name: Support and help options
      href: ../cognitive-services-support-options.md?context=/azure/ai-services/agents/context/context
    - name: Terms of use
      href: https://www.microsoft.com/licensing/terms/productoffering/MicrosoftAzure/MCA#ServiceSpecificTerms<|MERGE_RESOLUTION|>--- conflicted
+++ resolved
@@ -58,13 +58,10 @@
           href: ../openai/how-to/content-filters.md?context=/azure/ai-services/agents/context/context
         - name: Use virtual networks
           href: how-to/virtual-networks.md
-<<<<<<< HEAD
     - name: Service monitoring
       href: how-to/metrics.md
-=======
     - name: Use the Visual Studio Code extension
       href: ../../ai-foundry/how-to/develop/vs-code-agents.md?context=/azure/ai-services/agents/context/context
->>>>>>> b7f6f036
 - name: Responsible AI
   items:
     - name: Transparency note
