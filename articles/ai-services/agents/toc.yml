items:
- name: Azure AI Foundry Agent Service Documentation
  href: index.yml
- name: Overview
  expanded: true
  items:
  - name: What is Foundry Agent Service?
    href: overview.md
  - name: What's new
    href: ./whats-new.md
  - name: FAQ
    href: faq.yml
- name: Getting started
  expanded: true
  items:
    - name: Environment setup
      href: ./environment-setup.md
    - name: Quickstart
      href: quickstart.md
    - name: Quotas and limits
      href: quotas-limits.md
    - name: Model and region support
      href: ./concepts/model-region-support.md
    - name: Pricing
      href: https://azure.microsoft.com/pricing/details/ai-foundry/
- name: Concepts
  expanded: true
  items:
    - name: Threads, runs, and messages
      href: concepts/threads-runs-messages.md 
    - name: Standard agent setup
      href: concepts/standard-agent-setup.md
    - name: Tools
      items:
        - name: Tool Overview
          href: how-to/tools/overview.md
          displayName: tools
        - name: Grounding with Bing Search
          items:
          - name: Overview
            href: how-to/tools/bing-grounding.md
            displayName: bing, grounding with bing  
          - name: How to use Grounding with Bing Search
            href: how-to/tools/bing-code-samples.md
      
        - name: Use Grounding with Bing Custom Search
          items:
          - name: Overview
            href: how-to/tools/bing-custom-search.md
            displayName: bing, grounding with bing custom search
          - name: How to use Grounding with Bing Custom Search
            href: how-to/tools/bing-custom-search-samples.md
        - name: File search
          items:
          - name: Overview
            displayName: file search, upload
            href: how-to/tools/file-search.md
          - name: How to upload files
            href: how-to/tools/file-search-upload-files.md
        - name: Azure AI Search
          items:
          - name: Overview
            href: how-to/tools/azure-ai-search.md
            displayName: azure ai search, search
          - name: How to use Azure AI Search
            href: how-to/tools/azure-ai-search-samples.md
        - name: Microsoft Fabric
          href: how-to/tools/fabric.md
        - name: Logic apps
          href: how-to/tools/logic-apps.md
        - name: Function calling
          href: how-to/tools/function-calling.md
        - name: Code interpreter
          items:
            - name: Overview
              href: how-to/tools/code-interpreter.md
              displayName: code interpreter
            - name: How to use code interpreter
              href: how-to/tools/code-interpreter-samples.md
        - name: Use OpenAPI defined tools
          items:
            - name: Overview
              href: how-to/tools/openapi-spec.md
              displayName: openapi spec, openapi defined tools
            - name: How to use OpenAPI defined tools
              href: how-to/tools/openapi-spec-samples.md
            - name: Invoke an OpenAPI App Service web app
              href: /azure/app-service/invoke-openapi-web-app-from-azure-ai-agent-service?context=/azure/ai-services/agents/context/context
        - name: Azure Functions
          items:
            - name: Overview
              href: how-to/tools/azure-functions.md
              displayName: azure functions, functions
            - name: How to use Azure Functions
              href: how-to/tools/azure-functions-samples.md
    - name: Enterprise features
      items: 
        - name: Use your own resources
          href: how-to/use-your-own-resources.md
        - name: Content filtering
          href: ../openai/how-to/content-filters.md?context=/azure/ai-services/agents/context/context
        - name: Use virtual networks
          href: how-to/virtual-networks.md
    - name: Multi-agent workflows
      items:
        - name: Connected agents
          href: how-to/connected-agents.md
        - name: Processes
          href: /semantic-kernel/frameworks/process/process-framework
    - name: Agent catalog
      href: concepts/agent-catalog.md
- name: How-to
  items:
    - name: Trigger an agent using Logic Apps
      href: how-to/triggers.md
    - name: Use the Visual Studio Code extension
      href: ../../ai-foundry/how-to/develop/vs-code-agents.md?context=/azure/ai-services/agents/context/context
- name: Observability
  items:
    - name: Service monitoring
      href: how-to/metrics.md
    - name: Trace and observe agents
      href: concepts/tracing.md
- name: Responsible AI
  items:
    - name: Transparency note
<<<<<<< HEAD
      href: /azure/ai-foundry/responsible-ai/agents/transparency-note?context=/azure/ai-services/agents/context/context
    - name: Data, privacy, and security For Azure AI Agent Service
      href: /azure/ai-foundry/responsible-ai/agents/data-privacy-security?context=/azure/ai-services/agents/context/context
=======
      href: /legal/cognitive-services/agents/transparency-note?context=/azure/ai-services/agents/context/context
    - name: Data, privacy, and security For Azure AI Foundry Agent Service
      href: /legal/cognitive-services/agents/data-privacy-security?context=/azure/ai-services/agents/context/context
>>>>>>> ace42c3e
- name: Reference
  items:
    - name: REST API
      href: /rest/api/aifoundry/aiagents
    - name: SDK
      items:
      - name: C#
        href: /dotnet/api/overview/azure/ai.agents.persistent-readme
      - name: Python
        href: https://aka.ms/azsdk/azure-ai-projects/python/reference
      - name: JavaScript
        href: /javascript/api/overview/azure/ai-projects-readme
    - name: Data monitoring reference
      href: reference/monitor-service.md
- name: Resources
  items: 
    - name: Support and help options
      href: ../cognitive-services-support-options.md?context=/azure/ai-services/agents/context/context
    - name: Terms of use
      href: https://www.microsoft.com/licensing/terms/productoffering/MicrosoftAzure/MCA#ServiceSpecificTerms<|MERGE_RESOLUTION|>--- conflicted
+++ resolved
@@ -124,15 +124,9 @@
 - name: Responsible AI
   items:
     - name: Transparency note
-<<<<<<< HEAD
       href: /azure/ai-foundry/responsible-ai/agents/transparency-note?context=/azure/ai-services/agents/context/context
-    - name: Data, privacy, and security For Azure AI Agent Service
+    - name: Data, privacy, and security For Azure AI Foundry Agent Service
       href: /azure/ai-foundry/responsible-ai/agents/data-privacy-security?context=/azure/ai-services/agents/context/context
-=======
-      href: /legal/cognitive-services/agents/transparency-note?context=/azure/ai-services/agents/context/context
-    - name: Data, privacy, and security For Azure AI Foundry Agent Service
-      href: /legal/cognitive-services/agents/data-privacy-security?context=/azure/ai-services/agents/context/context
->>>>>>> ace42c3e
 - name: Reference
   items:
     - name: REST API
