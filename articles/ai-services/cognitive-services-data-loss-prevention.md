---
title: Data Loss Prevention
description: Azure AI services Data Loss Prevention capabilities allow customers to configure the list of outbound URLs their Azure AI services resources are allowed to access. This configuration creates another level of control for customers to prevent data loss.
author: gclarkmt
ms.author: gregc
ms.service: cognitive-services
ms.topic: how-to
ms.date: 03/31/2023
ms.custom: template-concept
---

# Configure data loss prevention for Azure AI services

Azure AI services data loss prevention capabilities allow customers to configure the list of outbound URLs their Azure AI services resources are allowed to access. This creates another level of control for customers to prevent data loss. In this article, we'll cover the steps required to enable the data loss prevention feature for Azure AI services resources.

## Prerequisites

Before you make a request, you need an Azure account and an Azure AI services subscription. If you already have an account, go ahead and skip to the next section. If you don't have an account, we have a guide to get you set up in minutes: [Create an Azure AI services account for Azure](cognitive-services-apis-create-account.md).

You can get your subscription key from the [Azure portal](cognitive-services-apis-create-account.md#get-the-keys-for-your-resource) after [creating your account](https://azure.microsoft.com/free/cognitive-services/).

## Enabling data loss prevention

There are two parts to enable data loss prevention. First the property restrictOutboundNetworkAccess must be set to true. When this is set to true, you also need to provide the list of approved URLs. The list of URLs is added to the allowedFqdnList property. The allowedFqdnList property contains an array of comma-separated URLs.

>[!NOTE]
>
> * The `allowedFqdnList`  property value supports a maximum of 1000 URLs.
> * The property supports both IP addresses and fully qualified domain names i.e., `www.microsoft.com`, values.
> * It can take up to 15 minutes for the updated list to take effect. 

# [Azure CLI](#tab/azure-cli)

1. Install the [Azure CLI](/cli/azure/install-azure-cli) and [sign in](/cli/azure/authenticate-azure-cli), or select **Try it**.

1. View the details of the Azure AI services resource.

    ```azurecli-interactive
    az cognitiveservices account show \
        -g "myresourcegroup" -n "myaccount" \
    ```

1. View the current properties of the Azure AI services resource.

    ```azurecli-interactive
    az rest -m get \
        -u /subscriptions/{subscription ID}}/resourceGroups/{resource group}/providers/Microsoft.CognitiveServices/accounts/{account name}?api-version=2021-04-30 \
    ```

1. Configure the restrictOutboundNetworkAccess property and update the allowed FqdnList with the approved URLs

    ```azurecli-interactive
    az rest -m patch \
        -u /subscriptions/{subscription ID}}/resourceGroups/{resource group}/providers/Microsoft.CognitiveServices/accounts/{account name}?api-version=2021-04-30 \
        -b '{"properties": { "restrictOutboundNetworkAccess": true, "allowedFqdnList": [ "microsoft.com" ] }}'
    ```

# [PowerShell](#tab/powershell)

1. Install the [Azure PowerShell](/powershell/azure/install-azure-powershell) and [sign in](/powershell/azure/authenticate-azureps), or select **Try it**.

1. Display the current properties for Azure AI services resource.

    ```azurepowershell-interactive
    $getParams = @{
        ResourceGroupName = 'myresourcegroup'
        ResourceProviderName = 'Microsoft.CognitiveServices'
        ResourceType = 'accounts'
        Name = 'myaccount'
        ApiVersion = '2021-04-30'
        Method = 'GET'
    }
    Invoke-AzRestMethod @getParams
    ```

1. Configure the restrictOutboundNetworkAccess property and update the allowed FqdnList with the approved URLs

    ```azurepowershell-interactive
    $patchParams = @{
        ResourceGroupName = 'myresourcegroup'
        ResourceProviderName = 'Microsoft.CognitiveServices'
        ResourceType = 'accounts'
        Name = 'myaccount'
        ApiVersion = '2021-04-30'
        Payload = '{"properties": { "restrictOutboundNetworkAccess": true, "allowedFqdnList": [ "microsoft.com" ] }}'
        Method = 'PATCH'
    }
    Invoke-AzRestMethod @patchParams
    ```

---

## Supported services

The following services support data loss prevention configuration:

<<<<<<< HEAD
* Azure OpenAI
* Computer Vision
* Content Moderator
* Custom Vision
* Face
* Document Intelligence
* Speech Service
* QnA Maker
=======
- Azure OpenAI
- Azure AI Vision
- Content Moderator
- Custom Vision
- Face
- Document Intelligence
- Speech Service
- QnA Maker
>>>>>>> 3f1a7fb5

## Next steps

* [Configure Virtual Networks](cognitive-services-virtual-networks.md)<|MERGE_RESOLUTION|>--- conflicted
+++ resolved
@@ -94,16 +94,6 @@
 
 The following services support data loss prevention configuration:
 
-<<<<<<< HEAD
-* Azure OpenAI
-* Computer Vision
-* Content Moderator
-* Custom Vision
-* Face
-* Document Intelligence
-* Speech Service
-* QnA Maker
-=======
 - Azure OpenAI
 - Azure AI Vision
 - Content Moderator
@@ -112,7 +102,6 @@
 - Document Intelligence
 - Speech Service
 - QnA Maker
->>>>>>> 3f1a7fb5
 
 ## Next steps
 
