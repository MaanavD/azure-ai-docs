--- conflicted
+++ resolved
@@ -411,10 +411,11 @@
       "redirect_document_id": false
     },
     {
-<<<<<<< HEAD
       "source_path_from_root": "/articles/ai-services/speech-service/get-started-speaker-recognition.md",
       "redirect_url": "/azure/ai-services/speech-service/speaker-recognition-overview",
-=======
+      "redirect_document_id": false
+    },
+    {
       "source_path_from_root": "/articles/ai-services/speech-service/how-to-recognize-intents-from-speech-csharp.md",
       "redirect_url": "/azure/ai-services/speech-service/intent-recognition",
       "redirect_document_id": false
@@ -422,7 +423,6 @@
     {
       "source_path_from_root": "/articles/ai-services/speech-service/how-to-custom-speech-continuous-integration-continuous-deployment.md",
       "redirect_url": "/azure/ai-services/speech-service/how-to-custom-speech-model-and-endpoint-lifecycle",
->>>>>>> 249690f3
       "redirect_document_id": false
     },
     {
