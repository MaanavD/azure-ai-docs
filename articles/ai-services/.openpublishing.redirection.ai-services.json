{
  "redirections": [
    {
      "source_path_from_root": "/articles/ai-services/computer-vision/index-spatial-analysis.yml",
      "redirect_url": "/azure/ai-services/computer-vision/intro-to-spatial-analysis-public-preview",
      "redirect_document_id": false
    },
    {
      "source_path_from_root": "/articles/ai-services/computer-vision/how-to/migrate-face-data.md",
      "redirect_url": "/azure/ai-services/computer-vision/overview-identity",
      "redirect_document_id": false
    },
    {
      "source_path_from_root": "/articles/ai-services/luis/luis-migration-api-v1-to-v2.md",
      "redirect_url": "/azure/ai-services/language-service/conversational-language-understanding/how-to/migrate-from-luis",
      "redirect_document_id": false
    },
    {
      "source_path_from_root": "/articles/ai-services/luis/luis-migration-api-v3.md",
      "redirect_url": "/azure/ai-services/language-service/conversational-language-understanding/how-to/migrate-from-luis",
      "redirect_document_id": false
    },
    {
      "source_path_from_root": "/articles/ai-services/luis/luis-migration-authoring-entities.md",
      "redirect_url": "/azure/ai-services/language-service/conversational-language-understanding/how-to/migrate-from-luis",
      "redirect_document_id": false
    },
    {
      "source_path_from_root": "/articles/ai-services/luis/migrate-from-composite-entity.md",
      "redirect_url": "/azure/ai-services/language-service/conversational-language-understanding/how-to/migrate-from-luis",
      "redirect_document_id": false
    },
    {
      "source_path_from_root": "/articles/ai-services/luis/luis-concept-data-conversion.md",
      "redirect_url": "/azure/ai-services/language-service/conversational-language-understanding/how-to/migrate-from-luis",
      "redirect_document_id": false
    },
    {
      "source_path_from_root": "/articles/ai-services/custom-vision-service/update-application-to-3.0-sdk.md",
      "redirect_url": "/azure/ai-services/custom-vision-service/overview",
      "redirect_document_id": false
    },
    {
      "source_path_from_root": "/articles/ai-services/custom-vision-service/release-notes.md",
      "redirect_url": "/azure/ai-services/custom-vision-service/whats-new",
      "redirect_document_id": false
    },
    {
      "source_path_from_root": "/articles/ai-services/custom-vision-service/concepts/compare-alternatives.md",
      "redirect_url": "/azure/ai-services/custom-vision-service/overview",
      "redirect_document_id": false
    },
    {
      "source_path_from_root": "/articles/ai-services/luis/luis-migration-authoring.md",
      "redirect_url": "/azure/ai-services/language-service/conversational-language-understanding/how-to/migrate-from-luis",
      "redirect_document_id": false
    },
    {
      "source_path_from_root": "/articles/ai-services/content-moderator/try-image-api.md",
      "redirect_url": "/azure/ai-services/content-moderator/client-libraries",
      "redirect_document_id": false
    },
    {
      "source_path_from_root": "/articles/ai-services/content-moderator/try-text-api.md",
      "redirect_url": "/azure/ai-services/content-moderator/client-libraries",
      "redirect_document_id": false
    },
    {
      "source_path_from_root": "/articles/ai-services/content-moderator/try-image-list-api.md",
      "redirect_url": "/azure/ai-services/content-moderator/image-lists-quickstart-dotnet",
      "redirect_document_id": false
    },
    {
      "source_path_from_root": "/articles/ai-services/content-moderator/try-terms-list-api.md",
      "redirect_url": "/azure/ai-services/content-moderator/term-lists-quickstart-dotnet",
      "redirect_document_id": false
    },
    {
      "source_path_from_root": "/articles/ai-services/speech-service/migrate-v2-to-v3.md",
      "redirect_url": "/azure/ai-services/speech-service/migrate-v3-1-to-v3-2",
      "redirect_document_id": false
    },
    {
      "source_path_from_root": "/articles/ai-services/speech-service/how-to-use-conversation-transcription.md",
      "redirect_url": "/azure/ai-services/speech-service/get-started-stt-diarization",
      "redirect_document_id": false
    },
    {
      "source_path_from_root": "/articles/ai-services/speech-service/how-to-async-conversation-transcription.md",
      "redirect_url": "/azure/ai-services/speech-service/get-started-stt-diarization",
      "redirect_document_id": false
    },
    {
      "source_path_from_root": "/articles/ai-services/speech-service/conversation-transcription.md",
      "redirect_url": "/azure/ai-services/speech-service/get-started-stt-diarization",
      "redirect_document_id": false
    },
    {
      "source_path_from_root": "/articles/ai-services/containers/index.yml",
      "redirect_url": "/azure/ai-services/cognitive-services-container-support",
      "redirect_document_id": false
    },
    {
      "source_path_from_root": "/articles/ai-services/manage-resources.md",
      "redirect_url": "/azure/ai-services/recover-purge-resources",
      "redirect_document_id": false
    },
    {
      "source_path_from_root": "/articles/ai-services/cognitive-services-development-options.md",
      "redirect_url": "/azure/ai-services/ai-services-and-ecosystem",
      "redirect_document_id": false
    },
    {
      "source_path_from_root": "/articles/ai-services/translator/containers/translator-disconnected-containers.md",
      "redirect_url": "/azure/ai-services/translator/containers/install-run",
      "redirect_document_id": false
    },
    {
      "source_path_from_root": "/articles/ai-services/translator/document-translation/quickstarts/synchronous-rest-api.md",
      "redirect_url": "/azure/ai-services/translator/document-translation/how-to-guides/use-rest-api-programmatically",
      "redirect_document_id": false
    },
    {
      "source_path_from_root": "/articles/ai-services/translator/document-translation/reference/get-supported-storage-sources.md",
      "redirect_url": "/azure/ai-services/translator/document-translation/reference/rest-api-guide",
      "redirect_document_id": false
    },
    {
      "source_path_from_root": "/articles/ai-services/openai/how-to/monitoring.md",
      "redirect_url": "/azure/ai-services/openai/how-to/monitor-openai",
      "redirect_document_id": false
    },
    {
      "source_path_from_root": "/articles/ai-services/openai/how-to/prepare-dataset.md",
      "redirect_url": "/azure/ai-services/openai/concepts/fine-tuning-considerations",
      "redirect_document_id": true
    },
    {
      "source_path_from_root": "/articles/ai-services/openai/how-to/audio-real-time.md",
      "redirect_url": "/azure/ai-services/openai/realtime-audio-quickstart",
      "redirect_document_id": false
    },
    {
      "source_path_from_root": "/articles/ai-services/content-safety/concepts/incident-response.md",
      "redirect_url": "/azure/ai-services/content-safety/concepts/custom-categories-rapid",
      "redirect_document_id": true
    },
    {
      "source_path_from_root": "/articles/ai-services/content-safety/how-to/incident-response.md",
      "redirect_url": "/azure/ai-services/content-safety/how-to/custom-categories-rapid",
      "redirect_document_id": true
    },
    {
      "source_path_from_root": "/articles/ai-services/content-safety/concepts/custom-categories-rapid.md",
      "redirect_url": "/azure/ai-services/content-safety/concepts/custom-categories",
      "redirect_document_id": true
    },
    {
      "source_path_from_root": "/articles/ai-services/speech-service/how-to-custom-voice-create-voice.md",
      "redirect_url": "/azure/ai-services/speech-service/professional-voice-train-voice",
      "redirect_document_id": true
    },
    {
      "source_path_from_root": "/articles/ai-services/speech-service/how-to-custom-voice-prepare-data.md",
      "redirect_url": "/azure/ai-services/speech-service/professional-voice-create-training-set",
      "redirect_document_id": true
    },
    {
      "source_path_from_root": "/articles/ai-services/speech-service/how-to-custom-voice-talent.md",
      "redirect_url": "/azure/ai-services/speech-service/professional-voice-create-consent",
      "redirect_document_id": true
    },
    {
      "source_path_from_root": "/articles/ai-services/speech-service/how-to-custom-voice.md",
      "redirect_url": "/azure/ai-services/speech-service/professional-voice-create-project",
      "redirect_document_id": true
    },
    {
      "source_path_from_root": "/articles/ai-services/speech-service/how-to-deploy-and-use-endpoint.md",
      "redirect_url": "/azure/ai-services/speech-service/professional-voice-deploy-endpoint",
      "redirect_document_id": true
    },
    {
      "source_path_from_root": "/articles/ai-services/plan-manage-costs.md",
      "redirect_url": "/azure/ai-studio/how-to/costs-plan-manage",
      "redirect_document_id": true
    },
    {
      "source_path_from_root": "/articles/ai-services/cognitive-services-and-machine-learning.md",
      "redirect_url": "/azure/ai-services/ai-services-and-ecosystem",
      "redirect_document_id": true
    },
    {
      "source_path_from_root": "/articles/ai-services/document-intelligence/v3-migration-guide.md",
      "redirect_url": "/azure/ai-services/document-intelligence/v3-1-migration-guide",
      "redirect_document_id": true
    },
    {
      "source_path_from_root": "/articles/ai-services/document-intelligence/sdk-overview.md",
      "redirect_url": "/azure/ai-services/document-intelligence/sdk-overview-v3-0",
      "redirect_document_id": true
    },
    {
      "source_path_from_root": "/articles/ai-services/document-intelligence/sdk-preview.md",
      "redirect_url": "/azure/ai-services/document-intelligence/sdk-overview-v3-1",
      "redirect_document_id": true
    },
    {
      "source_path_from_root": "/articles/ai-services/document-intelligence/quickstarts/includes/get-started/csharp.md",
      "redirect_url": "/azure/ai-services/document-intelligence/quickstarts/includes/v2-1/csharp",
      "redirect_document_id": true
    },
    {
      "source_path_from_root": "/articles/ai-services/document-intelligence/quickstarts/includes/get-started/java.md",
      "redirect_url": "/azure/ai-services/document-intelligence/quickstarts/includes/v2-1/java",
      "redirect_document_id": true
    },
    {
      "source_path_from_root": "/articles/ai-services/document-intelligence/quickstarts/includes/get-started/javascript.md",
      "redirect_url": "/azure/ai-services/document-intelligence/quickstarts/includes/v2-1/javascript",
      "redirect_document_id": true
    },
    {
      "source_path_from_root": "/articles/ai-services/document-intelligence/quickstarts/includes/get-started/python.md",
      "redirect_url": "/azure/ai-services/document-intelligence/quickstarts/includes/v2-1/python",
      "redirect_document_id": true
    },
    {
      "source_path_from_root": "/articles/ai-services/document-intelligence/quickstarts/includes/get-started/rest-api.md",
      "redirect_url": "/azure/ai-services/document-intelligence/quickstarts/includes/v2-1/rest-api",
      "redirect_document_id": true
    },
    {
      "source_path_from_root": "/articles/ai-services/document-intelligence/concept-insurance-card.md",
      "redirect_url": "/azure/ai-services/document-intelligence/concept-health-insurance-card",
      "redirect_document_id": false
    },
    {
      "source_path_from_root": "/articles/ai-services/document-intelligence/concept-w2.md",
      "redirect_url": "/azure/ai-services/document-intelligence/concept-tax-document",
      "redirect_document_id": true
    },
    {
      "source_path_from_root": "/articles/ai-services/document-intelligence/resource-customer-stories.md",
      "redirect_url": "/azure/ai-services/document-intelligence/overview",
      "redirect_document_id": true
    },
    {
      "source_path_from_root": "/articles/ai-services/document-intelligence/language-support.md",
      "redirect_url": "/azure/ai-services/document-intelligence/language-support-ocr",
      "redirect_document_id": false
    },
    {
      "source_path_from_root": "/articles/ai-services/document-intelligence/quickstarts/includes/v3-csharp-sdk.md",
      "redirect_url": "/azure/ai-services/document-intelligence/quickstarts/includes/csharp-sdk.md",
      "redirect_document_id": true
    },
    {
      "source_path_from_root": "/articles/ai-services/document-intelligence/quickstarts/includes/v3-javascript-sdk.md",
      "redirect_url": "/azure/ai-services/document-intelligence/quickstarts/includes/javascript-sdk.md",
      "redirect_document_id": true
    },
    {
      "source_path_from_root": "/articles/ai-services/document-intelligence/quickstarts/includes/v3-java-sdk.md",
      "redirect_url": "/azure/ai-services/document-intelligence/quickstarts/includes/java-sdk.md",
      "redirect_document_id": true
    },
    {
      "source_path_from_root": "/articles/ai-services/document-intelligence/quickstarts/includes/v3-python-sdk.md",
      "redirect_url": "/azure/ai-services/document-intelligence/quickstarts/includes/python-sdk.md",
      "redirect_document_id": true
    },
    {
      "source_path_from_root": "/articles/ai-services/document-intelligence/quickstarts/includes/v3-rest-api-sdk.md",
      "redirect_url": "/azure/ai-services/document-intelligence/quickstarts/includes/rest-api-sdk.md",
      "redirect_document_id": true
    },
    {
      "source_path_from_root": "/articles/ai-services/translator/document-translation/quickstarts/document-translation-sdk.md",
      "redirect_url": "/azure/ai-services/translator/document-translation/quickstarts/asynchronous-sdk",
      "redirect_document_id": true
    },
    {
      "source_path_from_root": "/articles/ai-services/translator/document-translation/quickstarts/document-translation-rest-api.md",
      "redirect_url": "/azure/ai-services/translator/document-translation/quickstarts/asynchronous-rest-api",
      "redirect_document_id": true
    },
    {
      "source_path_from_root": "/articles/ai-services/translator/containers/translator-container-configuration.md",
      "redirect_url": "/azure/ai-services/translator/containers/configuration",
      "redirect_document_id": true
    },
    {
      "source_path_from_root": "/articles/ai-services/translator/containers/translator-container-supported-parameters.md",
      "redirect_url": "/azure/ai-services/translator/containers/translate-text-parameters",
      "redirect_document_id": true
    },
    {
      "source_path_from_root": "/articles/ai-services/translator/containers/translator-how-to-install-container.md",
      "redirect_url": "/azure/ai-services/translator/containers/install-run",
      "redirect_document_id": true
    },
    {
      "source_path_from_root": "/articles/ai-services/document-intelligence/concept-retrieval-augumented-generation.md",
      "redirect_url": "/azure/ai-services/document-intelligence/concept-retrieval-augmented-generation",
      "redirect_document_id": true
    },
    {
      "source_path_from_root": "/articles/ai-services/translator/document-translation/quickstarts/asynchronous-rest-api.md",
      "redirect_url": "/azure/ai-services/translator/document-translation/how-to-guides/use-rest-api-programmatically",
      "redirect_document_id": true
    },
    {
      "source_path_from_root": "/articles/ai-services/translator/document-translation/quickstarts/asynchronous-sdk.md",
      "redirect_url": "/azure/ai-services/translator/document-translation/quickstarts/client-library-sdks",
      "redirect_document_id": true
    },
    {
      "source_path_from_root": "/articles/ai-services/translator/document-translation/reference/synchronous-rest-api-guide.md",
      "redirect_url": "/azure/ai-services/translator/document-translation/reference/translate-document",
      "redirect_document_id": true
    },
    {
      "source_path_from_root": "/articles/ai-services/translator/document-translation/reference/start-translation.md",
      "redirect_url": "/azure/ai-services/translator/document-translation/reference/start-batch-translation",
      "redirect_document_id": true
    },
    {
      "source_path_from_root": "/articles/ai-services/computer-vision/how-to/install-sdk.md",
      "redirect_url": "/azure/ai-services/computer-vision/sdk/install-sdk",
      "redirect_document_id": true
    },
    {
      "source_path_from_root": "/articles/ai-services/computer-vision/how-to/migrate-from-custom-vision.md",
      "redirect_url": "/azure/ai-services/computer-vision/how-to/model-customization",
      "redirect_document_id": false
    },
    {
      "source_path_from_root": "/articles/ai-services/computer-vision/deploy-computer-vision-on-premises.md",
      "redirect_url": "/azure/ai-services/computer-vision/",
      "redirect_document_id": false
    },
    {
      "source_path_from_root": "/articles/ai-services/computer-vision/spatial-analysis-web-app.md",
      "redirect_url": "/azure/ai-services/computer-vision/",
      "redirect_document_id": false
    },
    {
      "source_path_from_root": "/articles/ai-services/computer-vision/tutorials/storage-lab-tutorial.md",
      "redirect_url": "/azure/ai-services/computer-vision/",
      "redirect_document_id": false
    },
    {
      "source_path_from_root": "/articles/ai-services/custom-vision-service/iot-visual-alerts-tutorial.md",
      "redirect_url": "/azure/ai-services/computer-vision/",
      "redirect_document_id": false
    },
    {
      "source_path_from_root": "/articles/ai-services/document-intelligence/concept-document-intelligence-studio.md",
      "redirect_url": "/azure/ai-services/document-intelligence/studio-overview",
      "redirect_document_id": true
    },
    {
      "source_path_from_root": "/articles/ai-services/speech-service/quickstart-custom-commands-application.md",
      "redirect_url": "/azure/ai-services/speech-service/custom-commands",
      "redirect_document_id": false
    },
    {
      "source_path_from_root": "/articles/ai-services/speech-service/how-to-develop-custom-commands-application.md",
      "redirect_url": "/azure/ai-services/speech-service/custom-commands",
      "redirect_document_id": false
    },
    {
      "source_path_from_root": "/articles/ai-services/speech-service/how-to-custom-commands-setup-speech-sdk.md",
      "redirect_url": "/azure/ai-services/speech-service/custom-commands",
      "redirect_document_id": false
    },
    {
      "source_path_from_root": "/articles/ai-services/speech-service/how-to-custom-commands-send-activity-to-client.md",
      "redirect_url": "/azure/ai-services/speech-service/custom-commands",
      "redirect_document_id": false
    },
    {
      "source_path_from_root": "/articles/ai-services/speech-service/how-to-custom-commands-setup-web-endpoints.md",
      "redirect_url": "/azure/ai-services/speech-service/custom-commands",
      "redirect_document_id": false
    },
    {
      "source_path_from_root": "/articles/ai-services/speech-service/how-to-custom-commands-update-command-from-client.md",
      "redirect_url": "/azure/ai-services/speech-service/custom-commands",
      "redirect_document_id": false
    },
    {
      "source_path_from_root": "/articles/ai-services/speech-service/how-to-custom-commands-update-command-from-web-endpoint.md",
      "redirect_url": "/azure/ai-services/speech-service/custom-commands",
      "redirect_document_id": false
    },
    {
      "source_path_from_root": "/articles/ai-services/speech-service/how-to-custom-commands-deploy-cicd.md",
      "redirect_url": "/azure/ai-services/speech-service/custom-commands",
      "redirect_document_id": false
    },
    {
      "source_path_from_root": "/articles/ai-services/speech-service/how-to-custom-commands-developer-flow-test.md",
      "redirect_url": "/azure/ai-services/speech-service/custom-commands",
      "redirect_document_id": false
    },
    {
      "source_path_from_root": "/articles/ai-services/speech-service/how-to-custom-commands-debug-build-time.md",
      "redirect_url": "/azure/ai-services/speech-service/custom-commands",
      "redirect_document_id": false
    },
    {
      "source_path_from_root": "/articles/ai-services/speech-service/how-to-custom-commands-debug-runtime.md",
      "redirect_url": "/azure/ai-services/speech-service/custom-commands",
      "redirect_document_id": false
    },
    {
      "source_path_from_root": "/articles/ai-services/speech-service/custom-commands-references.md",
      "redirect_url": "/azure/ai-services/speech-service/custom-commands",
      "redirect_document_id": false
    },
    {
      "source_path_from_root": "/articles/ai-services/speech-service/custom-commands-encryption-of-data-at-rest.md",
      "redirect_url": "/azure/ai-services/speech-service/custom-commands",
      "redirect_document_id": false
    },
    {
      "source_path_from_root": "/articles/ai-services/speech-service/faq-voice-assistants.yml",
      "redirect_url": "/azure/ai-services/speech-service/custom-commands",
      "redirect_document_id": false
    },
    {
      "source_path_from_root": "/articles/ai-services/speech-service/how-to-configure-rhel-centos-7.md",
      "redirect_url": "/azure/ai-services/speech-service/quickstarts/setup-platform",
      "redirect_document_id": false
    },
    {
      "source_path_from_root": "/articles/ai-services/speech-service/devices-sdk-release-notes.md",
      "redirect_url": "/azure/ai-services/speech-service/release-notes",
      "redirect_document_id": false
    },
    {
      "source_path_from_root": "/articles/ai-services/speech-service/get-started-speaker-recognition.md",
      "redirect_url": "/azure/ai-services/speech-service/speaker-recognition-overview",
      "redirect_document_id": false
    },
    {
      "source_path_from_root": "/articles/ai-services/speech-service/how-to-recognize-intents-from-speech-csharp.md",
      "redirect_url": "/azure/ai-services/speech-service/intent-recognition",
      "redirect_document_id": false
    },
    {
      "source_path_from_root": "/articles/ai-services/speech-service/how-to-custom-speech-continuous-integration-continuous-deployment.md",
      "redirect_url": "/azure/ai-services/speech-service/how-to-custom-speech-model-and-endpoint-lifecycle",
      "redirect_document_id": false
    },
    {
      "source_path_from_root": "/articles/ai-services/anomaly-detector/how-to/postman.md",
      "redirect_url": "/azure/ai-services/anomaly-detector/overview",
      "redirect_document_id": false
    },
    {
      "source_path_from_root": "/articles/ai-services/anomaly-detector//tutorials/multivariate-anomaly-detection-synapse.md",
      "redirect_url": "/azure/ai-services/anomaly-detector/overview",
      "redirect_document_id": false
    },
    {
      "source_path_from_root": "/articles/ai-services/language-service/summarization/custom/how-to/data-formats.md",
      "redirect_url": "/azure/ai-services//language-service/summarization/overview",
      "redirect_document_id": false
    },
    {
      "source_path_from_root": "/articles/ai-services/language-service/summarization/custom/how-to/deploy-model.md",
      "redirect_url": "/azure/ai-services//language-service/summarization/overview",
      "redirect_document_id": false
    },
    {
      "source_path_from_root": "/articles/ai-services/language-service/summarization/custom/how-to/test-evaluate.md",
      "redirect_url": "/azure/ai-services//language-service/summarization/overview",
      "redirect_document_id": false
    },
    {
      "source_path_from_root": "/articles/ai-services/language-service/summarization/custom/quickstart.md",
      "redirect_url": "/azure/ai-services//language-service/summarization/overview",
      "redirect_document_id": false
    },
    {
<<<<<<< HEAD
      "source_path_from_root": "/articles/ai-services/document-intelligence/concept-accuracy-confidence.md",
      "redirect_url": "/azure/ai-services/document-intelligence/concept/accuracy-confidence",
      "redirect_document_id": true
    },
    {
      "source_path_from_root": "/articles/ai-services/document-intelligence/concept-analyze-document-response.md",
      "redirect_url": "/azure/ai-services/document-intelligence/concept/analyze-document-response",
      "redirect_document_id": true
    },
    {
      "source_path_from_root": "/articles/ai-services/document-intelligence/label-tool.md",
      "redirect_url": "/azure/ai-services/document-intelligence/v21/label-tool",
      "redirect_document_id": true
    },
    {
      "source_path_from_root": "/articles/ai-services/document-intelligence/sdk-overview-v2-1.md",
      "redirect_url": "/azure/ai-services/document-intelligence/v21/sdk-overview-v2-1",
      "redirect_document_id": true
    },
    {
      "source_path_from_root": "/articles/ai-services/document-intelligence/quickstarts/try-sample-label-tool.md",
      "redirect_url": "/azure/ai-services/document-intelligence/v21/try-sample-label-tool",
      "redirect_document_id": true
    },
    {
      "source_path_from_root": "/articles/ai-services/document-intelligence/deploy-label-tool.md",
      "redirect_url": "/azure/ai-services/document-intelligence/v21/deploy-label-tool",
      "redirect_document_id": true
    },
    {
      "source_path_from_root": "/articles/ai-services/document-intelligence/supervised-table-tags.md",
      "redirect_url": "/azure/ai-services/document-intelligence/v21/supervised-table-tags",
      "redirect_document_id": true
    },
    {
      "source_path_from_root": "/articles/ai-services/document-intelligence/concept-bank-statement.md",
      "redirect_url": "/azure/ai-services/document-intelligence/prebuilt/bank-statement",
      "redirect_document_id": true
    },
    {
      "source_path_from_root": "/articles/ai-services/document-intelligence/concept-bank-check.md",
      "redirect_url": "/azure/ai-services/document-intelligence/prebuilt/bank-check",
      "redirect_document_id": true
    },
    {
      "source_path_from_root": "/articles/ai-services/document-intelligence/concept-credit-card.md",
      "redirect_url": "/azure/ai-services/document-intelligence/prebuilt/credit-card",
      "redirect_document_id": true
    },
    {
      "source_path_from_root": "/articles/ai-services/document-intelligence/concept-marriage-certificate.md",
      "redirect_url": "/azure/ai-services/document-intelligence/prebuilt/marriage-certificate",
      "redirect_document_id": true
    },
    {
      "source_path_from_root": "/articles/ai-services/document-intelligence/concept-mortgage-documents.md",
      "redirect_url": "/azure/ai-services/document-intelligence/prebuilt/mortgage-documents",
      "redirect_document_id": true
    },
    {
      "source_path_from_root": "/articles/ai-services/document-intelligence/concept-pay-stub.md",
      "redirect_url": "/azure/ai-services/document-intelligence/prebuilt/pay-stub",
      "redirect_document_id": true
    },
    {
      "source_path_from_root": "/articles/ai-services/document-intelligence/concept-batch-analysis.md",
      "redirect_url": "/azure/ai-services/document-intelligence/prebuilt/batch-analysis",
      "redirect_document_id": true
    },
    {
      "source_path_from_root": "/articles/ai-services/document-intelligence/concept-custom-generative.md",
      "redirect_url": "/azure/ai-services/document-intelligence/train/custom-generative-extraction",
      "redirect_document_id": true
    },
    {
      "source_path_from_root": "/articles/ai-services/document-intelligence/concept-incremental-classifier.md",
      "redirect_url": "/azure/ai-services/document-intelligence/concept/incremental-classifier",
      "redirect_document_id": true
    },
    {
      "source_path_from_root": "/articles/ai-services/document-intelligence/concept-model-overview.md",
      "redirect_url": "/azure/ai-services/document-intelligence/model-overview",
      "redirect_document_id": true
    },
    {
      "source_path_from_root": "/articles/ai-services/document-intelligence/concept-read.md",
      "redirect_url": "/azure/ai-services/document-intelligence/prebuilt/read",
      "redirect_document_id": true
    },
    {
      "source_path_from_root": "/articles/ai-services/document-intelligence/concept-layout.md",
      "redirect_url": "/azure/ai-services/document-intelligence/prebuilt/layout",
      "redirect_document_id": true
    },
    {
      "source_path_from_root": "/articles/ai-services/document-intelligence/choose-model-feature.md",
      "redirect_url": "/azure/ai-services/document-intelligence/concept/choose-model-feature",
      "redirect_document_id": true
    },
    {
      "source_path_from_root": "/articles/ai-services/document-intelligence/create-document-intelligence-resource.md",
      "redirect_url": "/azure/ai-services/document-intelligence/how-to-guides/create-document-intelligence-resource",
      "redirect_document_id": true
    },
    {
      "source_path_from_root": "/articles/ai-services/document-intelligence/managed-identities.md",
      "redirect_url": "/azure/ai-services/document-intelligence/authentication/managed-identities",
      "redirect_document_id": true
    },
    {
      "source_path_from_root": "/articles/ai-services/document-intelligence/create-sas-tokens.md",
      "redirect_url": "/azure/ai-services/document-intelligence/authentication/create-sas-tokens",
      "redirect_document_id": true
    },
    {
      "source_path_from_root": "/articles/ai-services/document-intelligence/managed-identities-secured-access.md",
      "redirect_url": "/azure/ai-services/document-intelligence/authentication/managed-identities-secured-access",
      "redirect_document_id": true
    },
    {
      "source_path_from_root": "/articles/ai-services/document-intelligence/concept-contract.md",
      "redirect_url": "/azure/ai-services/document-intelligence/prebuilt/contract",
      "redirect_document_id": true
    },
    {
      "source_path_from_root": "/articles/ai-services/document-intelligence/concept-general-document.md",
      "redirect_url": "/azure/ai-services/document-intelligence/prebuilt/general-document",
      "redirect_document_id": true
    },
    {
      "source_path_from_root": "/articles/ai-services/document-intelligence/concept-health-insurance-card.md",
      "redirect_url": "/azure/ai-services/document-intelligence/prebuilt/health-insurance-card",
      "redirect_document_id": true
    },
    {
      "source_path_from_root": "/articles/ai-services/document-intelligence/concept-id-document.md",
      "redirect_url": "/azure/ai-services/document-intelligence/prebuilt/id-document",
      "redirect_document_id": true
    },
    {
      "source_path_from_root": "/articles/ai-services/document-intelligence/concept-invoice.md",
      "redirect_url": "/azure/ai-services/document-intelligence/prebuilt/invoice",
      "redirect_document_id": true
    },
    {
      "source_path_from_root": "/articles/ai-services/document-intelligence/concept-receipt.md",
      "redirect_url": "/azure/ai-services/document-intelligence/prebuilt/receipt",
      "redirect_document_id": true
    },
    {
      "source_path_from_root": "/articles/ai-services/document-intelligence/concept-retrieval-augmented-generation.md",
      "redirect_url": "/azure/ai-services/document-intelligence/concept/retrieval-augmented-generation",
      "redirect_document_id": true
    },
    {
      "source_path_from_root": "/articles/ai-services/document-intelligence/concept-tax-document.md",
      "redirect_url": "/azure/ai-services/document-intelligence/prebuilt/tax-document",
      "redirect_document_id": true
    },
    {
      "source_path_from_root": "/articles/ai-services/document-intelligence/concept-add-on-capabilities.md",
      "redirect_url": "/azure/ai-services/document-intelligence/concept/add-on-capabilities",
      "redirect_document_id": true
    },
    {
      "source_path_from_root": "/articles/ai-services/document-intelligence/concept-business-card.md",
      "redirect_url": "/azure/ai-services/document-intelligence/prebuilt/business-card",
      "redirect_document_id": true
    },
    {
      "source_path_from_root": "/articles/ai-services/document-intelligence/concept-composed-models.md",
      "redirect_url": "/azure/ai-services/document-intelligence/train/composed-models",
      "redirect_document_id": true
    },
    {
      "source_path_from_root": "/articles/ai-services/document-intelligence/concept-custom-classifier.md",
      "redirect_url": "/azure/ai-services/document-intelligence/train/custom-classifier",
      "redirect_document_id": true
    },
    {
      "source_path_from_root": "/articles/ai-services/document-intelligence/concept-custom-label-tips.md",
      "redirect_url": "/azure/ai-services/document-intelligence/train/custom-label-tips",
      "redirect_document_id": true
    },
    {
      "source_path_from_root": "/articles/ai-services/document-intelligence/concept-custom-label.md",
      "redirect_url": "/azure/ai-services/document-intelligence/train/custom-labels",
      "redirect_document_id": true
    },
    {
      "source_path_from_root": "/articles/ai-services/document-intelligence/concept-custom-lifecycle.md",
      "redirect_url": "/azure/ai-services/document-intelligence/train/custom-lifecycle",
      "redirect_document_id": true
    },
    {
      "source_path_from_root": "/articles/ai-services/document-intelligence/concept-custom-neural.md",
      "redirect_url": "/azure/ai-services/document-intelligence/train/custom-neural",
      "redirect_document_id": true
    },
    {
      "source_path_from_root": "/articles/ai-services/document-intelligence/concept-custom-template.md",
      "redirect_url": "/azure/ai-services/document-intelligence/train/custom-template",
      "redirect_document_id": true
    },
    {
      "source_path_from_root": "/articles/ai-services/document-intelligence/concept-custom.md",
      "redirect_url": "/azure/ai-services/document-intelligence/train/custom-model",
      "redirect_document_id": true
    },
    {
      "source_path_from_root": "/articles/ai-services/document-intelligence/concept-query-fields.md",
      "redirect_url": "/azure/ai-services/document-intelligence/concept/query-fields",
      "redirect_document_id": true
    },
    {
      "source_path_from_root": "/articles/ai-services/document-intelligence/language-support-ocr.md",
      "redirect_url": "/azure/ai-services/document-intelligence/language-support/ocr",
      "redirect_document_id": true
    },
    {
      "source_path_from_root": "/articles/ai-services/document-intelligence/language-support-prebuilt.md",
      "redirect_url": "/azure/ai-services/document-intelligence/language-support/prebuilt",
      "redirect_document_id": true
    },
    {
      "source_path_from_root": "/articles/ai-services/document-intelligence/language-support-custom.md",
      "redirect_url": "/azure/ai-services/document-intelligence/language-support/custom",
      "redirect_document_id": true
    },
    {
      "source_path_from_root": "/articles/ai-services/document-intelligence/encrypt-data-at-rest.md",
      "redirect_url": "/azure/ai-services/document-intelligence/authentication/encrypt-data-at-rest",
      "redirect_document_id": true
    },
    {
      "source_path_from_root": "/articles/ai-services/document-intelligence/sdk-overview-v3-0.md",
      "redirect_url": "/azure/ai-services/document-intelligence/versioning/sdk-overview-v3-0",
      "redirect_document_id": true
    },
    {
      "source_path_from_root": "/articles/ai-services/document-intelligence/sdk-overview-v3-1.md",
      "redirect_url": "/azure/ai-services/document-intelligence/versioning/sdk-overview-v3-1",
      "redirect_document_id": true
    },
    {
      "source_path_from_root": "/articles/ai-services/document-intelligence/sdk-overview-v4-0.md",
      "redirect_url": "/azure/ai-services/document-intelligence/versioning/sdk-overview-v4-0",
      "redirect_document_id": true
    },
    {
      "source_path_from_root": "/articles/ai-services/document-intelligence/v3-1-migration-guide.md",
      "redirect_url": "/azure/ai-services/document-intelligence/versioning/v3-1-migration-guide",
      "redirect_document_id": true
    },
    {
      "source_path_from_root": "/articles/ai-services/document-intelligence/v3-error-guide.md",
      "redirect_url": "/azure/ai-services/document-intelligence/how-to-guides/resolve-errors",
      "redirect_document_id": true
    },
    {
      "source_path_from_root": "/articles/ai-services/document-intelligence/changelog-release-history.md",
      "redirect_url": "/azure/ai-services/document-intelligence/versioning/changelog-release-history",
      "redirect_document_id": true
    },
    {
      "source_path_from_root": "/articles/ai-services/document-intelligence/tutorial-azure-function.md",
      "redirect_url": "/azure/ai-services/document-intelligence/tutorial/azure-function",
      "redirect_document_id": true
    },
    {
      "source_path_from_root": "/articles/ai-services/document-intelligence/tutorial-logic-apps.md",
      "redirect_url": "/azure/ai-services/document-intelligence/tutorial/logic-apps",
      "redirect_document_id": true
    },
    {
      "source_path_from_root": "/articles/ai-services/document-intelligence/disaster-recovery.md",
      "redirect_url": "/azure/ai-services/document-intelligence/how-to-guides/disaster-recovery",
      "redirect_document_id": true
    }

=======
      "source_path_from_root": "/articles/ai-services/speech-service/video-translation-studio.md",
      "redirect_url": "/azure/ai-services/speech-service/video-translation-get-started",
      "redirect_document_id": true
   }
>>>>>>> 3d61dc78
  ]
}<|MERGE_RESOLUTION|>--- conflicted
+++ resolved
@@ -486,7 +486,6 @@
       "redirect_document_id": false
     },
     {
-<<<<<<< HEAD
       "source_path_from_root": "/articles/ai-services/document-intelligence/concept-accuracy-confidence.md",
       "redirect_url": "/azure/ai-services/document-intelligence/concept/accuracy-confidence",
       "redirect_document_id": true
@@ -765,13 +764,11 @@
       "source_path_from_root": "/articles/ai-services/document-intelligence/disaster-recovery.md",
       "redirect_url": "/azure/ai-services/document-intelligence/how-to-guides/disaster-recovery",
       "redirect_document_id": true
-    }
-
-=======
+    },
+    {
       "source_path_from_root": "/articles/ai-services/speech-service/video-translation-studio.md",
       "redirect_url": "/azure/ai-services/speech-service/video-translation-get-started",
       "redirect_document_id": true
-   }
->>>>>>> 3d61dc78
+    }
   ]
 }