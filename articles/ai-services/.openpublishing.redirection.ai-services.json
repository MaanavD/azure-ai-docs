{
  "redirections": [
    {
      "source_path_from_root": "/articles/ai-services/computer-vision/index-spatial-analysis.yml",
      "redirect_url": "/azure/ai-services/computer-vision/intro-to-spatial-analysis-public-preview",
      "redirect_document_id": false
    },
    {
      "source_path_from_root": "/articles/ai-services/computer-vision/how-to/migrate-face-data.md",
      "redirect_url": "/azure/ai-services/computer-vision/overview-identity",
      "redirect_document_id": false
    },
    {
      "source_path_from_root": "/articles/ai-services/luis/luis-migration-api-v1-to-v2.md",
      "redirect_url": "/azure/ai-services/language-service/conversational-language-understanding/how-to/migrate-from-luis",
      "redirect_document_id": false
    },
    {
      "source_path_from_root": "/articles/ai-services/luis/luis-migration-api-v3.md",
      "redirect_url": "/azure/ai-services/language-service/conversational-language-understanding/how-to/migrate-from-luis",
      "redirect_document_id": false
    },
    {
      "source_path_from_root": "/articles/ai-services/luis/luis-migration-authoring-entities.md",
      "redirect_url": "/azure/ai-services/language-service/conversational-language-understanding/how-to/migrate-from-luis",
      "redirect_document_id": false
    },
    {
      "source_path_from_root": "/articles/ai-services/luis/migrate-from-composite-entity.md",
      "redirect_url": "/azure/ai-services/language-service/conversational-language-understanding/how-to/migrate-from-luis",
      "redirect_document_id": false
    },
    {
      "source_path_from_root": "/articles/ai-services/luis/luis-concept-data-conversion.md",
      "redirect_url": "/azure/ai-services/language-service/conversational-language-understanding/how-to/migrate-from-luis",
      "redirect_document_id": false
    },
    {
      "source_path_from_root": "/articles/ai-services/custom-vision-service/update-application-to-3.0-sdk.md",
      "redirect_url": "/azure/ai-services/custom-vision-service/overview",
      "redirect_document_id": false
    },
    {
      "source_path_from_root": "/articles/ai-services/custom-vision-service/release-notes.md",
      "redirect_url": "/azure/ai-services/custom-vision-service/whats-new",
      "redirect_document_id": false
    },
    {
      "source_path_from_root": "/articles/ai-services/custom-vision-service/concepts/compare-alternatives.md",
      "redirect_url": "/azure/ai-services/custom-vision-service/overview",
      "redirect_document_id": false
    },
    {
      "source_path_from_root": "/articles/ai-services/luis/luis-migration-authoring.md",
      "redirect_url": "/azure/ai-services/language-service/conversational-language-understanding/how-to/migrate-from-luis",
      "redirect_document_id": false
    },
    {
      "source_path_from_root": "/articles/ai-services/content-moderator/try-image-api.md",
      "redirect_url": "/azure/ai-services/content-moderator/client-libraries",
      "redirect_document_id": false
    },
    {
      "source_path_from_root": "/articles/ai-services/content-moderator/try-text-api.md",
      "redirect_url": "/azure/ai-services/content-moderator/client-libraries",
      "redirect_document_id": false
    },
    {
      "source_path_from_root": "/articles/ai-services/content-moderator/try-image-list-api.md",
      "redirect_url": "/azure/ai-services/content-moderator/image-lists-quickstart-dotnet",
      "redirect_document_id": false
    },
    {
      "source_path_from_root": "/articles/ai-services/content-moderator/try-terms-list-api.md",
      "redirect_url": "/azure/ai-services/content-moderator/term-lists-quickstart-dotnet",
      "redirect_document_id": false
    },
    {
      "source_path_from_root": "/articles/ai-services/speech-service/migrate-v2-to-v3.md",
      "redirect_url": "/azure/ai-services/speech-service/migrate-v3-1-to-v3-2",
      "redirect_document_id": false
    },
    {
      "source_path_from_root": "/articles/ai-services/speech-service/how-to-use-conversation-transcription.md",
      "redirect_url": "/azure/ai-services/speech-service/get-started-stt-diarization",
      "redirect_document_id": false
    },
    {
      "source_path_from_root": "/articles/ai-services/speech-service/how-to-async-conversation-transcription.md",
      "redirect_url": "/azure/ai-services/speech-service/get-started-stt-diarization",
      "redirect_document_id": false
    },
    {
      "source_path_from_root": "/articles/ai-services/speech-service/conversation-transcription.md",
      "redirect_url": "/azure/ai-services/speech-service/get-started-stt-diarization",
      "redirect_document_id": false
    },
    {
      "source_path_from_root": "/articles/ai-services/containers/index.yml",
      "redirect_url": "/azure/ai-services/cognitive-services-container-support",
      "redirect_document_id": false
    },
    {
      "source_path_from_root": "/articles/ai-services/manage-resources.md",
      "redirect_url": "/azure/ai-services/recover-purge-resources",
      "redirect_document_id": false
    },
    {
      "source_path_from_root": "/articles/ai-services/cognitive-services-development-options.md",
      "redirect_url": "/azure/ai-services/what-are-ai-services",
      "redirect_document_id": false
    },
    {
      "source_path_from_root": "/articles/ai-services/translator/containers/translator-disconnected-containers.md",
      "redirect_url": "/azure/ai-services/translator/containers/install-run",
      "redirect_document_id": false
    },
    {
      "source_path_from_root": "/articles/ai-services/translator/document-translation/quickstarts/synchronous-rest-api.md",
      "redirect_url": "/azure/ai-services/translator/document-translation/how-to-guides/use-rest-api-programmatically",
      "redirect_document_id": false
    },
    {
      "source_path_from_root": "/articles/ai-services/translator/document-translation/reference/get-supported-storage-sources.md",
      "redirect_url": "/azure/ai-services/translator/document-translation/reference/rest-api-guide",
      "redirect_document_id": false
    },
    {
      "source_path_from_root": "/articles/ai-services/openai/how-to/monitoring.md",
      "redirect_url": "/azure/ai-services/openai/how-to/monitor-openai",
      "redirect_document_id": false
    },
    {
      "source_path_from_root": "/articles/ai-services/openai/how-to/prepare-dataset.md",
      "redirect_url": "/azure/ai-services/openai/concepts/fine-tuning-considerations",
      "redirect_document_id": true
    },
    {
      "source_path_from_root": "/articles/ai-services/openai/how-to/audio-real-time.md",
      "redirect_url": "/azure/ai-services/openai/realtime-audio-quickstart",
      "redirect_document_id": false
    },
    {
      "source_path_from_root": "/articles/ai-services/content-safety/concepts/incident-response.md",
      "redirect_url": "/azure/ai-services/content-safety/concepts/custom-categories-rapid",
      "redirect_document_id": true
    },
    {
      "source_path_from_root": "/articles/ai-services/content-safety/how-to/incident-response.md",
      "redirect_url": "/azure/ai-services/content-safety/how-to/custom-categories-rapid",
      "redirect_document_id": true
    },
    {
      "source_path_from_root": "/articles/ai-services/content-safety/concepts/custom-categories-rapid.md",
      "redirect_url": "/azure/ai-services/content-safety/concepts/custom-categories",
      "redirect_document_id": true
    },
    {
      "source_path_from_root": "/articles/ai-services/content-safety/how-to/custom-categories.md",
      "redirect_url": "/azure/ai-services/content-safety/quickstart-custom-categories",
      "redirect_document_id": true
    },
    {
      "source_path_from_root": "/articles/ai-services/speech-service/how-to-custom-voice-create-voice.md",
      "redirect_url": "/azure/ai-services/speech-service/professional-voice-train-voice",
      "redirect_document_id": true
    },
    {
      "source_path_from_root": "/articles/ai-services/speech-service/how-to-custom-voice-prepare-data.md",
      "redirect_url": "/azure/ai-services/speech-service/professional-voice-create-training-set",
      "redirect_document_id": true
    },
    {
      "source_path_from_root": "/articles/ai-services/speech-service/how-to-custom-voice-talent.md",
      "redirect_url": "/azure/ai-services/speech-service/professional-voice-create-consent",
      "redirect_document_id": true
    },
    {
      "source_path_from_root": "/articles/ai-services/speech-service/how-to-custom-voice.md",
      "redirect_url": "/azure/ai-services/speech-service/professional-voice-create-project",
      "redirect_document_id": true
    },
    {
      "source_path_from_root": "/articles/ai-services/speech-service/how-to-deploy-and-use-endpoint.md",
      "redirect_url": "/azure/ai-services/speech-service/professional-voice-deploy-endpoint",
      "redirect_document_id": true
    },
    {
      "source_path_from_root": "/articles/ai-services/plan-manage-costs.md",
      "redirect_url": "/azure/ai-foundry/how-to/costs-plan-manage",
      "redirect_document_id": false
    },
    {
      "source_path_from_root": "/articles/ai-services/cognitive-services-and-machine-learning.md",
      "redirect_url": "/azure/ai-services/what-are-ai-services",
      "redirect_document_id": true
    },
    {
      "source_path_from_root": "/articles/ai-services/document-intelligence/v3-migration-guide.md",
      "redirect_url": "/azure/ai-services/document-intelligence/v3-1-migration-guide",
      "redirect_document_id": true
    },
    {
      "source_path_from_root": "/articles/ai-services/document-intelligence/sdk-overview.md",
      "redirect_url": "/azure/ai-services/document-intelligence/sdk-overview-v3-0",
      "redirect_document_id": true
    },
    {
      "source_path_from_root": "/articles/ai-services/document-intelligence/sdk-preview.md",
      "redirect_url": "/azure/ai-services/document-intelligence/sdk-overview-v3-1",
      "redirect_document_id": true
    },
    {
      "source_path_from_root": "/articles/ai-services/document-intelligence/quickstarts/includes/get-started/csharp.md",
      "redirect_url": "/azure/ai-services/document-intelligence/quickstarts/includes/v2-1/csharp",
      "redirect_document_id": true
    },
    {
      "source_path_from_root": "/articles/ai-services/document-intelligence/quickstarts/includes/get-started/java.md",
      "redirect_url": "/azure/ai-services/document-intelligence/quickstarts/includes/v2-1/java",
      "redirect_document_id": true
    },
    {
      "source_path_from_root": "/articles/ai-services/document-intelligence/quickstarts/includes/get-started/javascript.md",
      "redirect_url": "/azure/ai-services/document-intelligence/quickstarts/includes/v2-1/javascript",
      "redirect_document_id": true
    },
    {
      "source_path_from_root": "/articles/ai-services/document-intelligence/quickstarts/includes/get-started/python.md",
      "redirect_url": "/azure/ai-services/document-intelligence/quickstarts/includes/v2-1/python",
      "redirect_document_id": true
    },
    {
      "source_path_from_root": "/articles/ai-services/document-intelligence/quickstarts/includes/get-started/rest-api.md",
      "redirect_url": "/azure/ai-services/document-intelligence/quickstarts/includes/v2-1/rest-api",
      "redirect_document_id": true
    },
    {
      "source_path_from_root": "/articles/ai-services/document-intelligence/concept-insurance-card.md",
      "redirect_url": "/azure/ai-services/document-intelligence/concept-health-insurance-card",
      "redirect_document_id": false
    },
    {
      "source_path_from_root": "/articles/ai-services/document-intelligence/concept-w2.md",
      "redirect_url": "/azure/ai-services/document-intelligence/concept-tax-document",
      "redirect_document_id": true
    },
    {
      "source_path_from_root": "/articles/ai-services/document-intelligence/resource-customer-stories.md",
      "redirect_url": "/azure/ai-services/document-intelligence/overview",
      "redirect_document_id": true
    },
    {
      "source_path_from_root": "/articles/ai-services/document-intelligence/language-support.md",
      "redirect_url": "/azure/ai-services/document-intelligence/language-support-ocr",
      "redirect_document_id": false
    },
    {
      "source_path_from_root": "/articles/ai-services/document-intelligence/quickstarts/includes/v3-csharp-sdk.md",
      "redirect_url": "/azure/ai-services/document-intelligence/quickstarts/includes/csharp-sdk.md",
      "redirect_document_id": true
    },
    {
      "source_path_from_root": "/articles/ai-services/document-intelligence/quickstarts/includes/v3-javascript-sdk.md",
      "redirect_url": "/azure/ai-services/document-intelligence/quickstarts/includes/javascript-sdk.md",
      "redirect_document_id": true
    },
    {
      "source_path_from_root": "/articles/ai-services/document-intelligence/quickstarts/includes/v3-java-sdk.md",
      "redirect_url": "/azure/ai-services/document-intelligence/quickstarts/includes/java-sdk.md",
      "redirect_document_id": true
    },
    {
      "source_path_from_root": "/articles/ai-services/document-intelligence/quickstarts/includes/v3-python-sdk.md",
      "redirect_url": "/azure/ai-services/document-intelligence/quickstarts/includes/python-sdk.md",
      "redirect_document_id": true
    },
    {
      "source_path_from_root": "/articles/ai-services/document-intelligence/quickstarts/includes/v3-rest-api-sdk.md",
      "redirect_url": "/azure/ai-services/document-intelligence/quickstarts/includes/rest-api-sdk.md",
      "redirect_document_id": true
    },
    {
      "source_path_from_root": "/articles/ai-services/translator/document-translation/quickstarts/document-translation-sdk.md",
      "redirect_url": "/azure/ai-services/translator/document-translation/quickstarts/asynchronous-sdk",
      "redirect_document_id": true
    },
    {
      "source_path_from_root": "/articles/ai-services/translator/document-translation/quickstarts/document-translation-rest-api.md",
      "redirect_url": "/azure/ai-services/translator/document-translation/quickstarts/asynchronous-rest-api",
      "redirect_document_id": true
    },
    {
      "source_path_from_root": "/articles/ai-services/translator/containers/translator-container-configuration.md",
      "redirect_url": "/azure/ai-services/translator/containers/configuration",
      "redirect_document_id": true
    },
    {
      "source_path_from_root": "/articles/ai-services/translator/containers/translator-container-supported-parameters.md",
      "redirect_url": "/azure/ai-services/translator/containers/translate-text-parameters",
      "redirect_document_id": true
    },
    {
      "source_path_from_root": "/articles/ai-services/translator/containers/translator-how-to-install-container.md",
      "redirect_url": "/azure/ai-services/translator/containers/install-run",
      "redirect_document_id": true
    },
    {
      "source_path_from_root": "/articles/ai-services/document-intelligence/concept-retrieval-augumented-generation.md",
      "redirect_url": "/azure/ai-services/document-intelligence/concept-retrieval-augmented-generation",
      "redirect_document_id": true
    },
    {
      "source_path_from_root": "/articles/ai-services/translator/document-translation/quickstarts/asynchronous-rest-api.md",
      "redirect_url": "/azure/ai-services/translator/document-translation/how-to-guides/use-rest-api-programmatically",
      "redirect_document_id": true
    },
    {
      "source_path_from_root": "/articles/ai-services/translator/document-translation/quickstarts/asynchronous-sdk.md",
      "redirect_url": "/azure/ai-services/translator/document-translation/quickstarts/client-library-sdks",
      "redirect_document_id": true
    },
    {
      "source_path_from_root": "/articles/ai-services/translator/document-translation/reference/synchronous-rest-api-guide.md",
      "redirect_url": "/azure/ai-services/translator/document-translation/reference/translate-document",
      "redirect_document_id": true
    },
    {
      "source_path_from_root": "/articles/ai-services/translator/document-translation/reference/start-translation.md",
      "redirect_url": "/azure/ai-services/translator/document-translation/reference/start-batch-translation",
      "redirect_document_id": true
    },
    {
      "source_path_from_root": "/articles/ai-services/computer-vision/how-to/install-sdk.md",
      "redirect_url": "/azure/ai-services/computer-vision/sdk/install-sdk",
      "redirect_document_id": true
    },
    {
      "source_path_from_root": "/articles/ai-services/computer-vision/how-to/migrate-from-custom-vision.md",
      "redirect_url": "/azure/ai-services/computer-vision/how-to/model-customization",
      "redirect_document_id": false
    },
    {
      "source_path_from_root": "/articles/ai-services/computer-vision/deploy-computer-vision-on-premises.md",
      "redirect_url": "/azure/ai-services/computer-vision/",
      "redirect_document_id": false
    },
    {
      "source_path_from_root": "/articles/ai-services/computer-vision/spatial-analysis-web-app.md",
      "redirect_url": "/azure/ai-services/computer-vision/",
      "redirect_document_id": false
    },
    {
      "source_path_from_root": "/articles/ai-services/computer-vision/tutorials/storage-lab-tutorial.md",
      "redirect_url": "/azure/ai-services/computer-vision/",
      "redirect_document_id": false
    },
    {
      "source_path_from_root": "/articles/ai-services/custom-vision-service/iot-visual-alerts-tutorial.md",
      "redirect_url": "/azure/ai-services/computer-vision/",
      "redirect_document_id": false
    },
    {
      "source_path_from_root": "/articles/ai-services/document-intelligence/concept-document-intelligence-studio.md",
      "redirect_url": "/azure/ai-services/document-intelligence/studio-overview",
      "redirect_document_id": true
    },
    {
      "source_path_from_root": "/articles/ai-services/speech-service/quickstart-custom-commands-application.md",
      "redirect_url": "/azure/ai-services/speech-service/custom-commands",
      "redirect_document_id": false
    },
    {
      "source_path_from_root": "/articles/ai-services/speech-service/how-to-develop-custom-commands-application.md",
      "redirect_url": "/azure/ai-services/speech-service/custom-commands",
      "redirect_document_id": false
    },
    {
      "source_path_from_root": "/articles/ai-services/speech-service/how-to-custom-commands-setup-speech-sdk.md",
      "redirect_url": "/azure/ai-services/speech-service/custom-commands",
      "redirect_document_id": false
    },
    {
      "source_path_from_root": "/articles/ai-services/speech-service/how-to-custom-commands-send-activity-to-client.md",
      "redirect_url": "/azure/ai-services/speech-service/custom-commands",
      "redirect_document_id": false
    },
    {
      "source_path_from_root": "/articles/ai-services/speech-service/how-to-custom-commands-setup-web-endpoints.md",
      "redirect_url": "/azure/ai-services/speech-service/custom-commands",
      "redirect_document_id": false
    },
    {
      "source_path_from_root": "/articles/ai-services/speech-service/how-to-custom-commands-update-command-from-client.md",
      "redirect_url": "/azure/ai-services/speech-service/custom-commands",
      "redirect_document_id": false
    },
    {
      "source_path_from_root": "/articles/ai-services/speech-service/how-to-custom-commands-update-command-from-web-endpoint.md",
      "redirect_url": "/azure/ai-services/speech-service/custom-commands",
      "redirect_document_id": false
    },
    {
      "source_path_from_root": "/articles/ai-services/speech-service/how-to-custom-commands-deploy-cicd.md",
      "redirect_url": "/azure/ai-services/speech-service/custom-commands",
      "redirect_document_id": false
    },
    {
      "source_path_from_root": "/articles/ai-services/speech-service/how-to-custom-commands-developer-flow-test.md",
      "redirect_url": "/azure/ai-services/speech-service/custom-commands",
      "redirect_document_id": false
    },
    {
      "source_path_from_root": "/articles/ai-services/speech-service/how-to-custom-commands-debug-build-time.md",
      "redirect_url": "/azure/ai-services/speech-service/custom-commands",
      "redirect_document_id": false
    },
    {
      "source_path_from_root": "/articles/ai-services/speech-service/how-to-custom-commands-debug-runtime.md",
      "redirect_url": "/azure/ai-services/speech-service/custom-commands",
      "redirect_document_id": false
    },
    {
      "source_path_from_root": "/articles/ai-services/speech-service/custom-commands-references.md",
      "redirect_url": "/azure/ai-services/speech-service/custom-commands",
      "redirect_document_id": false
    },
    {
      "source_path_from_root": "/articles/ai-services/speech-service/custom-commands-encryption-of-data-at-rest.md",
      "redirect_url": "/azure/ai-services/speech-service/custom-commands",
      "redirect_document_id": false
    },
    {
      "source_path_from_root": "/articles/ai-services/speech-service/faq-voice-assistants.yml",
      "redirect_url": "/azure/ai-services/speech-service/custom-commands",
      "redirect_document_id": false
    },
    {
      "source_path_from_root": "/articles/ai-services/speech-service/how-to-configure-rhel-centos-7.md",
      "redirect_url": "/azure/ai-services/speech-service/quickstarts/setup-platform",
      "redirect_document_id": false
    },
    {
      "source_path_from_root": "/articles/ai-services/speech-service/devices-sdk-release-notes.md",
      "redirect_url": "/azure/ai-services/speech-service/release-notes",
      "redirect_document_id": false
    },
    {
      "source_path_from_root": "/articles/ai-services/speech-service/get-started-speaker-recognition.md",
      "redirect_url": "/azure/ai-services/speech-service/speaker-recognition-overview",
      "redirect_document_id": false
    },
    {
      "source_path_from_root": "/articles/ai-services/speech-service/how-to-recognize-intents-from-speech-csharp.md",
      "redirect_url": "/azure/ai-services/speech-service/intent-recognition",
      "redirect_document_id": false
    },
    {
      "source_path_from_root": "/articles/ai-services/speech-service/how-to-custom-speech-continuous-integration-continuous-deployment.md",
      "redirect_url": "/azure/ai-services/speech-service/how-to-custom-speech-model-and-endpoint-lifecycle",
      "redirect_document_id": false
    },
    {
      "source_path_from_root": "/articles/ai-services/speech-service/custom-speech-ai-foundry-portal.md",
      "redirect_url": "/azure/ai-services/speech-service/how-to-custom-speech-create-project",
      "redirect_document_id": false
    },
    {
      "source_path_from_root": "/articles/ai-services/anomaly-detector/how-to/postman.md",
      "redirect_url": "/azure/ai-services/anomaly-detector/overview",
      "redirect_document_id": false
    },
    {
      "source_path_from_root": "/articles/ai-services/anomaly-detector//tutorials/multivariate-anomaly-detection-synapse.md",
      "redirect_url": "/azure/ai-services/anomaly-detector/overview",
      "redirect_document_id": false
    },
    {
      "source_path_from_root": "/articles/ai-services/language-service/summarization/custom/how-to/data-formats.md",
      "redirect_url": "/azure/ai-services//language-service/summarization/overview",
      "redirect_document_id": false
    },
    {
      "source_path_from_root": "/articles/ai-services/language-service/summarization/custom/how-to/deploy-model.md",
      "redirect_url": "/azure/ai-services//language-service/summarization/overview",
      "redirect_document_id": false
    },
    {
      "source_path_from_root": "/articles/ai-services/language-service/summarization/custom/how-to/test-evaluate.md",
      "redirect_url": "/azure/ai-services//language-service/summarization/overview",
      "redirect_document_id": false
    },
    {
      "source_path_from_root": "/articles/ai-services/language-service/summarization/custom/quickstart.md",
      "redirect_url": "/azure/ai-services//language-service/summarization/overview",
      "redirect_document_id": false
    },
    {
      "source_path_from_root": "/articles/ai-services/document-intelligence/concept-accuracy-confidence.md",
      "redirect_url": "/azure/ai-services/document-intelligence/concept/accuracy-confidence",
      "redirect_document_id": true
    },
    {
      "source_path_from_root": "/articles/ai-services/document-intelligence/concept-analyze-document-response.md",
      "redirect_url": "/azure/ai-services/document-intelligence/concept/analyze-document-response",
      "redirect_document_id": true
    },
    {
      "source_path_from_root": "/articles/ai-services/document-intelligence/label-tool.md",
      "redirect_url": "/azure/ai-services/document-intelligence/v21/label-tool",
      "redirect_document_id": true
    },
    {
      "source_path_from_root": "/articles/ai-services/document-intelligence/sdk-overview-v2-1.md",
      "redirect_url": "/azure/ai-services/document-intelligence/v21/sdk-overview-v2-1",
      "redirect_document_id": true
    },
    {
      "source_path_from_root": "/articles/ai-services/document-intelligence/quickstarts/try-sample-label-tool.md",
      "redirect_url": "/azure/ai-services/document-intelligence/v21/try-sample-label-tool",
      "redirect_document_id": true
    },
    {
      "source_path_from_root": "/articles/ai-services/document-intelligence/deploy-label-tool.md",
      "redirect_url": "/azure/ai-services/document-intelligence/v21/deploy-label-tool",
      "redirect_document_id": true
    },
    {
      "source_path_from_root": "/articles/ai-services/document-intelligence/supervised-table-tags.md",
      "redirect_url": "/azure/ai-services/document-intelligence/v21/supervised-table-tags",
      "redirect_document_id": true
    },
    {
      "source_path_from_root": "/articles/ai-services/document-intelligence/concept-bank-statement.md",
      "redirect_url": "/azure/ai-services/document-intelligence/prebuilt/bank-statement",
      "redirect_document_id": true
    },
    {
      "source_path_from_root": "/articles/ai-services/document-intelligence/concept-bank-check.md",
      "redirect_url": "/azure/ai-services/document-intelligence/prebuilt/bank-check",
      "redirect_document_id": true
    },
    {
      "source_path_from_root": "/articles/ai-services/document-intelligence/concept-credit-card.md",
      "redirect_url": "/azure/ai-services/document-intelligence/prebuilt/credit-card",
      "redirect_document_id": true
    },
    {
      "source_path_from_root": "/articles/ai-services/document-intelligence/concept-marriage-certificate.md",
      "redirect_url": "/azure/ai-services/document-intelligence/prebuilt/marriage-certificate",
      "redirect_document_id": true
    },
    {
      "source_path_from_root": "/articles/ai-services/document-intelligence/concept-mortgage-documents.md",
      "redirect_url": "/azure/ai-services/document-intelligence/prebuilt/mortgage-documents",
      "redirect_document_id": true
    },
    {
      "source_path_from_root": "/articles/ai-services/document-intelligence/concept-pay-stub.md",
      "redirect_url": "/azure/ai-services/document-intelligence/prebuilt/pay-stub",
      "redirect_document_id": true
    },
    {
      "source_path_from_root": "/articles/ai-services/document-intelligence/concept-batch-analysis.md",
      "redirect_url": "/azure/ai-services/document-intelligence/prebuilt/batch-analysis",
      "redirect_document_id": true
    },
    {
      "source_path_from_root": "/articles/ai-services/document-intelligence/concept-custom-generative.md",
      "redirect_url": "/azure/ai-services/document-intelligence/train/custom-generative-extraction",
      "redirect_document_id": true
    },
    {
      "source_path_from_root": "/articles/ai-services/document-intelligence/concept-incremental-classifier.md",
      "redirect_url": "/azure/ai-services/document-intelligence/concept/incremental-classifier",
      "redirect_document_id": true
    },
    {
      "source_path_from_root": "/articles/ai-services/document-intelligence/concept-model-overview.md",
      "redirect_url": "/azure/ai-services/document-intelligence/model-overview",
      "redirect_document_id": true
    },
    {
      "source_path_from_root": "/articles/ai-services/document-intelligence/concept-read.md",
      "redirect_url": "/azure/ai-services/document-intelligence/prebuilt/read",
      "redirect_document_id": true
    },
    {
      "source_path_from_root": "/articles/ai-services/document-intelligence/concept-layout.md",
      "redirect_url": "/azure/ai-services/document-intelligence/prebuilt/layout",
      "redirect_document_id": true
    },
    {
      "source_path_from_root": "/articles/ai-services/document-intelligence/choose-model-feature.md",
      "redirect_url": "/azure/ai-services/document-intelligence/concept/choose-model-feature",
      "redirect_document_id": true
    },
    {
      "source_path_from_root": "/articles/ai-services/document-intelligence/create-document-intelligence-resource.md",
      "redirect_url": "/azure/ai-services/document-intelligence/how-to-guides/create-document-intelligence-resource",
      "redirect_document_id": true
    },
    {
      "source_path_from_root": "/articles/ai-services/document-intelligence/managed-identities.md",
      "redirect_url": "/azure/ai-services/document-intelligence/authentication/managed-identities",
      "redirect_document_id": true
    },
    {
      "source_path_from_root": "/articles/ai-services/document-intelligence/create-sas-tokens.md",
      "redirect_url": "/azure/ai-services/document-intelligence/authentication/create-sas-tokens",
      "redirect_document_id": true
    },
    {
      "source_path_from_root": "/articles/ai-services/document-intelligence/managed-identities-secured-access.md",
      "redirect_url": "/azure/ai-services/document-intelligence/authentication/managed-identities-secured-access",
      "redirect_document_id": true
    },
    {
      "source_path_from_root": "/articles/ai-services/document-intelligence/concept-contract.md",
      "redirect_url": "/azure/ai-services/document-intelligence/prebuilt/contract",
      "redirect_document_id": true
    },
    {
      "source_path_from_root": "/articles/ai-services/document-intelligence/concept-general-document.md",
      "redirect_url": "/azure/ai-services/document-intelligence/prebuilt/general-document",
      "redirect_document_id": true
    },
    {
      "source_path_from_root": "/articles/ai-services/document-intelligence/concept-health-insurance-card.md",
      "redirect_url": "/azure/ai-services/document-intelligence/prebuilt/health-insurance-card",
      "redirect_document_id": true
    },
    {
      "source_path_from_root": "/articles/ai-services/document-intelligence/concept-id-document.md",
      "redirect_url": "/azure/ai-services/document-intelligence/prebuilt/id-document",
      "redirect_document_id": true
    },
    {
      "source_path_from_root": "/articles/ai-services/document-intelligence/concept-invoice.md",
      "redirect_url": "/azure/ai-services/document-intelligence/prebuilt/invoice",
      "redirect_document_id": true
    },
    {
      "source_path_from_root": "/articles/ai-services/document-intelligence/concept-receipt.md",
      "redirect_url": "/azure/ai-services/document-intelligence/prebuilt/receipt",
      "redirect_document_id": true
    },
    {
      "source_path_from_root": "/articles/ai-services/document-intelligence/concept-retrieval-augmented-generation.md",
      "redirect_url": "/azure/ai-services/document-intelligence/concept/retrieval-augmented-generation",
      "redirect_document_id": true
    },
    {
      "source_path_from_root": "/articles/ai-services/document-intelligence/concept-tax-document.md",
      "redirect_url": "/azure/ai-services/document-intelligence/prebuilt/tax-document",
      "redirect_document_id": true
    },
    {
      "source_path_from_root": "/articles/ai-services/document-intelligence/concept-add-on-capabilities.md",
      "redirect_url": "/azure/ai-services/document-intelligence/concept/add-on-capabilities",
      "redirect_document_id": true
    },
    {
      "source_path_from_root": "/articles/ai-services/document-intelligence/concept-business-card.md",
      "redirect_url": "/azure/ai-services/document-intelligence/prebuilt/business-card",
      "redirect_document_id": true
    },
    {
      "source_path_from_root": "/articles/ai-services/document-intelligence/concept-composed-models.md",
      "redirect_url": "/azure/ai-services/document-intelligence/train/composed-models",
      "redirect_document_id": true
    },
    {
      "source_path_from_root": "/articles/ai-services/document-intelligence/concept-custom-classifier.md",
      "redirect_url": "/azure/ai-services/document-intelligence/train/custom-classifier",
      "redirect_document_id": true
    },
    {
      "source_path_from_root": "/articles/ai-services/document-intelligence/concept-custom-label-tips.md",
      "redirect_url": "/azure/ai-services/document-intelligence/train/custom-label-tips",
      "redirect_document_id": true
    },
    {
      "source_path_from_root": "/articles/ai-services/document-intelligence/concept-custom-label.md",
      "redirect_url": "/azure/ai-services/document-intelligence/train/custom-labels",
      "redirect_document_id": true
    },
    {
      "source_path_from_root": "/articles/ai-services/document-intelligence/concept-custom-lifecycle.md",
      "redirect_url": "/azure/ai-services/document-intelligence/train/custom-lifecycle",
      "redirect_document_id": true
    },
    {
      "source_path_from_root": "/articles/ai-services/document-intelligence/concept-custom-neural.md",
      "redirect_url": "/azure/ai-services/document-intelligence/train/custom-neural",
      "redirect_document_id": true
    },
    {
      "source_path_from_root": "/articles/ai-services/document-intelligence/concept-custom-template.md",
      "redirect_url": "/azure/ai-services/document-intelligence/train/custom-template",
      "redirect_document_id": true
    },
    {
      "source_path_from_root": "/articles/ai-services/document-intelligence/concept-custom.md",
      "redirect_url": "/azure/ai-services/document-intelligence/train/custom-model",
      "redirect_document_id": true
    },
    {
      "source_path_from_root": "/articles/ai-services/document-intelligence/concept-query-fields.md",
      "redirect_url": "/azure/ai-services/document-intelligence/concept/query-fields",
      "redirect_document_id": true
    },
    {
      "source_path_from_root": "/articles/ai-services/document-intelligence/language-support-ocr.md",
      "redirect_url": "/azure/ai-services/document-intelligence/language-support/ocr",
      "redirect_document_id": true
    },
    {
      "source_path_from_root": "/articles/ai-services/document-intelligence/language-support-prebuilt.md",
      "redirect_url": "/azure/ai-services/document-intelligence/language-support/prebuilt",
      "redirect_document_id": true
    },
    {
      "source_path_from_root": "/articles/ai-services/document-intelligence/language-support-custom.md",
      "redirect_url": "/azure/ai-services/document-intelligence/language-support/custom",
      "redirect_document_id": true
    },
    {
      "source_path_from_root": "/articles/ai-services/document-intelligence/encrypt-data-at-rest.md",
      "redirect_url": "/azure/ai-services/document-intelligence/authentication/encrypt-data-at-rest",
      "redirect_document_id": true
    },
    {
      "source_path_from_root": "/articles/ai-services/document-intelligence/sdk-overview-v3-0.md",
      "redirect_url": "/azure/ai-services/document-intelligence/versioning/sdk-overview-v3-0",
      "redirect_document_id": true
    },
    {
      "source_path_from_root": "/articles/ai-services/document-intelligence/sdk-overview-v3-1.md",
      "redirect_url": "/azure/ai-services/document-intelligence/versioning/sdk-overview-v3-1",
      "redirect_document_id": true
    },
    {
      "source_path_from_root": "/articles/ai-services/document-intelligence/sdk-overview-v4-0.md",
      "redirect_url": "/azure/ai-services/document-intelligence/versioning/sdk-overview-v4-0",
      "redirect_document_id": true
    },
    {
      "source_path_from_root": "/articles/ai-services/document-intelligence/v3-1-migration-guide.md",
      "redirect_url": "/azure/ai-services/document-intelligence/versioning/v3-1-migration-guide",
      "redirect_document_id": true
    },
    {
      "source_path_from_root": "/articles/ai-services/document-intelligence/v3-error-guide.md",
      "redirect_url": "/azure/ai-services/document-intelligence/how-to-guides/resolve-errors",
      "redirect_document_id": true
    },
    {
      "source_path_from_root": "/articles/ai-services/document-intelligence/changelog-release-history.md",
      "redirect_url": "/azure/ai-services/document-intelligence/versioning/changelog-release-history",
      "redirect_document_id": true
    },
    {
      "source_path_from_root": "/articles/ai-services/document-intelligence/tutorial-azure-function.md",
      "redirect_url": "/azure/ai-services/document-intelligence/tutorial/azure-function",
      "redirect_document_id": true
    },
    {
      "source_path_from_root": "/articles/ai-services/document-intelligence/tutorial-logic-apps.md",
      "redirect_url": "/azure/ai-services/document-intelligence/tutorial/logic-apps",
      "redirect_document_id": true
    },
    {
      "source_path_from_root": "/articles/ai-services/document-intelligence/disaster-recovery.md",
      "redirect_url": "/azure/ai-services/document-intelligence/how-to-guides/disaster-recovery",
      "redirect_document_id": true
    },
    {
      "source_path_from_root": "/articles/ai-services/speech-service/video-translation-studio.md",
      "redirect_url": "/azure/ai-services/speech-service/video-translation-get-started",
      "redirect_document_id": true
    },
    {
      "source_path_from_root": "/articles/ai-services/speech-service/custom-speech-ai-studio.md",
      "redirect_url": "/azure/ai-services/speech-service/how-to-custom-speech-create-project",
      "redirect_document_id": true
    },
    {
      "source_path_from_root": "/articles/ai-services/speech-service/windows-voice-assistants-overview.md",
      "redirect_url": "/windows/apps/design/input/speech-interactions",
      "redirect_document_id": false
    },
    {
      "source_path_from_root": "/articles/ai-services/speech-service/how-to-windows-voice-assistants-get-started.md",
      "redirect_url": "/windows/apps/design/input/speech-interactions",
      "redirect_document_id": false
    },
    {
      "source_path_from_root": "/articles/ai-services/speech-service/windows-voice-assistants-implementation-guide.md",
      "redirect_url": "/windows/apps/design/input/speech-interactions",
      "redirect_document_id": false
    },
    {
      "source_path_from_root": "/articles/ai-services/speech-service/windows-voice-assistants-automatic-enablement-guidelines.md",
      "redirect_url": "/windows/apps/design/input/speech-interactions",
      "redirect_document_id": false
    },
    {
      "source_path_from_root": "/articles/ai-services/speech-service/windows-voice-assistants-best-practices.md",
      "redirect_url": "/windows/apps/design/input/speech-interactions",
      "redirect_document_id": false
    },
    {
      "source_path_from_root": "/articles/ai-services/speech-service/windows-voice-assistants-faq.yml",
      "redirect_url": "/windows/apps/design/input/speech-interactions",
      "redirect_document_id": false
    },
    {
      "source_path_from_root": "/articles/ai-services/speech-service/direct-line-speech.md",
      "redirect_url": "/azure/ai-services/speech-service/voice-assistants",
      "redirect_document_id": false
    },
    {
      "source_path_from_root": "/articles/ai-services/speech-service/quickstarts/voice-assistants.md",
      "redirect_url": "/azure/ai-services/speech-service/voice-assistants",
      "redirect_document_id": false
    },
    {
      "source_path_from_root": "/articles/ai-services/speech-service/tutorial-voice-enable-your-bot-speech-sdk.md",
      "redirect_url": "/azure/ai-services/speech-service/voice-assistants",
      "redirect_document_id": false
    },
    {
      "source_path_from_root": "/articles/ai-services/qnamaker/how-to/migrate-to-openai.md",
      "redirect_url": "/azure/ai-services/qnamaker/overview/overview",
      "redirect_document_id": true
    },
    {
      "source_path_from_root": "/articles/ai-services/language-service/question-answering/how-to/azure-openai-integration.md",
      "redirect_url": "/azure/ai-services/language-service/question-answering/overview",
      "redirect_document_id": true
    },
    {
      "source_path_from_root": "/articles/ai-services/document-intelligence/quickstarts/try-document-intelligence-studio.md",
      "redirect_url": "/azure/ai-services/document-intelligence/quickstarts/studio-custom-project",
      "redirect_document_id": true
    },
    {
      "source_path_from_root": "/articles/ai-services/document-intelligence/train/custom-generative-extraction.md",
      "redirect_url": "/azure/ai-services/document-intelligence/train/custom-model",
      "redirect_document_id": false
    },
    {
      "source_path_from_root": "/articles/ai-services/document-intelligence/how-to-guides/build-train-custom-generative-model.md",
      "redirect_url": "/azure/ai-services/document-intelligence/how-to-guides/build-a-custom-model",
      "redirect_document_id": true
    },
    {
      "source_path_from_root": "/articles/ai-services/openai/how-to/integrate-synapseml.md",
      "redirect_url": "/azure/ai-services/openai/overview",
      "redirect_document_id": true
    },
    {
      "source_path_from_root": "/articles/ai-services/ai-services-and-ecosystem.md",
      "redirect_url": "/azure/ai-services/what-are-ai-services",
      "redirect_document_id": false
    },
    {
<<<<<<< HEAD
      "source_path_from_root": "/articles/ai-services/speech-service/meeting-transcription.md",
      "redirect_url": "/azure/ai-services/speech-service/multi-device-conversation",
      "redirect_document_id": false
    },
    {
      "source_path_from_root": "/articles/ai-services/speech-service/how-to-use-meeting-transcription.md",
      "redirect_url": "/azure/ai-services/speech-service/multi-device-conversation",
      "redirect_document_id": false
    },
    {
      "source_path_from_root": "/articles/ai-services/speech-service/how-to-async-meeting-transcription.md",
      "redirect_url": "/azure/ai-services/speech-service/multi-device-conversation",
      "redirect_document_id": false
=======
      "source_path_from_root": "/articles/ai-services/translator/text-translation-overview.md",
      "redirect_url": "/azure/ai-services/translator/text-translation/overview",
      "redirect_document_id": true
    }, 
    {
      "source_path_from_root": "/articles/ai-services/translator/translator-overview.md",
      "redirect_url": "/azure/ai-services/translator/overview",
      "redirect_document_id": true
    },
    {
      "source_path_from_root": "/articles/ai-services/translator/create-translator-resource.md",
      "redirect_url": "/azure/ai-services/translator/how-to/create-translator-resource",
      "redirect_document_id": true
    },
    {
      "source_path_from_root": "/articles/ai-services/translator/dynamic-dictionary.md",
      "redirect_url": "/azure/ai-services/translator/text-translation/how-to/use-dynamic-dictionary",
      "redirect_document_id": true
    },
    {
      "source_path_from_root": "/articles/ai-services/translator/encrypt-data-at-rest.md",
      "redirect_url": "/azure/ai-services/translator/custom-translator/concepts/encrypt-data-at-rest",
      "redirect_document_id": true
    },
    {
      "source_path_from_root": "/articles/ai-services/translator/quickstart-text-rest-api.md",
      "redirect_url": "/azure/ai-services/translator/text-translation/quickstart/rest-api",
      "redirect_document_id": true
    },
    {
      "source_path_from_root": "/articles/ai-services/translator/quickstart-text-sdk.md",
      "redirect_url": "/azure/ai-services/translator/text-translation/quickstart/client-library-sdk",
      "redirect_document_id": true
    },
    {
      "source_path_from_root": "/articles/ai-services/translator/text-sdk-overview.md",
      "redirect_url": "/azure/ai-services/translator/text-translation/sdk-overview",
      "redirect_document_id": true
    },
    {
      "source_path_from_root": "/articles/ai-services/translator/translator-text-apis.md",
      "redirect_url": "/azure/ai-services/translator/text-translation/how-to/use-rest-api",
      "redirect_document_id": true
    },
    {
      "source_path_from_root": "/articles/ai-services/translator/firewalls.md",
      "redirect_url": "/azure/ai-services/translator/how-to/use-firewalls",
      "redirect_document_id": true
    },
    {
      "source_path_from_root": "/articles/ai-services/translator/modifications-deprecations.md",
      "redirect_url": "/azure/ai-services/translator/reference/release-history",
      "redirect_document_id": true
    },
    {
      "source_path_from_root": "/articles/ai-services/translator/neural-dictionary.md",
      "redirect_url": "/azure/ai-services/translator/text-translation/how-to/use-neural-dictionary",
      "redirect_document_id": true
    },
    {
      "source_path_from_root": "/articles/ai-services/translator/prevent-translation.md",
      "redirect_url": "/azure/ai-services/translator/text-translation/how-to/prevent-translation",
      "redirect_document_id": true
    },
    {
      "source_path_from_root": "/articles/ai-services/translator/profanity-filtering.md",
      "redirect_url": "/azure/ai-services/translator/text-translation/how-to/use-profanity-filtering",
      "redirect_document_id": true
    },
    {
      "source_path_from_root": "/articles/ai-services/translator/translator-pro/faq.yml",
      "redirect_url": "/azure/ai-services/translator/solutions/translator-pro/faq",
      "redirect_document_id": true
    },
    {
      "source_path_from_root": "/articles/ai-services/translator/translator-pro/language-support.md",
      "redirect_url": "/azure/ai-services/translator/solutions/translator-pro/language-support",
      "redirect_document_id": true
    },
    {
      "source_path_from_root": "/articles/ai-services/translator/translator-pro/overview.md",
      "redirect_url": "/azure/ai-services/translator/solutions/translator-pro/overview",
      "redirect_document_id": true
    },
    {
      "source_path_from_root": "/articles/ai-services/translator/solutions-overview.md",
      "redirect_url": "/azure/ai-services/translator/solutions/overview",
      "redirect_document_id": true
    },
    {
      "source_path_from_root": "/articles/ai-services/translator/translator-faq.md",
      "redirect_url": "/azure/ai-services/translator/faq",
      "redirect_document_id": true
    },
    {
      "source_path_from_root": "/articles/ai-services/translator/word-alignment.md",
      "redirect_url": "/azure/ai-services/translator/text-translation/how-to/word-alignment",
      "redirect_document_id": true
    },
    {
      "source_path_from_root": "/articles/ai-services/translator/migrate-to-v3.md",
      "redirect_url": "/azure/ai-services/translator/text-translation/how-to/migrate-to-v3",
      "redirect_document_id": true
    },
    {
      "source_path_from_root": "/articles/ai-services/translator/reference/known-issues.md",
      "redirect_url": "/azure/ai-services/translator/text-translation/reference/known-issues",
      "redirect_document_id": true
    },
    {
      "source_path_from_root": "/articles/ai-services/translator/reference/release-history.md",
      "redirect_url": "/azure/ai-services/translator/text-translation/reference/release-history",
      "redirect_document_id": false
    },
    {
      "source_path_from_root": "/articles/ai-services/translator/reference/rest-api-guide.md",
      "redirect_url": "/azure/ai-services/translator/text-translation/reference/rest-api-guide",
      "redirect_document_id": true
    },
    {
      "source_path_from_root": "/articles/ai-services/translator/reference/v3-0-break-sentence.md",
      "redirect_url": "/azure/ai-services/translator/text-translation/reference/v3/break-sentence",
      "redirect_document_id": true
    },
    {
      "source_path_from_root": "/articles/ai-services/translator/reference/v3-0-detect.md",
      "redirect_url": "/azure/ai-services/translator/text-translation/reference/v3/detect",
      "redirect_document_id": true
    },
     {
      "source_path_from_root": "/articles/ai-services/translator/reference/v3-0-dictionary-examples.md",
      "redirect_url": "/azure/ai-services/translator/text-translation/reference/v3/dictionary-examples",
      "redirect_document_id": true
    },
    {
      "source_path_from_root": "/articles/ai-services/translator/reference/v3-0-dictionary-lookup.md",
      "redirect_url": "/azure/ai-services/translator/text-translation/reference/v3/dictionary-lookup",
      "redirect_document_id": true
    },
    {
      "source_path_from_root": "/articles/ai-services/translator/reference/v3-0-languages.md",
      "redirect_url": "/azure/ai-services/translator/text-translation/reference/v3/languages",
      "redirect_document_id": true
    },
    {
      "source_path_from_root": "/articles/ai-services/translator/reference/v3-0-reference.md",
      "redirect_url": "/azure/ai-services/translator/text-translation/reference/v3/reference",
      "redirect_document_id": true
    },
    {
      "source_path_from_root": "/articles/ai-services/translator/reference/v3-0-translate.md",
      "redirect_url": "/azure/ai-services/translator/text-translation/reference/v3/translate",
      "redirect_document_id": true
    },
    {
      "source_path_from_root": "/articles/ai-services/translator/reference/v3-0-transliterate.md",
      "redirect_url": "/azure/ai-services/translator/text-translation/reference/v3/transliterate",
      "redirect_document_id": true
    },
    {
      "source_path_from_root": "/articles/ai-services/translator/connector/document-translation-flow.md",
      "redirect_url": "/azure/ai-services/translator/solutions/connector/document-translation-flow",
      "redirect_document_id": true
    },
    {
      "source_path_from_root": "/articles/ai-services/translator/connector/text-translator-flow.md",
      "redirect_url": "/azure/ai-services/translator/solutions/connector/text-translator-flow",
      "redirect_document_id": true
    },
    {
      "source_path_from_root": "/articles/ai-services/language-service/personally-identifiable-information/how-to-call.md",
      "redirect_url": "/azure/ai-services/language-service/personally-identifiable-information/how-to/redact-text-pii",
      "redirect_document_id": true
    },
    {
      "source_path_from_root": "/articles/ai-services/language-service/personally-identifiable-information/how-to-call-for-conversations.md",
      "redirect_url": "/azure/ai-services/language-service/personally-identifiable-information/how-to/redact-conversation-pii",
      "redirect_document_id": true
    },
    {
      "source_path_from_root": "/articles/ai-services/language-service/native-document-support/use-native-documents.md",
      "redirect_url": "/azure/ai-services/language-service/native-document-support/overview",
      "redirect_document_id": true
    },
    {
      "source_path_from_root": "/articles/ai-services/translator/text-translation/reference/release-history.md",
      "redirect_url": "/azure/ai-services/translator/release-history",
      "redirect_document_id": true
>>>>>>> a18867e6
    }
  ]
}<|MERGE_RESOLUTION|>--- conflicted
+++ resolved
@@ -866,21 +866,6 @@
       "redirect_document_id": false
     },
     {
-<<<<<<< HEAD
-      "source_path_from_root": "/articles/ai-services/speech-service/meeting-transcription.md",
-      "redirect_url": "/azure/ai-services/speech-service/multi-device-conversation",
-      "redirect_document_id": false
-    },
-    {
-      "source_path_from_root": "/articles/ai-services/speech-service/how-to-use-meeting-transcription.md",
-      "redirect_url": "/azure/ai-services/speech-service/multi-device-conversation",
-      "redirect_document_id": false
-    },
-    {
-      "source_path_from_root": "/articles/ai-services/speech-service/how-to-async-meeting-transcription.md",
-      "redirect_url": "/azure/ai-services/speech-service/multi-device-conversation",
-      "redirect_document_id": false
-=======
       "source_path_from_root": "/articles/ai-services/translator/text-translation-overview.md",
       "redirect_url": "/azure/ai-services/translator/text-translation/overview",
       "redirect_document_id": true
@@ -1069,7 +1054,21 @@
       "source_path_from_root": "/articles/ai-services/translator/text-translation/reference/release-history.md",
       "redirect_url": "/azure/ai-services/translator/release-history",
       "redirect_document_id": true
->>>>>>> a18867e6
+    },
+    {
+      "source_path_from_root": "/articles/ai-services/speech-service/meeting-transcription.md",
+      "redirect_url": "/azure/ai-services/speech-service/multi-device-conversation",
+      "redirect_document_id": false
+    },
+    {
+      "source_path_from_root": "/articles/ai-services/speech-service/how-to-use-meeting-transcription.md",
+      "redirect_url": "/azure/ai-services/speech-service/multi-device-conversation",
+      "redirect_document_id": false
+    },
+    {
+      "source_path_from_root": "/articles/ai-services/speech-service/how-to-async-meeting-transcription.md",
+      "redirect_url": "/azure/ai-services/speech-service/multi-device-conversation",
+      "redirect_document_id": false
     }
   ]
 }