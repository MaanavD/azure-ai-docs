### YamlMime:Hub

title: Azure AI services documentation
summary: Learn how to use ready-made AI services to build intelligent apps, websites, and bots. Develop software that can see, hear, speak, and interpret your user's needs.
brand: azure

metadata:
  title: Azure AI services documentation
  description: Learn how to build intelligent and supported algorithms into apps, websites, and bots to see, hear, speak, understand, and interpret your user needs.
  ms.service: cognitive-services
  ms.topic: hub-page
  author: PatrickFarley
  ms.author: pafarley
  manager: nitinme
  ms.custom: custom-portals-hub, event-tier1-build-2022, build-2023
  ms.date: 12/13/2022
highlightedContent:
# itemType: architecture | concept | deploy | download | get-started | how-to-guide | learn | overview | quickstart | reference | tutorial | whats-new
  items:
    - title: What is Azure AI services?
      itemType: overview # controls the icon image and super-title text
      url: ./what-are-cognitive-services.md
    - title: Azure AI services on-premises containers
      itemType: concept
      url: ./containers/index.yml
    - title: Responsible use of AI
      itemType: concept
      url: responsible-use-of-ai-overview.md
    - title: Development options
      itemType: concept
      url: ./cognitive-services-development-options.md
    - title: Azure AI services and machine learning
      itemType: concept
      url: ./cognitive-services-and-machine-learning.md
    - title: Azure AI services with databases
      itemType: concept
      url: ./big-data/cognitive-services-for-big-data.md
    - title: Language support
      itemType: reference
      url: ./language-support.md
    - title: Support and help options
      itemType: reference
      url: ./cognitive-services-support-options.md

conceptualContent:
  
# itemType: architecture | concept | deploy | download | get-started | how-to-guide | learn | overview | quickstart | reference | tutorial | whats-new
  items:
    - title: Vision
      summary: Recognize, identify, caption, index, and moderate your pictures, videos, and digital ink content.
      links:
        - url: ./computer-vision/index.yml
          itemType: overview
          text: Azure AI Vision
        - url: ./custom-vision-service/index.yml
          itemType: overview
          text: Custom Vision
        - url: ./computer-vision/overview-identity.md
          itemType: overview
          text: Face
    - title: Language
      summary: Allow your apps to process natural language with pre-built scripts, evaluate sentiment and learn how to recognize what users want.
      links:
        - url: ./language-service/index.yml
          itemType: overview
          text: Azure AI Language
        - url: ./luis/index.yml
          itemType: overview
          text: Language Understanding (LUIS)
        - url: ./qnamaker/index.yml
          itemType: overview
          text: QnA Maker
        - url: ./translator/index.yml
          itemType: overview
          text: Translator

    - title: Speech
      summary: Convert speech into text and text into natural-sounding speech. Translate from one language to another and enable speaker verification and recognition.
      links:
        - url: ./speech-service/index.yml
          itemType: overview
          text: Speech service
        - url: https://speech.microsoft.com/
          itemType: overview
          text: "Customize with Speech Studio"
#        - url: ./speech/home.md
#          itemType: overview
#          text: Bing Speech (Retiring)
#        - url: ./translator-speech/overview.md
#          itemType: overview
#          text: Translator Speech (Retiring)
    - title: Decision
      summary: Build apps that surface recommendations for informed and efficient decision-making.
      links:
        - url: ./anomaly-detector/index.yml
          itemType: overview
          text: Anomaly Detector
        - url: ./content-safety/index.yml
          itemType: overview
          text: Content Safety
        - url: ./content-moderator/index.yml
          itemType: overview
          text: Content Moderator
        - url: ./personalizer/index.yml
          itemType: overview
          text: Personalizer
    - title: Azure OpenAI
      summary: Apply advanced language models to variety of use cases with the Azure OpenAI service 
      links:
        - url: ./openai/overview.md
          itemType: overview
          text:  Azure OpenAI
        - url: ./openai/concepts/models.md
          itemType: concept
          text: Azure OpenAI Models
        - url: ./openai/quickstart.md
          itemType: get-started
          text: Get started generating text using Azure OpenAI
        - url: ./openai/how-to/embeddings.md
          itemType: how-to-guide
          text: Generate embeddings with Azure OpenAI
        - url: ./openai/how-to/fine-tuning.md
          itemType: how-to-guide
          text: Customize a model for your application
        - url: https://aka.ms/oaiapply
          itemType: get-started
          text: Apply for access to Azure OpenAI
    - title: Azure AI containers
      summary: Container support in Azure AI services allows developers to use the same rich APIs that are available in Azure, and enables flexibility in where to deploy and host the services that come with Docker containers.
      links:
        - url: ./containers/index.yml
          itemType: overview
          text:  Azure AI containers documentation
        - url: ./cognitive-services-container-support.md
          itemType: overview
          text: What are Azure AI containers?
        - url: ./containers/azure-container-instance-recipe.md
          itemType: how-to-guide
          text: Deploy and run container on Azure Container Instance
        - url: ./containers/docker-compose-recipe.md
          itemType: get-started
          text: Use Docker Compose to deploy multiple containers
        - url: ./containers/disconnected-containers.md
          itemType: get-started
          text: Use Docker containers disconnected from the internet
        - url: ./containers/container-faq.yml
          itemType: reference
          text: Azure AI services containers FAQ
    - title: Azure AI services Use Cases
      summary: Real-world scenarios for using Azure AI services in business solutions
      links:
        - url: ./speech-service/captioning-concepts.md
          itemType: get-started
          text: Captioning
        - url: ./speech-service/call-center-overview.md
          itemType: get-started
          text: Call Center Transcription
additionalContent:
  sections:
    - title: Additional resources
      items:
        - title: Portals for customization
          links:
            - text: Custom Translator
              url: https://portal.customtranslator.azure.ai/
            - text: Custom Vision
              url: https://www.customvision.ai/
            # Card
            - text: Language Understanding (LUIS)
              url: https://luis.ai
            # Card
            - text: QnA Maker 
              url: https://www.qnamaker.ai/
            # Card
            - text: Speech Studio
              url: https://speech.microsoft.com/
        - title: SDKs & REST APIs
          links:
            - text: C#
              url: /dotnet/api/overview/azure/cognitive-services
            - text: Go
              url: https://godoc.org/github.com/Azure/azure-sdk-for-go/services/cognitiveservices
            - text: Java
              url: /java/api/overview/azure/cognitiveservices/client
            - text: JavaScript
              url: /javascript/api/overview/azure/cognitive-services
            - text: Python
              url: /python/api/overview/azure/cognitive-services
            - text: R 
              url: https://github.com/Azure/AzureCognitive
            - text: Apache Spark and Databases 
              url: ./big-data/cognitive-services-for-big-data.md
            - text: Azure AI services Management REST API
              url: /rest/api/cognitiveservices/
        - title: Explore other Azure AI Services
          links:
<<<<<<< HEAD
            - text: Azure AI Services
              url: ../applied-ai-services/index.yml
=======
            - text: Azure AI services
              url: ../ai-services/index.yml
>>>>>>> c82f9759
            - text: Azure Machine Learning
              url: ../machine-learning/index.yml
        - title: Tools
          links:
            - text: Azure CLI
              url: /cli/azure/cognitiveservices
            - text: PowerShell
              url: /powershell/module/az.cognitiveservices/#cognitive_services<|MERGE_RESOLUTION|>--- conflicted
+++ resolved
@@ -43,7 +43,7 @@
       url: ./cognitive-services-support-options.md
 
 conceptualContent:
-  
+
 # itemType: architecture | concept | deploy | download | get-started | how-to-guide | learn | overview | quickstart | reference | tutorial | whats-new
   items:
     - title: Vision
@@ -105,7 +105,7 @@
           itemType: overview
           text: Personalizer
     - title: Azure OpenAI
-      summary: Apply advanced language models to variety of use cases with the Azure OpenAI service 
+      summary: Apply advanced language models to variety of use cases with the Azure OpenAI service
       links:
         - url: ./openai/overview.md
           itemType: overview
@@ -169,7 +169,7 @@
             - text: Language Understanding (LUIS)
               url: https://luis.ai
             # Card
-            - text: QnA Maker 
+            - text: QnA Maker
               url: https://www.qnamaker.ai/
             # Card
             - text: Speech Studio
@@ -186,21 +186,16 @@
               url: /javascript/api/overview/azure/cognitive-services
             - text: Python
               url: /python/api/overview/azure/cognitive-services
-            - text: R 
+            - text: R
               url: https://github.com/Azure/AzureCognitive
-            - text: Apache Spark and Databases 
+            - text: Apache Spark and Databases
               url: ./big-data/cognitive-services-for-big-data.md
             - text: Azure AI services Management REST API
               url: /rest/api/cognitiveservices/
         - title: Explore other Azure AI Services
           links:
-<<<<<<< HEAD
-            - text: Azure AI Services
-              url: ../applied-ai-services/index.yml
-=======
             - text: Azure AI services
               url: ../ai-services/index.yml
->>>>>>> c82f9759
             - text: Azure Machine Learning
               url: ../machine-learning/index.yml
         - title: Tools
