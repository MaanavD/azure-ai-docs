### YamlMime:Hub

title: Azure AI services documentation
summary: Learn how to use ready-made AI services to build intelligent apps, websites, and bots. Develop software that can see, hear, speak, and interpret your user's needs.
brand: azure

metadata:
  title: Azure AI services documentation
  description: Learn how to build intelligent and supported algorithms into apps, websites, and bots to see, hear, speak, understand, and interpret your user needs.
  ms.service: cognitive-services
  ms.topic: hub-page
  author: PatrickFarley
  ms.author: pafarley
  manager: nitinme
  ms.custom: custom-portals-hub, event-tier1-build-2022, build-2023
  ms.date: 12/13/2022
highlightedContent:
# itemType: architecture | concept | deploy | download | get-started | how-to-guide | learn | overview | quickstart | reference | tutorial | whats-new
  items:
    - title: What is Azure AI services?
      itemType: overview # controls the icon image and super-title text
      url: ./what-are-cognitive-services.md
    - title: Azure AI services on-premises containers
      itemType: concept
      url: ./containers/index.yml
    - title: Responsible use of AI
      itemType: concept
      url: responsible-use-of-ai-overview.md
    - title: Development options
      itemType: concept
      url: ./cognitive-services-development-options.md
    - title: Azure AI services and machine learning
      itemType: concept
      url: ./cognitive-services-and-machine-learning.md
    - title: Azure AI services with databases
      itemType: concept
      url: ./big-data/cognitive-services-for-big-data.md
    - title: Language support
      itemType: reference
      url: ./language-support.md
    - title: Support and help options
      itemType: reference
      url: ./cognitive-services-support-options.md

conceptualContent:
  
# itemType: architecture | concept | deploy | download | get-started | how-to-guide | learn | overview | quickstart | reference | tutorial | whats-new
  items:
    - title: Vision
      summary: Recognize, identify, caption, index, and moderate your pictures, videos, and digital ink content.
      links:
        - url: ./computer-vision/index.yml
          itemType: overview
          text: Azure AI Vision
        - url: ./custom-vision-service/index.yml
          itemType: overview
          text: Custom Vision
        - url: ./computer-vision/overview-identity.md
          itemType: overview
          text: Face
    - title: Language
      summary: Allow your apps to process natural language with pre-built scripts, evaluate sentiment and learn how to recognize what users want.
      links:
        - url: ./language-service/index.yml
          itemType: overview
          text: Azure AI Language
        - url: ./luis/index.yml
          itemType: overview
          text: Language Understanding (LUIS)
        - url: ./qnamaker/index.yml
          itemType: overview
          text: QnA Maker
        - url: ./translator/index.yml
          itemType: overview
          text: Translator

    - title: Speech
      summary: Convert speech into text and text into natural-sounding speech. Translate from one language to another and enable speaker verification and recognition.
      links:
        - url: ./speech-service/index.yml
          itemType: overview
          text: Speech service
        - url: https://speech.microsoft.com/
          itemType: overview
          text: "Customize with Speech Studio"
#        - url: ./speech/home.md
#          itemType: overview
#          text: Bing Speech (Retiring)
#        - url: ./translator-speech/overview.md
#          itemType: overview
#          text: Translator Speech (Retiring)
    - title: Decision
      summary: Build apps that surface recommendations for informed and efficient decision-making.
      links:
        - url: ./anomaly-detector/index.yml
          itemType: overview
          text: Anomaly Detector
        - url: ./content-safety/index.yml
          itemType: overview
          text: Content Safety
        - url: ./content-moderator/index.yml
          itemType: overview
          text: Content Moderator
        - url: ./personalizer/index.yml
          itemType: overview
          text: Personalizer
    - title: Azure OpenAI
      summary: Apply advanced language models to variety of use cases with the Azure OpenAI service 
      links:
        - url: ./openai/overview.md
          itemType: overview
          text:  Azure OpenAI
        - url: ./openai/concepts/models.md
          itemType: concept
          text: Azure OpenAI Models
        - url: ./openai/quickstart.md
          itemType: get-started
          text: Get started generating text using Azure OpenAI
        - url: ./openai/how-to/embeddings.md
          itemType: how-to-guide
          text: Generate embeddings with Azure OpenAI
        - url: ./openai/how-to/fine-tuning.md
          itemType: how-to-guide
          text: Customize a model for your application
        - url: https://aka.ms/oaiapply
          itemType: get-started
          text: Apply for access to Azure OpenAI
    - title: Azure AI containers
      summary: Container support in Azure AI services allows developers to use the same rich APIs that are available in Azure, and enables flexibility in where to deploy and host the services that come with Docker containers.
      links:
        - url: ./containers/index.yml
          itemType: overview
          text:  Azure AI containers documentation
        - url: ./cognitive-services-container-support.md
          itemType: overview
          text: What are Azure AI containers?
        - url: ./containers/azure-container-instance-recipe.md
          itemType: how-to-guide
          text: Deploy and run container on Azure Container Instance
        - url: ./containers/docker-compose-recipe.md
          itemType: get-started
          text: Use Docker Compose to deploy multiple containers
        - url: ./containers/disconnected-containers.md
          itemType: get-started
          text: Use Docker containers disconnected from the internet
        - url: ./containers/container-faq.yml
          itemType: reference
          text: Azure AI services containers FAQ
    - title: Azure AI services Use Cases
      summary: Real-world scenarios for using Azure AI services in business solutions
      links:
        - url: ./speech-service/captioning-concepts.md
          itemType: get-started
          text: Captioning
        - url: ./speech-service/call-center-overview.md
          itemType: get-started
          text: Call Center Transcription
additionalContent:
  sections:
    - title: Additional resources
      items:
        - title: Portals for customization
          links:
            - text: Custom Translator
              url: https://portal.customtranslator.azure.ai/
            - text: Custom Vision
              url: https://www.customvision.ai/
            # Card
            - text: Language Understanding (LUIS)
              url: https://luis.ai
            # Card
            - text: QnA Maker 
              url: https://www.qnamaker.ai/
            # Card
            - text: Speech Studio
              url: https://speech.microsoft.com/
        - title: SDKs & REST APIs
          links:
            - text: C#
              url: /dotnet/api/overview/azure/cognitive-services
            - text: Go
              url: https://godoc.org/github.com/Azure/azure-sdk-for-go/services/cognitiveservices
            - text: Java
              url: /java/api/overview/azure/cognitiveservices/client
            - text: JavaScript
              url: /javascript/api/overview/azure/cognitive-services
            - text: Python
              url: /python/api/overview/azure/cognitive-services
            - text: R 
              url: https://github.com/Azure/AzureCognitive
            - text: Apache Spark and Databases 
              url: ./big-data/cognitive-services-for-big-data.md
            - text: Azure AI services Management REST API
              url: /rest/api/cognitiveservices/
        - title: Explore other Azure AI Services
          links:
<<<<<<< HEAD
            - text: Azure AI Services
              url: ../applied-ai-services/index.yml
=======
            - text: Azure AI services
              url: ../ai-services/index.yml
>>>>>>> 3f1a7fb5
            - text: Azure Machine Learning
              url: ../machine-learning/index.yml
        - title: Tools
          links:
            - text: Azure CLI
              url: /cli/azure/cognitiveservices
            - text: PowerShell
              url: /powershell/module/az.cognitiveservices/#cognitive_services<|MERGE_RESOLUTION|>--- conflicted
+++ resolved
@@ -194,13 +194,10 @@
               url: /rest/api/cognitiveservices/
         - title: Explore other Azure AI Services
           links:
-<<<<<<< HEAD
             - text: Azure AI Services
               url: ../applied-ai-services/index.yml
-=======
             - text: Azure AI services
               url: ../ai-services/index.yml
->>>>>>> 3f1a7fb5
             - text: Azure Machine Learning
               url: ../machine-learning/index.yml
         - title: Tools
