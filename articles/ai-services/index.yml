--- conflicted
+++ resolved
@@ -13,11 +13,7 @@
   ms.author: eur
   manager: nitinme
   ms.custom: ignite-2023
-<<<<<<< HEAD
   ms.date: 3/19/2024
-=======
-  ms.date: 03/01/2024
->>>>>>> cc59a1c0
 highlightedContent:
 # itemType: architecture | concept | deploy | download | get-started | how-to-guide | learn | overview | quickstart | reference | tutorial | whats-new
   items:
