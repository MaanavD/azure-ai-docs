---
title: General key-value extraction - Document Intelligence (formerly Form Recognizer)
titleSuffix: Azure AI services
description: Extract key-value pairs, tables, selection marks, and text from your documents with Document Intelligence
author: laujan
manager: nitinme
ms.service: azure-ai-document-intelligence
ms.topic: conceptual
ms.date: 11/15/2023
ms.author: lajanuar
---

<!-- markdownlint-disable MD033 -->

# Document Intelligence general document model

:::moniker range="doc-intel-4.0.0"

> [!IMPORTANT]
> Starting with Document Intelligence **v4.0:2023-10-31-preview** and going forward, the general document model (prebuilt-document) is deprecated. To extract key-value pairs, selection marks, text, tables, and structure from documents, use the following models:

| Feature   | version| Model ID |
|----------  |---------|--------|
|Layout model with **`features=keyValuePairs`** specified.|&bullet; v4:2023-10-31-preview</br>&bullet; v3.1:2023-07-31 (GA) |**`prebuilt-layout`**|
|General document model|&bullet; v3.1:2023-07-31 (GA)</br>&bullet; v3.0:2022-08-31 (GA)</br>&bullet; v2.1 (GA)|**`prebuilt-document`**|
:::moniker-end

::: moniker range=">=doc-intel-3.1.0"
**This content applies to:** ![checkmark](media/yes-icon.png) **v3.1 (GA)**  | **Latest version:** ![purple-checkmark](media/purple-yes-icon.png) [**v4.0 (preview)**](?view=doc-intel-4.0.0&preserve-view=true) | **Previous version:** ![blue-checkmark](media/blue-yes-icon.png) [**v3.0**](?view=doc-intel-3.0.0&preserve-view=true)
::: moniker-end

::: moniker range="doc-intel-3.0.0"
**This content applies to:** ![checkmark](media/yes-icon.png) **v3.0 (GA)** | **Latest versions:** ![purple-checkmark](media/purple-yes-icon.png) [**v4.0 (preview)**](?view=doc-intel-4.0.0&preserve-view=true) ![purple-checkmark](media/purple-yes-icon.png) [**v3.1 (preview)**](?view=doc-intel-3.1.0&preserve-view=true)
::: moniker-end

The General document model combines powerful Optical Character Recognition (OCR) capabilities with deep learning models to extract key-value pairs, tables, and selection marks from documents. General document is available with the v3.1 and v3.0 APIs.  For more information, _see_ our [migration guide](v3-1-migration-guide.md).

<<<<<<< HEAD

=======
>>>>>>> 52dc780a
## General document features

* The general document model is a pretrained model; it doesn't require labels or training.

* A single API extracts key-value pairs, selection marks, text, tables, and structure from documents.

* The general document model supports structured, semi-structured, and unstructured documents.

* Selection marks are identified as fields with a value of ```:selected:``` or ```:unselected:```

***Sample document processed in the Document Intelligence Studio***

:::image type="content" source="media/studio/general-document-analyze.png" alt-text="Screenshot of general document analysis in the Document Intelligence Studio.":::

## Key-value pair extraction

The general document API supports most form types and analyzes your documents and extract keys and associated values. It's ideal for extracting common key-value pairs from documents. You can use the general document model as an alternative to training a custom model without labels.

## Development options

::: moniker range="doc-intel-3.1.0"

Document Intelligence v3.1 supports the following tools, applications, and libraries:

| Feature | Resources | Model ID |
|----------|-------------|-----------|
|**General document model**|&bullet; [**Document Intelligence Studio**](https://formrecognizer.appliedai.azure.com)</br>&bullet;  [**REST API**](https://westus.dev.cognitive.microsoft.com/docs/services/form-recognizer-api-2023-07-31/operations/AnalyzeDocument)</br>&bullet;  [**C# SDK**](quickstarts/get-started-sdks-rest-api.md?view=doc-intel-3.1.0&preserve-view=true)</br>&bullet;  [**Python SDK**](quickstarts/get-started-sdks-rest-api.md?view=doc-intel-3.1.0&preserve-view=true)</br>&bullet;  [**Java SDK**](quickstarts/get-started-sdks-rest-api.md?view=doc-intel-3.1.0&preserve-view=true)</br>&bullet;  [**JavaScript SDK**](quickstarts/get-started-sdks-rest-api.md?view=doc-intel-3.1.0&preserve-view=true)|**prebuilt-document**|
::: moniker-end

::: moniker range="doc-intel-3.0.0"

Document Intelligence v3.0 supports the following tools, applications, and libraries:

| Feature | Resources | Model ID |
|----------|-------------|-----------|
|**General document model**|&bullet; [**Document Intelligence Studio**](https://formrecognizer.appliedai.azure.com)</br>&bullet;  [**REST API**](https://westus.dev.cognitive.microsoft.com/docs/services/form-recognizer-api-2022-08-31/operations/AnalyzeDocument)</br>&bullet;  [**C# SDK**](quickstarts/get-started-sdks-rest-api.md?view=doc-intel-3.0.0&preserve-view=true)</br>&bullet;  [**Python SDK**](quickstarts/get-started-sdks-rest-api.md?view=doc-intel-3.0.0&preserve-view=true)</br>&bullet;  [**Java SDK**](quickstarts/get-started-sdks-rest-api.md?view=doc-intel-3.0.0&preserve-view=true)</br>&bullet;  [**JavaScript SDK**](quickstarts/get-started-sdks-rest-api.md?view=doc-intel-3.0.0&preserve-view=true)|**prebuilt-document**|
::: moniker-end

## Input requirements

[!INCLUDE [input requirements](./includes/input-requirements.md)]

### General document model data extraction

Try extracting data from forms and documents using the Document Intelligence Studio.

You need the following resources:

* An Azure subscription—you can [create one for free](https://azure.microsoft.com/free/cognitive-services/)

* A [Document Intelligence instance](https://portal.azure.com/#create/Microsoft.CognitiveServicesFormRecognizer) in the Azure portal. You can use the free pricing tier (`F0`) to try the service. After your resource deploys, select **Go to resource** to get your key and endpoint.

 :::image type="content" source="media/containers/keys-and-endpoint.png" alt-text="Screenshot of keys and endpoint location in the Azure portal.":::

> [!NOTE]
> Document Intelligence Studio and the general document model are available with the v3.0 API.

1. On the Document Intelligence Studio home page, select **General documents**

1. You can analyze the sample document or upload your own files.

1. Select the **Run analysis** button and, if necessary, configure the **Analyze options** :

    :::image type="content" source="media/studio/run-analysis-analyze-options.png" alt-text="Screenshot of Run analysis and Analyze options buttons in the Document Intelligence Studio.":::

    > [!div class="nextstepaction"]
    > [Try Document Intelligence Studio](https://formrecognizer.appliedai.azure.com/studio/prebuilt?formType=document)

## Key-value pairs

Key-value pairs are specific spans within the document that identify a label or key and its associated response or value. In a structured form, these pairs could be the label and the value the user entered for that field. In an unstructured  document, they could be the date a contract was executed on based on the text in a paragraph.  The AI model is trained to extract identifiable keys and values based on a wide variety of document types, formats, and structures.

Keys can also exist in isolation when the model detects that a key exists, with no associated value or when processing optional fields. For example, a middle name field can be left blank on a form in some instances. Key-value pairs are spans of text contained in the document. For documents where the same value is described in different ways, for example, customer/user, the associated key is either customer or user (based on context).

## Data extraction

| **Model**   | **Text extraction** |**Key-Value pairs** |**Selection Marks**   | **Tables**   | **Common Names** |
| --- | :---: |:---:| :---: | :---: | :---: |
|General document  | ✓  |  ✓ | ✓  | ✓  | ✓* |

✓* - Only available in the ``2023-07-31`` (v3.1 GA) and later API versions.

## Supported languages and locales

>[!NOTE]
> It's not necessary to specify a locale. This is an optional parameter. The Document Intelligence deep-learning technology will auto-detect the language of the text in your image.

| Model | Language—Locale code | Default |
|--------|:----------------------|:---------|
|General document| <ul><li>English (United States)—en-US</li></ul>| English (United States)—en-US|

## Considerations

* Keys are spans of text extracted from the document, for semi structured documents, keys can need to be mapped to an existing dictionary of keys.

* Expect to see key-value pairs with a key, but no value. For example if a user chose to not provide an email address on the form.

## Next steps

* Follow our [**Document Intelligence v3.1 migration guide**](v3-1-migration-guide.md) to learn how to use the v3.0 version in your applications and workflows.

* Explore our [**REST API**](https://westus.dev.cognitive.microsoft.com/docs/services/form-recognizer-api-2023-07-31/operations/AnalyzeDocument) to learn more about the v3.0 version and new capabilities.

> [!div class="nextstepaction"]
> [Try the Document Intelligence Studio](https://formrecognizer.appliedai.azure.com/studio)<|MERGE_RESOLUTION|>--- conflicted
+++ resolved
@@ -35,10 +35,6 @@
 
 The General document model combines powerful Optical Character Recognition (OCR) capabilities with deep learning models to extract key-value pairs, tables, and selection marks from documents. General document is available with the v3.1 and v3.0 APIs.  For more information, _see_ our [migration guide](v3-1-migration-guide.md).
 
-<<<<<<< HEAD
-
-=======
->>>>>>> 52dc780a
 ## General document features
 
 * The general document model is a pretrained model; it doesn't require labels or training.
