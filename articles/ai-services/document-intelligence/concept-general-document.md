--- conflicted
+++ resolved
@@ -6,11 +6,7 @@
 manager: nitinme
 ms.service: azure-ai-document-intelligence
 ms.topic: conceptual
-<<<<<<< HEAD
 ms.date: 11/15/2023
-=======
-ms.date: 11/01/2023
->>>>>>> fa7862ea
 ms.author: lajanuar
 ---
 
@@ -39,12 +35,6 @@
 
 The General document model combines powerful Optical Character Recognition (OCR) capabilities with deep learning models to extract key-value pairs, tables, and selection marks from documents. General document is available with the v3.1 and v3.0 APIs.  For more information, _see_ our [migration guide](v3-1-migration-guide.md).
 
-<<<<<<< HEAD
-> [!NOTE]
-> The ```2023-07-31``` (GA) and later versions of the general document model adds support for **normalized keys**.
-
-=======
->>>>>>> fa7862ea
 ## General document features
 
 * The general document model is a pretrained model; it doesn't require labels or training.
@@ -53,11 +43,6 @@
 
 * The general document model supports structured, semi-structured, and unstructured documents.
 
-<<<<<<< HEAD
-* Key names are spans of text within the document that are associated with a value. With the ```2023-07-31```(GA) and later versions, key names are normalized where applicable.
-
-=======
->>>>>>> fa7862ea
 * Selection marks are identified as fields with a value of ```:selected:``` or ```:unselected:```
 
 ***Sample document processed in the Document Intelligence Studio***
