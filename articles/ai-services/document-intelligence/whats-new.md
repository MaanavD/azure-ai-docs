--- conflicted
+++ resolved
@@ -52,29 +52,18 @@
   * Extract information from Validation of Employment (Form 1005).
 * [🆕 Check model](concept-bank-check.md)
   * Extract payee, amount, date, and other relevant information from checks.​
-<<<<<<< HEAD
-* [🆕 Pay Stub model](concept-paystub.md)
-  * New prebuilt to process pay stubs to extract wages, hours, deductions, net pay and more.​
-* [🆕 Bank statement model](concept-bank-statement-US.md)
-=======
 * [🆕 Pay Stub model](concept-pay-stub.md)
   * New prebuilt to process pay stubs to extract wages, hours, deductions, net pay and more.​
 * [🆕 Bank statement model](concept-bank-statement.md)
->>>>>>> ecbec100
   * New prebuilt to extract account information including beginning and ending balances, transaction details from bank statements.​
 * [🆕 US Tax model](concept-tax-document.md)
   * New unified US tax model that can extract from forms such as W-2, 1098, 1099, and 1040.
 * [Add-on capabilities](concept-add-on-capabilities.md)
   * [Query fields](concept-add-on-capabilities.md#query-fields) AI quality of extraction is improved with the latest model.
-<<<<<<< HEAD
-* [🆕 Batch API](concept-batchapi.md)
-=======
 * [🆕 Batch API](concept-batch-analysis.md)
->>>>>>> ecbec100
   * Document Intelligence now adds support for batch analysis operation to support analyzing a set of documents to simplify developer experience and improve service efficiency.
 * [🆕 Model compose with custom classifiers](concept-composed-models.md)
   * Document Intelligence now adds support for composing model with an explicit custom classification model. 
-
 
 ## May 2024
 
