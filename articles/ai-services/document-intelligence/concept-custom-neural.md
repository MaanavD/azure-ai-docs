---
title: Custom neural document model - Document Intelligence (formerly Form Recognizer)
titleSuffix: Azure AI services
description: Use the custom neural document model to train a model to extract data from structured, semistructured, and unstructured documents.
author: laujan
manager: nitinme
ms.service: azure-ai-document-intelligence
ms.topic: conceptual
ms.date: 08/07/2024
ms.author: lajanuar
ms.custom:
  - references_regions
  - ignite-2023
monikerRange: '>=doc-intel-3.0.0'
---


# Document Intelligence custom neural model

::: moniker range="doc-intel-4.0.0"
[!INCLUDE [preview-version-notice](includes/preview-notice.md)]

**This content applies to:**![checkmark](media/yes-icon.png) **v4.0 (preview)** | **Previous versions:** ![blue-checkmark](media/blue-yes-icon.png) [**v3.1 (GA)**](?view=doc-intel-3.1.0&preserve-view=tru) ![blue-checkmark](media/blue-yes-icon.png) [**v3.0 (GA)**](?view=doc-intel-3.0.0&preserve-view=tru)
::: moniker-end

::: moniker range="doc-intel-3.1.0"
**This content applies to:** ![checkmark](media/yes-icon.png) **v3.1 (GA)** | **Latest version:** ![purple-checkmark](media/purple-yes-icon.png) [**v4.0 (preview)**](?view=doc-intel-4.0.0&preserve-view=true) | **Previous versions:** ![blue-checkmark](media/blue-yes-icon.png) [**v3.0**](?view=doc-intel-3.0.0&preserve-view=true)
::: moniker-end

::: moniker range="doc-intel-3.0.0"
**This content applies to:** ![checkmark](media/yes-icon.png) **v3.0 (GA)** | **Latest versions:** ![purple-checkmark](media/purple-yes-icon.png) [**v4.0 (preview)**](?view=doc-intel-4.0.0&preserve-view=true) ![purple-checkmark](media/purple-yes-icon.png) [**v3.1**](?view=doc-intel-3.1.0&preserve-view=true)
::: moniker-end

Custom neural document models or neural models are a deep learned model type that combines layout and language features to accurately extract labeled fields from documents. The base custom neural model is trained on various document types that makes it suitable to be trained for extracting fields from structured and semi-structured documents. Custom neural models are available in the [v3.0 and later models](v3-1-migration-guide.md) The table below lists common document types for each category:

| Documents | Examples |
|---|--|
| Structured| surveys, questionnaires|
| Semi-structured | invoices, purchase orders |

Custom neural models share the same labeling format and strategy as [custom template](concept-custom-template.md) models. Currently custom neural models only support a subset of the field types supported by custom template models.

## Model capabilities

 > [!IMPORTANT]
 > Starting with API version ```2024-02-29-preview``` custom neural models add support for overlapping fields and table cell confidence.

Custom neural models currently only support key-value pairs and selection marks and structured fields (tables), future releases include support for signatures.

| Form fields | Selection marks | Tabular fields | Signature | Selected Region | Overlapping fields |
|:--:|:--:|:--:|:--:|:--:|:--:|
| Supported | Supported | Supported | Unsupported | Supported <sup>1</sup> | Supported <sup>2</sup> |

<sup>1</sup> Region labels in custom neural models use the results from the Layout API for specified region. This feature is different from template models where, if no value is present, text is generated at training time.</br>
<sup>2</sup> Overlapping fields are supported starting with REST API version `2024-02-29-preview`. Overlapping fields have some limits. For more information, *see* [overlapping fields](#overlapping-fields).

### Build mode

<<<<<<< HEAD
The build custom model operation supports *template*, *neural* and *generative* custom models. Previous versions of the REST API and client libraries only supported a single build mode that is now known as the *template* mode.
=======
The `Build` operation supports *template* and *neural* custom models. Previous versions of the REST API and client libraries only supported a single build mode that is now known as the *template* mode.
>>>>>>> af505545

Neural models support documents that have the same information, but different page structures. Examples of these documents include United States W2 forms, which share the same information, but can vary in appearance across companies. For more information, *see* [Custom model build mode](concept-custom.md#build-mode).



### Overlapping fields

With the release of API versions ````2024-02-29-preview```` and  later, custom neural models will support overlapping fields:

To use the overlapping fields, your dataset needs to contain at least one sample with the expected overlap. To label an overlap, use **region labeling** to designate each of the spans of content (with the overlap) for each field. Labeling an overlap with field selection (highlighting a value) fails in the Studio as region labeling is the only supported labeling tool for indicating field overlaps. Overlap support includes:

* Complete overlap. The same set of tokens are labeled for two different fields.
* Partial overlap. Some tokens belong to both fields, but there are tokens that are only part of one field or the other.

Overlapping fields have some limits:

* Any token or word can only be labeled as two fields.
* overlapping fields in a table can't span table rows.
* Overlapping fields can only be recognized if at least one sample in the dataset contains overlapping labels for those fields.

To use overlapping fields, label your dataset with the overlaps and train the model with the API version ```2024-02-29-preview``` or later.

<<<<<<< HEAD
### Tabular fields

1. With the release of API versions ````2022-06-30-preview```` and  later, custom neural models will support tabular fields (tables):
=======
## Tabular fields

With the release of API versions **2022-06-30-preview** and  later, custom neural models will support tabular fields (tables) to analyze table, row, and cell data with added confidence:
>>>>>>> af505545

    * Models trained with API version 2022-06-30-preview, or later will accept tabular field labels.
    * Documents analyzed with custom neural models using API version 2022-06-30-preview or later will produce tabular fields aggregated across the tables.
    * The results can be found in the ```analyzeResult``` object's ```documents``` array that is returned following an analysis operation.

2. Tabular fields support **cross page tables** by default:

    * To label a table that spans multiple pages, label each row of the table across the different pages in a single table.
    * As a best practice, ensure that your dataset contains a few samples of the expected variations. For example, include samples where the entire table is on a single page and where tables span two or more pages.

3. Tabular fields are also useful when extracting repeating information within a document that isn't recognized as a table. For example, a repeating section of work experiences in a resume can be labeled and extracted as a tabular field.

4. Tabular fields provide **table, row and cell confidence** starting with the ```2024-02-29-preview``` API:

    * Fixed or dynamic tables add confidence support for the following elements:
      * Table confidence, a measure of how accurately the entire table is recognized.
      * Row confidence, a measure of recognition of an individual row.
      * Cell confidence, a measure of recognition of an individual cell.

    * The recommended approach is to review the accuracy in a top-down manner starting with the table first, followed by the row and then the cell. See  [confidence and accuracy scores](concept-accuracy-confidence.md) to learn more about table, row, and cell confidence.

### Supported languages and locales

*See* our [Language Support—custom models](https://learn.microsoft.com/en-us/azure/ai-services/document-intelligence/language-support-custom?view=doc-intel-4.0.0&tabs=printed#custom-neural) for a complete list of supported languages.

## Supported regions

As of October 18, 2022, Document Intelligence custom neural model training will only be available in the following Azure regions until further notice:

* Australia East
* Brazil South
* Canada Central
* Central India
* Central US
* East Asia
* East US
* East US2
* France Central
* Japan East
* South Central US
* Southeast Asia
* UK South
* West Europe
* West US2
* US Gov Arizona
* US Gov Virginia

:::moniker range="doc-intel-4.0.0"

> [!TIP]
> You can [copy a model](disaster-recovery.md#copy-api-overview) trained in one of the select regions listed to **any other region** and use it accordingly.
>
> Use the [**REST API**](/rest/api/aiservices/operation-groups?view=rest-aiservices-2024-02-29-preview&preserve-view=true) or [**Document Intelligence Studio**](https://formrecognizer.appliedai.azure.com/studio/custommodel/projects) to copy a model to another region.

:::moniker-end

:::moniker range="doc-intel-3.1.0"

> [!TIP]
> You can [copy a model](disaster-recovery.md#copy-api-overview) trained in one of the select regions listed to **any other region** and use it accordingly.
>
> Use the [**REST API**](/rest/api/aiservices/document-models/copy-model-to?view=rest-aiservices-2023-07-31&preserve-view=true&tabs=HTTP) or [**Document Intelligence Studio**](https://formrecognizer.appliedai.azure.com/studio/custommodel/projects) to copy a model to another region.

:::moniker-end

:::moniker range="doc-intel-3.0.0"

> [!TIP]
> You can [copy a model](disaster-recovery.md#copy-api-overview) trained in one of the select regions listed to **any other region** and use it accordingly.
>
> Use the [**REST API**](/rest/api/aiservices/document-models/copy-model-to?view=rest-aiservices-v3.0%20(2022-08-31)&preserve-view=true&tabs=HTTP) or [**Document Intelligence Studio**](https://formrecognizer.appliedai.azure.com/studio/custommodel/projects) to copy a model to another region.

:::moniker-end

## Input requirements

* For best results, provide one clear photo or high-quality scan per document.

* Supported file formats:

    |Model | PDF |Image: </br>jpeg/`jpg`, `png`, `bmp`, `tiff`, `heif` | Microsoft Office: </br> Word (docx), Excel (xlsx), PowerPoint (pptx), and HTML|
    |--------|:----:|:-----:|:---------------:|
    |Read            | ✔    | ✔    | ✔  |
    |Layout          | ✔  | ✔ | ✔ (2024-02-29-preview, 2023-10-31-preview, or later)  |
    |General&nbsp;Document| ✔  | ✔ |   |
    |Prebuilt        |  ✔  | ✔ |   |
    |Custom neural   |  ✔  | ✔ |   |

    &#x2731; Microsoft Office files are currently not supported for other models or versions.

* For PDF and TIFF, up to 2,000 pages can be processed (with a free tier subscription, only the first two pages are processed).

* The file size for analyzing documents is 500 MB for paid (S0) tier and 4 MB for free (F0) tier.

* Image dimensions must be between 50 x 50 pixels and 10,000 px x 10,000 pixels.

* If your PDFs are password-locked, you must remove the lock before submission.

* The minimum height of the text to be extracted is 12 pixels for a 1024 x 768 pixel image. This dimension corresponds to about `8`-point text at 150 dots per inch.

* For custom model training, the maximum number of pages for training data is 500 for the custom template model and 50,000 for the custom neural model.

* For custom extraction model training, the total size of training data is 50 MB for template model and 1G-MB for the neural model.

* For custom classification model training, the total size of training data is `1GB`  with a maximum of 10,000 pages.

## Best practices

Custom neural models differ from custom template models in a few different ways. The custom template or model relies on a consistent visual template to extract the labeled data. Custom neural models support structured, and semi-structured to extract fields. When you're choosing between the model types, start with a neural model, and test to determine if it supports your functional needs.

* **Dealing with variations** - Custom neural models can generalize across different formats of a single document type. As a best practice, create a single model for all variations of a document type. Add at least five labeled samples for each of the different variations to the training dataset.
* **Field naming** - When you label the data, labeling the field relevant to the value improves the accuracy of the key-value pairs extracted. For example, for a field value containing the supplier ID, consider naming the field *supplier_id*. Field names should be in the language of the document.
* **Labeling contiguous values** - Value tokens/words of one field must be either:
  * In a consecutive sequence in natural reading order, without interleaving with other fields
  * In a region that don't cover any other fields
* **Representative data** - Values in training cases should be diverse and representative. For example, if a field is named *date*, values for this field should be a date. Synthetic value like a random string can affect model performance.

## Current Limitations

* Custom neural model doesn't recognize values split across page boundaries.
* Custom neural unsupported field types are ignored if a dataset labeled for custom template models is used to train a custom neural model.
* Custom neural models are limited to 20 build operations per month. Open a support request if you need the limit increased. For more information, see [Document Intelligence service quotas and limits](service-limits.md).

## Training a model

Custom neural models are available in the [v3.0 and later models](v3-1-migration-guide.md).

| Document Type | REST API | SDK | Label and Test Models|
|--|--|--|--|
| Custom document | [Document Intelligence 3.1](/rest/api/aiservices/document-models/analyze-document?view=rest-aiservices-2023-07-31&preserve-view=true&tabs=HTTP)| [Document Intelligence SDK](quickstarts/get-started-sdks-rest-api.md?view=doc-intel-3.0.0&preserve-view=true)| [Document Intelligence Studio](https://formrecognizer.appliedai.azure.com/studio)

The `Build` operation to train model supports a new ```buildMode``` property, to train a custom neural model, set the ```buildMode``` to ```neural```.

:::moniker range="doc-intel-4.0.0"

```REST
https://{endpoint}/documentintelligence/documentModels:build?api-version=2024-07-31-preview

{
  "modelId": "string",
  "description": "string",
  "buildMode": "neural",
  "azureBlobSource":
  {
    "containerUrl": "string",
    "prefix": "string"
  }
}
```

:::moniker-end

:::moniker range="doc-intel-3.1.0"

```REST
https://{endpoint}/formrecognizer/documentModels:build?api-version=v3.1:2023-07-31

{
  "modelId": "string",
  "description": "string",
  "buildMode": "neural",
  "azureBlobSource":
  {
    "containerUrl": "string",
    "prefix": "string"
  }
}
```

:::moniker-end

:::moniker range="doc-intel-3.0.0"

```REST
https://{endpoint}/formrecognizer/documentModels/{modelId}:copyTo?api-version=2022-08-31

{
  "modelId": "string",
  "description": "string",
  "buildMode": "neural",
  "azureBlobSource":
  {
    "containerUrl": "string",
    "prefix": "string"
  }
}
```

:::moniker-end

:::moniker range="doc-intel-4.0.0"

## Billing

Starting with version `2024-07-31-preview` and later you can receive **10 hours** of free model training. Billing charges are calculated for model trainings that exceed 10 hours at a rate of **$3/hour**. Each training hour is the amount of time to complete a single V100 GPU per hour. By default, a training job can consume at most 0.5 training hour (0.5 V100 hours). You can choose to spend all of 10 free hours on a single build with a large set of data, or utilize it across multiple builds by adjusting the maximum duration value for the `build` operation by specifying `maxTrainingHours`:

```bash

POST /documentModels:build
{
  ...,
  "maxTrainingHours": 10
}
```

Build time varies. Billing is calculated for the actual time spent (excluding time in queue), with a minimum of 30 minutes per training job. The elapsed time is converted to V100 equivalent training hours and reported as part of the model.

```bash

GET /documentModels/{myCustomModel}
{
  "modelId": "myCustomModel",
  "trainingHours": 0.23,
  "docTypes": { ... },
  ...
}
```

This billing structure enables you to train larger data sets for longer durations with flexibility in the training hours.

:::moniker-end

## Next steps

Learn to create and compose custom models:

> [!div class="nextstepaction"]
> [**Build a custom model**](how-to-guides/build-a-custom-model.md)
> [**Compose custom models**](how-to-guides/compose-custom-models.md)<|MERGE_RESOLUTION|>--- conflicted
+++ resolved
@@ -10,7 +10,6 @@
 ms.author: lajanuar
 ms.custom:
   - references_regions
-  - ignite-2023
 monikerRange: '>=doc-intel-3.0.0'
 ---
 
@@ -56,19 +55,13 @@
 
 ### Build mode
 
-<<<<<<< HEAD
-The build custom model operation supports *template*, *neural* and *generative* custom models. Previous versions of the REST API and client libraries only supported a single build mode that is now known as the *template* mode.
-=======
 The `Build` operation supports *template* and *neural* custom models. Previous versions of the REST API and client libraries only supported a single build mode that is now known as the *template* mode.
->>>>>>> af505545
 
 Neural models support documents that have the same information, but different page structures. Examples of these documents include United States W2 forms, which share the same information, but can vary in appearance across companies. For more information, *see* [Custom model build mode](concept-custom.md#build-mode).
 
-
-
 ### Overlapping fields
 
-With the release of API versions ````2024-02-29-preview```` and  later, custom neural models will support overlapping fields:
+With the release of API versions ````2024-02-29-preview```` and later, custom neural models support overlapping fields:
 
 To use the overlapping fields, your dataset needs to contain at least one sample with the expected overlap. To label an overlap, use **region labeling** to designate each of the spans of content (with the overlap) for each field. Labeling an overlap with field selection (highlighting a value) fails in the Studio as region labeling is the only supported labeling tool for indicating field overlaps. Overlap support includes:
 
@@ -83,15 +76,9 @@
 
 To use overlapping fields, label your dataset with the overlaps and train the model with the API version ```2024-02-29-preview``` or later.
 
-<<<<<<< HEAD
-### Tabular fields
-
-1. With the release of API versions ````2022-06-30-preview```` and  later, custom neural models will support tabular fields (tables):
-=======
 ## Tabular fields
 
-With the release of API versions **2022-06-30-preview** and  later, custom neural models will support tabular fields (tables) to analyze table, row, and cell data with added confidence:
->>>>>>> af505545
+With the release of API versions **2022-06-30-preview** and  later, custom neural models support tabular fields (tables) to analyze table, row, and cell data with added confidence:
 
     * Models trained with API version 2022-06-30-preview, or later will accept tabular field labels.
     * Documents analyzed with custom neural models using API version 2022-06-30-preview or later will produce tabular fields aggregated across the tables.
