---
title: Custom neural document model - Document Intelligence (formerly Form Recognizer)
titleSuffix: Azure AI services
description: Use the custom neural document model to train a model to extract data from structured, semistructured, and unstructured documents.
author: laujan
manager: nitinme
ms.service: azure-ai-document-intelligence
ms.topic: conceptual
ms.date: 08/07/2024
ms.author: lajanuar
ms.custom:
  - references_regions
monikerRange: '>=doc-intel-3.0.0'
---


# Document Intelligence custom neural model

::: moniker range="doc-intel-4.0.0"
[!INCLUDE [preview-version-notice](includes/preview-notice.md)]

**This content applies to:**![checkmark](media/yes-icon.png) **v4.0 (preview)** | **Previous versions:** ![blue-checkmark](media/blue-yes-icon.png) [**v3.1 (GA)**](?view=doc-intel-3.1.0&preserve-view=tru) ![blue-checkmark](media/blue-yes-icon.png) [**v3.0 (GA)**](?view=doc-intel-3.0.0&preserve-view=tru)
::: moniker-end

::: moniker range="doc-intel-3.1.0"
**This content applies to:** ![checkmark](media/yes-icon.png) **v3.1 (GA)** | **Latest version:** ![purple-checkmark](media/purple-yes-icon.png) [**v4.0 (preview)**](?view=doc-intel-4.0.0&preserve-view=true) | **Previous versions:** ![blue-checkmark](media/blue-yes-icon.png) [**v3.0**](?view=doc-intel-3.0.0&preserve-view=true)
::: moniker-end

::: moniker range="doc-intel-3.0.0"
**This content applies to:** ![checkmark](media/yes-icon.png) **v3.0 (GA)** | **Latest versions:** ![purple-checkmark](media/purple-yes-icon.png) [**v4.0 (preview)**](?view=doc-intel-4.0.0&preserve-view=true) ![purple-checkmark](media/purple-yes-icon.png) [**v3.1**](?view=doc-intel-3.1.0&preserve-view=true)
::: moniker-end

Custom neural document models or neural models are a deep learned model type that combines layout and language features to accurately extract labeled fields from documents. The base custom neural model is trained on various document types that makes it suitable to be trained for extracting fields from structured and semi-structured documents. Custom neural models are available in the [v3.0 and later models](v3-1-migration-guide.md) The table below lists common document types for each category:

| Documents | Examples |
|---|--|
| Structured| surveys, questionnaires|
| Semi-structured | invoices, purchase orders |

Custom neural models share the same labeling format and strategy as [custom template](concept-custom-template.md) models. Currently custom neural models only support a subset of the field types supported by custom template models.

## Model capabilities

 > [!IMPORTANT]
 > Starting with API version ```2024-02-29-preview``` custom neural models add support for overlapping fields and table cell confidence.

Custom neural models currently support key-value pairs and selection marks and structured fields (tables).

| Form fields | Selection marks | Tabular fields | Signature | Region labeling | Overlapping fields |
|:--:|:--:|:--:|:--:|:--:|:--:|
| Supported | Supported | Supported | Unsupported | Supported <sup>1</sup> | Supported <sup>2</sup> |

<sup>1</sup> Region labels in custom neural models use the results from the Layout API for specified region. This feature is different from template models where, if no value is present, text is generated at training time.</br>
<sup>2</sup> Overlapping fields are supported starting with REST API version `2024-02-29-preview`. Overlapping fields have some limits. For more information, *see* [overlapping fields](#overlapping-fields).

### Build mode

The `Build` operation supports *template* and *neural* custom models. Previous versions of the REST API and client libraries only supported a single build mode that is now known as the *template* mode.

Neural models support documents that have the same information, but different page structures. Examples of these documents include United States W2 forms, which share the same information, but can vary in appearance across companies. For more information, *see* [Custom model build mode](concept-custom.md#build-mode).

### Overlapping fields

With the release of API versions ````2024-02-29-preview```` and later, custom neural models support overlapping fields:
<<<<<<< HEAD
=======

## Overlapping fields

With the release of API versions **2024-02-29-preview** and  later, custom neural models will support overlapping fields:
>>>>>>> c1463ddb

To use the overlapping fields, your dataset needs to contain at least one sample with the expected overlap. To label an overlap, use **region labeling** to designate each of the spans of content (with the overlap) for each field. Labeling an overlap with field selection (highlighting a value) fails in the Studio as region labeling is the only supported labeling tool for indicating field overlaps. Overlap support includes:

* Complete overlap. The same set of tokens are labeled for two different fields.
* Partial overlap. Some tokens belong to both fields, but there are tokens that are only part of one field or the other.

Overlapping fields have some limits:

* Any token or word can only be labeled as two fields.
* overlapping fields in a table can't span table rows.
* Overlapping fields can only be recognized if at least one sample in the dataset contains overlapping labels for those fields.

To use overlapping fields, label your dataset with the overlaps and train the model with the API version ```2024-02-29-preview``` or later.

## Tabular fields

<<<<<<< HEAD
With the release of API versions **2022-06-30-preview** and  later, custom neural models support tabular fields (tables) to analyze table, row, and cell data with added confidence:

    * Models trained with API version 2022-06-30-preview, or later will accept tabular field labels.
    * Documents analyzed with custom neural models using API version 2022-06-30-preview or later will produce tabular fields aggregated across the tables.
    * The results can be found in the ```analyzeResult``` object's ```documents``` array that is returned following an analysis operation.

2. Tabular fields support **cross page tables** by default:

    * To label a table that spans multiple pages, label each row of the table across the different pages in a single table.
    * As a best practice, ensure that your dataset contains a few samples of the expected variations. For example, include samples where the entire table is on a single page and where tables span two or more pages.

3. Tabular fields are also useful when extracting repeating information within a document that isn't recognized as a table. For example, a repeating section of work experiences in a resume can be labeled and extracted as a tabular field.

4. Tabular fields provide **table, row and cell confidence** starting with the ```2024-02-29-preview``` API:

    * Fixed or dynamic tables add confidence support for the following elements:
      * Table confidence, a measure of how accurately the entire table is recognized.
      * Row confidence, a measure of recognition of an individual row.
      * Cell confidence, a measure of recognition of an individual cell.

    * The recommended approach is to review the accuracy in a top-down manner starting with the table first, followed by the row and then the cell. See  [confidence and accuracy scores](concept-accuracy-confidence.md) to learn more about table, row, and cell confidence.

=======
With the release of API versions **2022-06-30-preview** and later, custom neural models support tabular fields (tables) to analyze table, row, and cell data with added confidence:

    * Models trained with API version 2022-06-30-preview, or later will accept tabular field labels.
    * Documents analyzed with custom neural models using API version 2022-06-30-preview or later will produce tabular fields aggregated across the tables.
    * The results can be found in the ```analyzeResult``` object's ```documents``` array that is returned following an analysis operation.

2. Tabular fields support **cross page tables** by default:

    * To label a table that spans multiple pages, label each row of the table across the different pages in a single table.
    * As a best practice, ensure that your dataset contains a few samples of the expected variations. For example, include samples where the entire table is on a single page and where tables span two or more pages.

3. Tabular fields are also useful when extracting repeating information within a document that isn't recognized as a table. For example, a repeating section of work experiences in a resume can be labeled and extracted as a tabular field.

4. Tabular fields provide **table, row and cell confidence** starting with the ```2024-02-29-preview``` API:

    * Fixed or dynamic tables add confidence support for the following elements:
      * Table confidence, a measure of how accurately the entire table is recognized.
      * Row confidence, a measure of recognition of an individual row.
      * Cell confidence, a measure of recognition of an individual cell.

    * The recommended approach is to review the accuracy in a top-down manner starting with the table first, followed by the row and then the cell. See  [confidence and accuracy scores](concept-accuracy-confidence.md) to learn more about table, row, and cell confidence.

>>>>>>> c1463ddb
### Supported languages and locales

*See* our [Language Support—custom models](https://learn.microsoft.com/en-us/azure/ai-services/document-intelligence/language-support-custom?view=doc-intel-4.0.0&tabs=printed#custom-neural) for a complete list of supported languages.

## Supported regions

As of October 18, 2022, Document Intelligence custom neural model training will only be available in the following Azure regions until further notice:

* Australia East
* Brazil South
* Canada Central
* Central India
* Central US
* East Asia
* East US
* East US2
* France Central
* Japan East
* South Central US
* Southeast Asia
* UK South
* West Europe
* West US2
* US Gov Arizona
* US Gov Virginia

:::moniker range="doc-intel-4.0.0"

> [!TIP]
> You can [copy a model](disaster-recovery.md#copy-api-overview) trained in one of the select regions listed to **any other region** and use it accordingly.
>
> Use the [**REST API**](/rest/api/aiservices/operation-groups?view=rest-aiservices-2024-02-29-preview&preserve-view=true) or [**Document Intelligence Studio**](https://formrecognizer.appliedai.azure.com/studio/custommodel/projects) to copy a model to another region.

:::moniker-end

:::moniker range="doc-intel-3.1.0"

> [!TIP]
> You can [copy a model](disaster-recovery.md#copy-api-overview) trained in one of the select regions listed to **any other region** and use it accordingly.
>
> Use the [**REST API**](/rest/api/aiservices/document-models/copy-model-to?view=rest-aiservices-2023-07-31&preserve-view=true&tabs=HTTP) or [**Document Intelligence Studio**](https://formrecognizer.appliedai.azure.com/studio/custommodel/projects) to copy a model to another region.

:::moniker-end

:::moniker range="doc-intel-3.0.0"

> [!TIP]
> You can [copy a model](disaster-recovery.md#copy-api-overview) trained in one of the select regions listed to **any other region** and use it accordingly.
>
> Use the [**REST API**](/rest/api/aiservices/document-models/copy-model-to?view=rest-aiservices-v3.0%20(2022-08-31)&preserve-view=true&tabs=HTTP) or [**Document Intelligence Studio**](https://formrecognizer.appliedai.azure.com/studio/custommodel/projects) to copy a model to another region.

:::moniker-end

## Input requirements

* For best results, provide one clear photo or high-quality scan per document.

* Supported file formats:

    |Model | PDF |Image: </br>jpeg/`jpg`, `png`, `bmp`, `tiff`, `heif` | Microsoft Office: </br> Word (docx), Excel (xlsx), PowerPoint (pptx), and HTML|
    |--------|:----:|:-----:|:---------------:|
    |Read            | ✔    | ✔    | ✔  |
    |Layout          | ✔  | ✔ | ✔ (2024-02-29-preview, 2023-10-31-preview, or later)  |
    |General&nbsp;Document| ✔  | ✔ |   |
    |Prebuilt        |  ✔  | ✔ |   |
    |Custom neural   |  ✔  | ✔ |   |

    &#x2731; Microsoft Office files are currently not supported for other models or versions.

* For PDF and TIFF, up to 2,000 pages can be processed (with a free tier subscription, only the first two pages are processed).

* The file size for analyzing documents is 500 MB for paid (S0) tier and 4 MB for free (F0) tier.

* Image dimensions must be between 50 x 50 pixels and 10,000 px x 10,000 pixels.

* If your PDFs are password-locked, you must remove the lock before submission.

* The minimum height of the text to be extracted is 12 pixels for a 1024 x 768 pixel image. This dimension corresponds to about `8`-point text at 150 dots per inch.

* For custom model training, the maximum number of pages for training data is 500 for the custom template model and 50,000 for the custom neural model.

* For custom extraction model training, the total size of training data is 50 MB for template model and 1G-MB for the neural model.

* For custom classification model training, the total size of training data is `1GB`  with a maximum of 10,000 pages.

## Best practices

Custom neural models differ from custom template models in a few different ways. The custom template or model relies on a consistent visual template to extract the labeled data. Custom neural models support structured, and semi-structured to extract fields. When you're choosing between the model types, start with a neural model, and test to determine if it supports your functional needs.

* **Dealing with variations** - Custom neural models can generalize across different formats of a single document type. As a best practice, create a single model for all variations of a document type. Add at least five labeled samples for each of the different variations to the training dataset.
* **Field naming** - When you label the data, labeling the field relevant to the value improves the accuracy of the key-value pairs extracted. For example, for a field value containing the supplier ID, consider naming the field *supplier_id*. Field names should be in the language of the document.
* **Labeling contiguous values** - Value tokens/words of one field must be either:
  * In a consecutive sequence in natural reading order, without interleaving with other fields
  * In a region that don't cover any other fields
* **Representative data** - Values in training cases should be diverse and representative. For example, if a field is named *date*, values for this field should be a date. Synthetic value like a random string can affect model performance.

## Current Limitations

* Custom neural model doesn't recognize values split across page boundaries.
* Custom neural unsupported field types are ignored if a dataset labeled for custom template models is used to train a custom neural model.
* Custom neural models are limited to 20 build operations per month. Open a support request if you need the limit increased. For more information, see [Document Intelligence service quotas and limits](service-limits.md).

## Training a model

Custom neural models are available in the [v3.0 and later models](v3-1-migration-guide.md).

| Document Type | REST API | SDK | Label and Test Models|
|--|--|--|--|
| Custom document | [Document Intelligence 3.1](/rest/api/aiservices/document-models/analyze-document?view=rest-aiservices-2023-07-31&preserve-view=true&tabs=HTTP)| [Document Intelligence SDK](quickstarts/get-started-sdks-rest-api.md?view=doc-intel-3.0.0&preserve-view=true)| [Document Intelligence Studio](https://formrecognizer.appliedai.azure.com/studio)

The `Build` operation to train model supports a new ```buildMode``` property, to train a custom neural model, set the ```buildMode``` to ```neural```.

:::moniker range="doc-intel-4.0.0"

```REST
https://{endpoint}/documentintelligence/documentModels:build?api-version=2024-07-31-preview

{
  "modelId": "string",
  "description": "string",
  "buildMode": "neural",
  "azureBlobSource":
  {
    "containerUrl": "string",
    "prefix": "string"
  }
}
```

:::moniker-end

:::moniker range="doc-intel-3.1.0"

```REST
https://{endpoint}/formrecognizer/documentModels:build?api-version=v3.1:2023-07-31

{
  "modelId": "string",
  "description": "string",
  "buildMode": "neural",
  "azureBlobSource":
  {
    "containerUrl": "string",
    "prefix": "string"
  }
}
```

:::moniker-end

:::moniker range="doc-intel-3.0.0"

```REST
https://{endpoint}/formrecognizer/documentModels/{modelId}:copyTo?api-version=2022-08-31

{
  "modelId": "string",
  "description": "string",
  "buildMode": "neural",
  "azureBlobSource":
  {
    "containerUrl": "string",
    "prefix": "string"
  }
}
```

:::moniker-end

:::moniker range="doc-intel-4.0.0"

## Billing

Starting with version `2024-07-31-preview` and later you can receive **10 hours** of free model training. Billing charges are calculated for model trainings that exceed 10 hours. You can choose to spend all of 10 free hours on a single build with a large set of data, or utilize it across multiple builds by adjusting the maximum duration value for the `build` operation by specifying `maxTrainingHours`:

```bash

POST /documentModels:build
{
  ...,
  "maxTrainingHours": 10
}
```

Build time varies. Billing is calculated for the actual time spent (excluding time in queue), with a minimum of 30 minutes per training job. The elapsed time is converted to V100 equivalent training hours and reported as part of the model.

```bash

GET /documentModels/{myCustomModel}
{
  "modelId": "myCustomModel",
  "trainingHours": 0.23,
  "docTypes": { ... },
  ...
}
```

This billing structure enables you to train larger data sets for longer durations with flexibility in the training hours.

:::moniker-end

## Next steps

Learn to create and compose custom models:

> [!div class="nextstepaction"]
> [**Build a custom model**](how-to-guides/build-a-custom-model.md)
> [**Compose custom models**](how-to-guides/compose-custom-models.md)<|MERGE_RESOLUTION|>--- conflicted
+++ resolved
@@ -62,13 +62,10 @@
 ### Overlapping fields
 
 With the release of API versions ````2024-02-29-preview```` and later, custom neural models support overlapping fields:
-<<<<<<< HEAD
-=======
 
 ## Overlapping fields
 
 With the release of API versions **2024-02-29-preview** and  later, custom neural models will support overlapping fields:
->>>>>>> c1463ddb
 
 To use the overlapping fields, your dataset needs to contain at least one sample with the expected overlap. To label an overlap, use **region labeling** to designate each of the spans of content (with the overlap) for each field. Labeling an overlap with field selection (highlighting a value) fails in the Studio as region labeling is the only supported labeling tool for indicating field overlaps. Overlap support includes:
 
@@ -85,8 +82,7 @@
 
 ## Tabular fields
 
-<<<<<<< HEAD
-With the release of API versions **2022-06-30-preview** and  later, custom neural models support tabular fields (tables) to analyze table, row, and cell data with added confidence:
+With the release of API versions **2022-06-30-preview** and later, custom neural models support tabular fields (tables) to analyze table, row, and cell data with added confidence:
 
     * Models trained with API version 2022-06-30-preview, or later will accept tabular field labels.
     * Documents analyzed with custom neural models using API version 2022-06-30-preview or later will produce tabular fields aggregated across the tables.
@@ -108,30 +104,6 @@
 
     * The recommended approach is to review the accuracy in a top-down manner starting with the table first, followed by the row and then the cell. See  [confidence and accuracy scores](concept-accuracy-confidence.md) to learn more about table, row, and cell confidence.
 
-=======
-With the release of API versions **2022-06-30-preview** and later, custom neural models support tabular fields (tables) to analyze table, row, and cell data with added confidence:
-
-    * Models trained with API version 2022-06-30-preview, or later will accept tabular field labels.
-    * Documents analyzed with custom neural models using API version 2022-06-30-preview or later will produce tabular fields aggregated across the tables.
-    * The results can be found in the ```analyzeResult``` object's ```documents``` array that is returned following an analysis operation.
-
-2. Tabular fields support **cross page tables** by default:
-
-    * To label a table that spans multiple pages, label each row of the table across the different pages in a single table.
-    * As a best practice, ensure that your dataset contains a few samples of the expected variations. For example, include samples where the entire table is on a single page and where tables span two or more pages.
-
-3. Tabular fields are also useful when extracting repeating information within a document that isn't recognized as a table. For example, a repeating section of work experiences in a resume can be labeled and extracted as a tabular field.
-
-4. Tabular fields provide **table, row and cell confidence** starting with the ```2024-02-29-preview``` API:
-
-    * Fixed or dynamic tables add confidence support for the following elements:
-      * Table confidence, a measure of how accurately the entire table is recognized.
-      * Row confidence, a measure of recognition of an individual row.
-      * Cell confidence, a measure of recognition of an individual cell.
-
-    * The recommended approach is to review the accuracy in a top-down manner starting with the table first, followed by the row and then the cell. See  [confidence and accuracy scores](concept-accuracy-confidence.md) to learn more about table, row, and cell confidence.
-
->>>>>>> c1463ddb
 ### Supported languages and locales
 
 *See* our [Language Support—custom models](https://learn.microsoft.com/en-us/azure/ai-services/document-intelligence/language-support-custom?view=doc-intel-4.0.0&tabs=printed#custom-neural) for a complete list of supported languages.
