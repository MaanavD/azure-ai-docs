---
title: Custom neural document model - Document Intelligence (formerly Form Recognizer)
titleSuffix: Azure AI services
description: Use the custom neural document model to train a model to extract data from structured, semistructured, and unstructured documents.
author: laujan
manager: nitinme
ms.service: azure-ai-document-intelligence
ms.topic: conceptual
ms.date: 08/07/2024
ms.author: lajanuar
ms.custom:
  - references_regions
  - ignite-2023
monikerRange: '>=doc-intel-3.0.0'
---


# Document Intelligence custom neural model

::: moniker range="doc-intel-4.0.0"
[!INCLUDE [preview-version-notice](includes/preview-notice.md)]

**This content applies to:**![checkmark](media/yes-icon.png) **v4.0 (preview)** | **Previous versions:** ![blue-checkmark](media/blue-yes-icon.png) [**v3.1 (GA)**](?view=doc-intel-3.1.0&preserve-view=tru) ![blue-checkmark](media/blue-yes-icon.png) [**v3.0 (GA)**](?view=doc-intel-3.0.0&preserve-view=tru)
::: moniker-end

::: moniker range="doc-intel-3.1.0"
**This content applies to:** ![checkmark](media/yes-icon.png) **v3.1 (GA)** | **Latest version:** ![purple-checkmark](media/purple-yes-icon.png) [**v4.0 (preview)**](?view=doc-intel-4.0.0&preserve-view=true) | **Previous versions:** ![blue-checkmark](media/blue-yes-icon.png) [**v3.0**](?view=doc-intel-3.0.0&preserve-view=true)
::: moniker-end

::: moniker range="doc-intel-3.0.0"
**This content applies to:** ![checkmark](media/yes-icon.png) **v3.0 (GA)** | **Latest versions:** ![purple-checkmark](media/purple-yes-icon.png) [**v4.0 (preview)**](?view=doc-intel-4.0.0&preserve-view=true) ![purple-checkmark](media/purple-yes-icon.png) [**v3.1**](?view=doc-intel-3.1.0&preserve-view=true)
::: moniker-end

Custom neural document models or neural models are a deep learned model type that combines layout and language features to accurately extract labeled fields from documents. The base custom neural model is trained on various document types that makes it suitable to be trained for extracting fields from structured, semi-structured, and unstructured documents. Custom neural models are available in the [v3.0 and later models](v3-1-migration-guide.md) The table below lists common document types for each category:

| Documents | Examples |
|---|--|
| Structured| surveys, questionnaires|
| Semi-structured | invoices, purchase orders |
| Unstructured | contracts, letters |

Custom neural models share the same labeling format and strategy as [custom template](concept-custom-template.md) models. Currently custom neural models only support a subset of the field types supported by custom template models.

## Model capabilities

 > [!IMPORTANT]
 > Starting with API version ```2024-02-29-preview``` custom neural models add support for overlapping fields and table cell confidence.

Custom neural models currently support key-value pairs and selection marks and structured fields (tables).

| Form fields | Selection marks | Tabular fields | Signature | Region labeling | Overlapping fields |
|:--:|:--:|:--:|:--:|:--:|:--:|
| Supported | Supported | Supported | Unsupported | Supported <sup>1</sup> | Supported <sup>2</sup> |

<sup>1</sup> Region labels in custom neural models use the results from the Layout API for specified region. This feature is different from template models where, if no value is present, text is generated at training time.
<sup>2</sup> Overlapping fields are supported starting with REST API version `2024-02-29-preview`. Overlapping fields have some limits. For more information, *see* [overlapping fields](#overlapping-fields).

### Build mode

The `Build` operation supports *template* and *neural* custom models. Previous versions of the REST API and client libraries only supported a single build mode that is now known as the *template* mode.

Neural models support documents that have the same information, but different page structures. Examples of these documents include United States W2 forms, which share the same information, but can vary in appearance across companies. For more information, *see* [Custom model build mode](concept-custom.md#build-mode).

## Supported languages and locales

*See* our [Language Support—custom models](language-support-custom.md) page for a complete list of supported languages.

## Overlapping fields

With the release of API versions **2024-02-29-preview** and  later, custom neural models will support overlapping fields:

To use the overlapping fields, your dataset needs to contain at least one sample with the expected overlap. To label an overlap, use **region labeling** to designate each of the spans of content (with the overlap) for each field. Labeling an overlap with field selection (highlighting a value) fails in the Studio as region labeling is the only supported labeling tool for indicating field overlaps. Overlap support includes:

* Complete overlap. The same set of tokens are labeled for two different fields.
* Partial overlap. Some tokens belong to both fields, but there are tokens that are only part of one field or the other.

Overlapping fields have some limits:

* Any token or word can only be labeled as two fields.
* overlapping fields in a table can't span table rows.
* Overlapping fields can only be recognized if at least one sample in the dataset contains overlapping labels for those fields.

To use overlapping fields, label your dataset with the overlaps and train the model with the API version ```2024-02-29-preview``` or later.

## Tabular fields

With the release of API versions **2022-06-30-preview** and  later, custom neural models will support tabular fields (tables) to analyze table, row, and cell data with added confidence:

* Models trained with API version 2022-08-31, or later will accept tabular field labels.
* Documents analyzed with custom neural models using API version 2022-06-30-preview or later will produce tabular fields aggregated across the tables.
* The results can be found in the ```analyzeResult``` object's ```documents``` array that is returned following an analysis operation.

Tabular fields support **cross page tables** by default:

* To label a table that spans multiple pages, label each row of the table across the different pages in a single table.
* As a best practice, ensure that your dataset contains a few samples of the expected variations. For example, include samples where the entire table is on a single page and where tables span two or more pages.

Tabular fields are also useful when extracting repeating information within a document that isn't recognized as a table. For example, a repeating section of work experiences in a resume can be labeled and extracted as a tabular field.

Tabular fields provide **table, row and cell confidence** starting with the ```2024-02-29-preview``` API:

* Fixed or dynamic tables add confidence support for the following elements:

  * Table confidence, a measure of how accurately the entire table is recognized.
  * Row confidence, a measure of recognition of an individual row.
  * Cell confidence, a measure of recognition of an individual cell.

* The recommended approach is to review the accuracy in a top-down manner starting with the table first, followed by the row and then the cell.

See  [confidence and accuracy scores](concept-accuracy-confidence.md) to learn more about table, row, and cell confidence.


## Supported regions

As of October 18, 2022, Document Intelligence custom neural model training will only be available in the following Azure regions until further notice:

* Australia East
* Brazil South
* Canada Central
* Central India
* Central US
* East Asia
* East US
* East US2
* France Central
* Japan East
* South Central US
* Southeast Asia
* UK South
* West Europe
* West US2
* US Gov Arizona
* US Gov Virginia

:::moniker range="doc-intel-4.0.0"

> [!TIP]
> You can [copy a model](disaster-recovery.md#copy-api-overview) trained in one of the select regions listed to **any other region** and use it accordingly.
>
> Use the [**REST API**](/rest/api/aiservices/operation-groups?view=rest-aiservices-2024-02-29-preview&preserve-view=true) or [**Document Intelligence Studio**](https://formrecognizer.appliedai.azure.com/studio/custommodel/projects) to copy a model to another region.

:::moniker-end

:::moniker range="doc-intel-3.1.0"

> [!TIP]
> You can [copy a model](disaster-recovery.md#copy-api-overview) trained in one of the select regions listed to **any other region** and use it accordingly.
>
> Use the [**REST API**](/rest/api/aiservices/document-models/copy-model-to?view=rest-aiservices-2023-07-31&preserve-view=true&tabs=HTTP) or [**Document Intelligence Studio**](https://formrecognizer.appliedai.azure.com/studio/custommodel/projects) to copy a model to another region.

:::moniker-end

:::moniker range="doc-intel-3.0.0"

> [!TIP]
> You can [copy a model](disaster-recovery.md#copy-api-overview) trained in one of the select regions listed to **any other region** and use it accordingly.
>
> Use the [**REST API**](/rest/api/aiservices/document-models/copy-model-to?view=rest-aiservices-v3.0%20(2022-08-31)&preserve-view=true&tabs=HTTP) or [**Document Intelligence Studio**](https://formrecognizer.appliedai.azure.com/studio/custommodel/projects) to copy a model to another region.

:::moniker-end

## Input requirements

* For best results, provide one clear photo or high-quality scan per document.

* Supported file formats:

    |Model | PDF |Image: </br>jpeg/`jpg`, `png`, `bmp`, `tiff`, `heif` | Microsoft Office: </br> Word (docx), Excel (xlsx), PowerPoint (pptx), and HTML|
    |--------|:----:|:-----:|:---------------:|
    |Read            | ✔    | ✔    | ✔  |
    |Layout          | ✔  | ✔ | ✔ (2024-02-29-preview, 2023-10-31-preview, or later)  |
    |General&nbsp;Document| ✔  | ✔ |   |
    |Prebuilt        |  ✔  | ✔ |   |
    |Custom neural   |  ✔  | ✔ |   |

    &#x2731; Microsoft Office files are currently not supported for other models or versions.

* For PDF and TIFF, up to 2,000 pages can be processed (with a free tier subscription, only the first two pages are processed).

* The file size for analyzing documents is 500 MB for paid (S0) tier and 4 MB for free (F0) tier.

* Image dimensions must be between 50 x 50 pixels and 10,000 px x 10,000 pixels.

* If your PDFs are password-locked, you must remove the lock before submission.

* The minimum height of the text to be extracted is 12 pixels for a 1024 x 768 pixel image. This dimension corresponds to about `8`-point text at 150 dots per inch.

* For custom model training, the maximum number of pages for training data is 500 for the custom template model and 50,000 for the custom neural model.

* For custom extraction model training, the total size of training data is 50 MB for template model and 1G-MB for the neural model.

* For custom classification model training, the total size of training data is `1GB`  with a maximum of 10,000 pages.

## Best practices

Custom neural models differ from custom template models in a few different ways. The custom template or model relies on a consistent visual template to extract the labeled data. Custom neural models support structured, semi-structured, and unstructured documents to extract fields. When you're choosing between the two model types, start with a neural model, and test to determine if it supports your functional needs.

### Dealing with variations

Custom neural models can generalize across different formats of a single document type. As a best practice, create a single model for all variations of a document type. Add at least five labeled samples for each of the different variations to the training dataset.

### Field naming

When you label the data, labeling the field relevant to the value improves the accuracy of the key-value pairs extracted. For example, for a field value containing the supplier ID, consider naming the field *supplier_id*. Field names should be in the language of the document.

### Labeling contiguous values

Value tokens/words of one field must be either:

* In a consecutive sequence in natural reading order, without interleaving with other fields
* In a region that don't cover any other fields

### Representative data

Values in training cases should be diverse and representative. For example, if a field is named *date*, values for this field should be a date. Synthetic value like a random string can affect model performance.

## Current Limitations

* Custom neural model doesn't recognize values split across page boundaries.
* Custom neural unsupported field types are ignored if a dataset labeled for custom template models is used to train a custom neural model.
* Custom neural models are limited to 20 build operations per month. Open a support request if you need the limit increased. For more information, see [Document Intelligence service quotas and limits](service-limits.md).

## Training a model

Custom neural models are available in the [v3.0 and later models](v3-1-migration-guide.md).

| Document Type | REST API | SDK | Label and Test Models|
|--|--|--|--|
| Custom document | [Document Intelligence 3.1](/rest/api/aiservices/document-models/analyze-document?view=rest-aiservices-2023-07-31&preserve-view=true&tabs=HTTP)| [Document Intelligence SDK](quickstarts/get-started-sdks-rest-api.md?view=doc-intel-3.0.0&preserve-view=true)| [Document Intelligence Studio](https://formrecognizer.appliedai.azure.com/studio)

The `Build` operation to train model supports a new ```buildMode``` property, to train a custom neural model, set the ```buildMode``` to ```neural```.

:::moniker range="doc-intel-4.0.0"

```REST
https://{endpoint}/documentintelligence/documentModels:build?api-version=2024-02-29-preview

{
  "modelId": "string",
  "description": "string",
  "buildMode": "neural",
  "azureBlobSource":
  {
    "containerUrl": "string",
    "prefix": "string"
  }
}
```

:::moniker-end

:::moniker range="doc-intel-3.1.0"

```REST
https://{endpoint}/formrecognizer/documentModels:build?api-version=v3.1:2023-07-31

{
  "modelId": "string",
  "description": "string",
  "buildMode": "neural",
  "azureBlobSource":
  {
    "containerUrl": "string",
    "prefix": "string"
  }
}
```

:::moniker-end

:::moniker range="doc-intel-3.0.0"

```REST
https://{endpoint}/formrecognizer/documentModels/{modelId}:copyTo?api-version=2022-08-31

{
  "modelId": "string",
  "description": "string",
  "buildMode": "neural",
  "azureBlobSource":
  {
    "containerUrl": "string",
    "prefix": "string"
  }
}
```

:::moniker-end

:::moniker range="doc-intel-4.0.0"

## Billing

<<<<<<< HEAD
Starting with version `2024-07-31-preview` and later you can receive **10 hours** of free model training. Billing charges are calculated for model trainings that exceed 10 hours at a rate of **$3/hour**. Each training hour is the amount of time to complete a single V100 GPU per hour. By default, a training job can consume at most 0.5 training hour (0.5 V100 hours). You can choose to spend all of 10 free hours on a single build with a large set of data, or utilize it across multiple builds by adjusting the maximum duration value for the `build` operation by specifying `maxTrainingHours`:
=======
Starting with version `2024-07-31-preview` and later you can receive **10 hours** of free model training. Billing charges are calculated for model trainings that exceed 10 hours. You can choose to spend all of 10 free hours on a single build with a large set of data, or utilize it across multiple builds by adjusting the maximum duration value for the `build` operation by specifying `maxTrainingHours`:
>>>>>>> ae625569

```bash

POST /documentModels:build
{
  ...,
  "maxTrainingHours": 10
}
```

Build time varies. Billing is calculated for the actual time spent (excluding time in queue), with a minimum of 30 minutes per training job. The elapsed time is converted to V100 equivalent training hours and reported as part of the model.

```bash

GET /documentModels/{myCustomModel}
{
  "modelId": "myCustomModel",
  "trainingHours": 0.23,
  "docTypes": { ... },
  ...
}
```

This billing structure enables you to train larger data sets for longer durations with flexibility in the training hours.

:::moniker-end

## Next steps

Learn to create and compose custom models:

> [!div class="nextstepaction"]
> [**Build a custom model**](how-to-guides/build-a-custom-model.md)
> [**Compose custom models**](how-to-guides/compose-custom-models.md)<|MERGE_RESOLUTION|>--- conflicted
+++ resolved
@@ -291,11 +291,7 @@
 
 ## Billing
 
-<<<<<<< HEAD
-Starting with version `2024-07-31-preview` and later you can receive **10 hours** of free model training. Billing charges are calculated for model trainings that exceed 10 hours at a rate of **$3/hour**. Each training hour is the amount of time to complete a single V100 GPU per hour. By default, a training job can consume at most 0.5 training hour (0.5 V100 hours). You can choose to spend all of 10 free hours on a single build with a large set of data, or utilize it across multiple builds by adjusting the maximum duration value for the `build` operation by specifying `maxTrainingHours`:
-=======
 Starting with version `2024-07-31-preview` and later you can receive **10 hours** of free model training. Billing charges are calculated for model trainings that exceed 10 hours. You can choose to spend all of 10 free hours on a single build with a large set of data, or utilize it across multiple builds by adjusting the maximum duration value for the `build` operation by specifying `maxTrainingHours`:
->>>>>>> ae625569
 
 ```bash
 
