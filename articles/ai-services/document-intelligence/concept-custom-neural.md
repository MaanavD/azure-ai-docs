---
title: Custom neural document model - Document Intelligence (formerly Form Recognizer)
titleSuffix: Azure AI services
description: Use the custom neural document model to train a model to extract data from structured, semistructured, and unstructured documents.
author: laujan
manager: nitinme
ms.service: azure-ai-document-intelligence
ms.topic: conceptual
ms.date: 08/07/2024
ms.author: lajanuar
ms.custom:
  - references_regions
monikerRange: '>=doc-intel-3.0.0'
---


# Document Intelligence custom neural model

::: moniker range="doc-intel-4.0.0"
[!INCLUDE [preview-version-notice](includes/preview-notice.md)]

**This content applies to:**![checkmark](media/yes-icon.png) **v4.0 (preview)** | **Previous versions:** ![blue-checkmark](media/blue-yes-icon.png) [**v3.1 (GA)**](?view=doc-intel-3.1.0&preserve-view=tru) ![blue-checkmark](media/blue-yes-icon.png) [**v3.0 (GA)**](?view=doc-intel-3.0.0&preserve-view=tru)
::: moniker-end

::: moniker range="doc-intel-3.1.0"
**This content applies to:** ![checkmark](media/yes-icon.png) **v3.1 (GA)** | **Latest version:** ![purple-checkmark](media/purple-yes-icon.png) [**v4.0 (preview)**](?view=doc-intel-4.0.0&preserve-view=true) | **Previous versions:** ![blue-checkmark](media/blue-yes-icon.png) [**v3.0**](?view=doc-intel-3.0.0&preserve-view=true)
::: moniker-end

::: moniker range="doc-intel-3.0.0"
**This content applies to:** ![checkmark](media/yes-icon.png) **v3.0 (GA)** | **Latest versions:** ![purple-checkmark](media/purple-yes-icon.png) [**v4.0 (preview)**](?view=doc-intel-4.0.0&preserve-view=true) ![purple-checkmark](media/purple-yes-icon.png) [**v3.1**](?view=doc-intel-3.1.0&preserve-view=true)
::: moniker-end

Custom neural document models or neural models are a deep learned model type that combines layout and language features to accurately extract labeled fields from documents. The base custom neural model is trained on various document types that makes it suitable to be trained for extracting fields from structured and semi-structured documents. Custom neural models are available in the [v3.0 and later models](v3-1-migration-guide.md) The table below lists common document types for each category:

| Documents | Examples |
|---|--|
| Structured| surveys, questionnaires|
| Semi-structured | invoices, purchase orders |

Custom neural models share the same labeling format and strategy as [custom template](concept-custom-template.md) models. Currently custom neural models only support a subset of the field types supported by custom template models.

## Model capabilities

 > [!IMPORTANT]
 > Starting with API version ```2024-02-29-preview``` custom neural models add support for overlapping fields and table cell confidence.

Custom neural models currently support key-value pairs and selection marks and structured fields (tables).

<<<<<<< HEAD
| Form fields | Selection marks | Tabular fields | Signature | Selected Region | Overlapping fields |
=======
| Form fields | Selection marks | Tabular fields | Signature | Region labeling | Overlapping fields |
>>>>>>> ae625569
|:--:|:--:|:--:|:--:|:--:|:--:|
| Supported | Supported | Supported | Unsupported | Supported <sup>1</sup> | Supported <sup>2</sup> |

<sup>1</sup> Region labels in custom neural models use the results from the Layout API for specified region. This feature is different from template models where, if no value is present, text is generated at training time.</br>
<sup>2</sup> Overlapping fields are supported starting with REST API version `2024-02-29-preview`. Overlapping fields have some limits. For more information, *see* [overlapping fields](#overlapping-fields).

### Build mode

The `Build` operation supports *template* and *neural* custom models. Previous versions of the REST API and client libraries only supported a single build mode that is now known as the *template* mode.

Neural models support documents that have the same information, but different page structures. Examples of these documents include United States W2 forms, which share the same information, but can vary in appearance across companies. For more information, *see* [Custom model build mode](concept-custom.md#build-mode).

### Overlapping fields

With the release of API versions ````2024-02-29-preview```` and later, custom neural models support overlapping fields:

<<<<<<< HEAD
=======
## Overlapping fields

With the release of API versions **2024-02-29-preview** and  later, custom neural models will support overlapping fields:

>>>>>>> ae625569
To use the overlapping fields, your dataset needs to contain at least one sample with the expected overlap. To label an overlap, use **region labeling** to designate each of the spans of content (with the overlap) for each field. Labeling an overlap with field selection (highlighting a value) fails in the Studio as region labeling is the only supported labeling tool for indicating field overlaps. Overlap support includes:

* Complete overlap. The same set of tokens are labeled for two different fields.
* Partial overlap. Some tokens belong to both fields, but there are tokens that are only part of one field or the other.

Overlapping fields have some limits:

* Any token or word can only be labeled as two fields.
* overlapping fields in a table can't span table rows.
* Overlapping fields can only be recognized if at least one sample in the dataset contains overlapping labels for those fields.

To use overlapping fields, label your dataset with the overlaps and train the model with the API version ```2024-02-29-preview``` or later.

## Tabular fields

<<<<<<< HEAD
With the release of API versions **2022-06-30-preview** and  later, custom neural models support tabular fields (tables) to analyze table, row, and cell data with added confidence:
=======
With the release of API versions **2022-06-30-preview** and  later, custom neural models will support tabular fields (tables) to analyze table, row, and cell data with added confidence:
>>>>>>> ae625569

    * Models trained with API version 2022-06-30-preview, or later will accept tabular field labels.
    * Documents analyzed with custom neural models using API version 2022-06-30-preview or later will produce tabular fields aggregated across the tables.
    * The results can be found in the ```analyzeResult``` object's ```documents``` array that is returned following an analysis operation.

2. Tabular fields support **cross page tables** by default:

    * To label a table that spans multiple pages, label each row of the table across the different pages in a single table.
    * As a best practice, ensure that your dataset contains a few samples of the expected variations. For example, include samples where the entire table is on a single page and where tables span two or more pages.

3. Tabular fields are also useful when extracting repeating information within a document that isn't recognized as a table. For example, a repeating section of work experiences in a resume can be labeled and extracted as a tabular field.

4. Tabular fields provide **table, row and cell confidence** starting with the ```2024-02-29-preview``` API:

    * Fixed or dynamic tables add confidence support for the following elements:
      * Table confidence, a measure of how accurately the entire table is recognized.
      * Row confidence, a measure of recognition of an individual row.
      * Cell confidence, a measure of recognition of an individual cell.

    * The recommended approach is to review the accuracy in a top-down manner starting with the table first, followed by the row and then the cell. See  [confidence and accuracy scores](concept-accuracy-confidence.md) to learn more about table, row, and cell confidence.

### Supported languages and locales

*See* our [Language Support—custom models](https://learn.microsoft.com/en-us/azure/ai-services/document-intelligence/language-support-custom?view=doc-intel-4.0.0&tabs=printed#custom-neural) for a complete list of supported languages.

## Supported regions

As of October 18, 2022, Document Intelligence custom neural model training will only be available in the following Azure regions until further notice:

* Australia East
* Brazil South
* Canada Central
* Central India
* Central US
* East Asia
* East US
* East US2
* France Central
* Japan East
* South Central US
* Southeast Asia
* UK South
* West Europe
* West US2
* US Gov Arizona
* US Gov Virginia

:::moniker range="doc-intel-4.0.0"

> [!TIP]
> You can [copy a model](disaster-recovery.md#copy-api-overview) trained in one of the select regions listed to **any other region** and use it accordingly.
>
> Use the [**REST API**](/rest/api/aiservices/operation-groups?view=rest-aiservices-2024-02-29-preview&preserve-view=true) or [**Document Intelligence Studio**](https://formrecognizer.appliedai.azure.com/studio/custommodel/projects) to copy a model to another region.

:::moniker-end

:::moniker range="doc-intel-3.1.0"

> [!TIP]
> You can [copy a model](disaster-recovery.md#copy-api-overview) trained in one of the select regions listed to **any other region** and use it accordingly.
>
> Use the [**REST API**](/rest/api/aiservices/document-models/copy-model-to?view=rest-aiservices-2023-07-31&preserve-view=true&tabs=HTTP) or [**Document Intelligence Studio**](https://formrecognizer.appliedai.azure.com/studio/custommodel/projects) to copy a model to another region.

:::moniker-end

:::moniker range="doc-intel-3.0.0"

> [!TIP]
> You can [copy a model](disaster-recovery.md#copy-api-overview) trained in one of the select regions listed to **any other region** and use it accordingly.
>
> Use the [**REST API**](/rest/api/aiservices/document-models/copy-model-to?view=rest-aiservices-v3.0%20(2022-08-31)&preserve-view=true&tabs=HTTP) or [**Document Intelligence Studio**](https://formrecognizer.appliedai.azure.com/studio/custommodel/projects) to copy a model to another region.

:::moniker-end

## Input requirements

* For best results, provide one clear photo or high-quality scan per document.

* Supported file formats:

    |Model | PDF |Image: </br>jpeg/`jpg`, `png`, `bmp`, `tiff`, `heif` | Microsoft Office: </br> Word (docx), Excel (xlsx), PowerPoint (pptx), and HTML|
    |--------|:----:|:-----:|:---------------:|
    |Read            | ✔    | ✔    | ✔  |
    |Layout          | ✔  | ✔ | ✔ (2024-02-29-preview, 2023-10-31-preview, or later)  |
    |General&nbsp;Document| ✔  | ✔ |   |
    |Prebuilt        |  ✔  | ✔ |   |
    |Custom neural   |  ✔  | ✔ |   |

    &#x2731; Microsoft Office files are currently not supported for other models or versions.

* For PDF and TIFF, up to 2,000 pages can be processed (with a free tier subscription, only the first two pages are processed).

* The file size for analyzing documents is 500 MB for paid (S0) tier and 4 MB for free (F0) tier.

* Image dimensions must be between 50 x 50 pixels and 10,000 px x 10,000 pixels.

* If your PDFs are password-locked, you must remove the lock before submission.

* The minimum height of the text to be extracted is 12 pixels for a 1024 x 768 pixel image. This dimension corresponds to about `8`-point text at 150 dots per inch.

* For custom model training, the maximum number of pages for training data is 500 for the custom template model and 50,000 for the custom neural model.

* For custom extraction model training, the total size of training data is 50 MB for template model and 1G-MB for the neural model.

* For custom classification model training, the total size of training data is `1GB`  with a maximum of 10,000 pages.

## Best practices

Custom neural models differ from custom template models in a few different ways. The custom template or model relies on a consistent visual template to extract the labeled data. Custom neural models support structured, and semi-structured to extract fields. When you're choosing between the model types, start with a neural model, and test to determine if it supports your functional needs.

* **Dealing with variations** - Custom neural models can generalize across different formats of a single document type. As a best practice, create a single model for all variations of a document type. Add at least five labeled samples for each of the different variations to the training dataset.
* **Field naming** - When you label the data, labeling the field relevant to the value improves the accuracy of the key-value pairs extracted. For example, for a field value containing the supplier ID, consider naming the field *supplier_id*. Field names should be in the language of the document.
* **Labeling contiguous values** - Value tokens/words of one field must be either:
  * In a consecutive sequence in natural reading order, without interleaving with other fields
  * In a region that don't cover any other fields
* **Representative data** - Values in training cases should be diverse and representative. For example, if a field is named *date*, values for this field should be a date. Synthetic value like a random string can affect model performance.

## Current Limitations

* Custom neural model doesn't recognize values split across page boundaries.
* Custom neural unsupported field types are ignored if a dataset labeled for custom template models is used to train a custom neural model.
* Custom neural models are limited to 20 build operations per month. Open a support request if you need the limit increased. For more information, see [Document Intelligence service quotas and limits](service-limits.md).

## Training a model

Custom neural models are available in the [v3.0 and later models](v3-1-migration-guide.md).

| Document Type | REST API | SDK | Label and Test Models|
|--|--|--|--|
| Custom document | [Document Intelligence 3.1](/rest/api/aiservices/document-models/analyze-document?view=rest-aiservices-2023-07-31&preserve-view=true&tabs=HTTP)| [Document Intelligence SDK](quickstarts/get-started-sdks-rest-api.md?view=doc-intel-3.0.0&preserve-view=true)| [Document Intelligence Studio](https://formrecognizer.appliedai.azure.com/studio)

The `Build` operation to train model supports a new ```buildMode``` property, to train a custom neural model, set the ```buildMode``` to ```neural```.

:::moniker range="doc-intel-4.0.0"

```REST
https://{endpoint}/documentintelligence/documentModels:build?api-version=2024-07-31-preview

{
  "modelId": "string",
  "description": "string",
  "buildMode": "neural",
  "azureBlobSource":
  {
    "containerUrl": "string",
    "prefix": "string"
  }
}
```

:::moniker-end

:::moniker range="doc-intel-3.1.0"

```REST
https://{endpoint}/formrecognizer/documentModels:build?api-version=v3.1:2023-07-31

{
  "modelId": "string",
  "description": "string",
  "buildMode": "neural",
  "azureBlobSource":
  {
    "containerUrl": "string",
    "prefix": "string"
  }
}
```

:::moniker-end

:::moniker range="doc-intel-3.0.0"

```REST
https://{endpoint}/formrecognizer/documentModels/{modelId}:copyTo?api-version=2022-08-31

{
  "modelId": "string",
  "description": "string",
  "buildMode": "neural",
  "azureBlobSource":
  {
    "containerUrl": "string",
    "prefix": "string"
  }
}
```

:::moniker-end

:::moniker range="doc-intel-4.0.0"

## Billing

<<<<<<< HEAD
Starting with version `2024-07-31-preview` and later you can receive **10 hours** of free model training. Billing charges are calculated for model trainings that exceed 10 hours at a rate of **$3/hour**. Each training hour is the amount of time to complete a single V100 GPU per hour. By default, a training job can consume at most 0.5 training hour (0.5 V100 hours). You can choose to spend all of 10 free hours on a single build with a large set of data, or utilize it across multiple builds by adjusting the maximum duration value for the `build` operation by specifying `maxTrainingHours`:
=======
Starting with version `2024-07-31-preview` and later you can receive **10 hours** of free model training. Billing charges are calculated for model trainings that exceed 10 hours. You can choose to spend all of 10 free hours on a single build with a large set of data, or utilize it across multiple builds by adjusting the maximum duration value for the `build` operation by specifying `maxTrainingHours`:
>>>>>>> ae625569

```bash

POST /documentModels:build
{
  ...,
  "maxTrainingHours": 10
}
```

Build time varies. Billing is calculated for the actual time spent (excluding time in queue), with a minimum of 30 minutes per training job. The elapsed time is converted to V100 equivalent training hours and reported as part of the model.

```bash

GET /documentModels/{myCustomModel}
{
  "modelId": "myCustomModel",
  "trainingHours": 0.23,
  "docTypes": { ... },
  ...
}
```

This billing structure enables you to train larger data sets for longer durations with flexibility in the training hours.

:::moniker-end

## Next steps

Learn to create and compose custom models:

> [!div class="nextstepaction"]
> [**Build a custom model**](how-to-guides/build-a-custom-model.md)
> [**Compose custom models**](how-to-guides/compose-custom-models.md)<|MERGE_RESOLUTION|>--- conflicted
+++ resolved
@@ -46,11 +46,7 @@
 
 Custom neural models currently support key-value pairs and selection marks and structured fields (tables).
 
-<<<<<<< HEAD
-| Form fields | Selection marks | Tabular fields | Signature | Selected Region | Overlapping fields |
-=======
 | Form fields | Selection marks | Tabular fields | Signature | Region labeling | Overlapping fields |
->>>>>>> ae625569
 |:--:|:--:|:--:|:--:|:--:|:--:|
 | Supported | Supported | Supported | Unsupported | Supported <sup>1</sup> | Supported <sup>2</sup> |
 
@@ -67,13 +63,10 @@
 
 With the release of API versions ````2024-02-29-preview```` and later, custom neural models support overlapping fields:
 
-<<<<<<< HEAD
-=======
 ## Overlapping fields
 
 With the release of API versions **2024-02-29-preview** and  later, custom neural models will support overlapping fields:
 
->>>>>>> ae625569
 To use the overlapping fields, your dataset needs to contain at least one sample with the expected overlap. To label an overlap, use **region labeling** to designate each of the spans of content (with the overlap) for each field. Labeling an overlap with field selection (highlighting a value) fails in the Studio as region labeling is the only supported labeling tool for indicating field overlaps. Overlap support includes:
 
 * Complete overlap. The same set of tokens are labeled for two different fields.
@@ -89,11 +82,7 @@
 
 ## Tabular fields
 
-<<<<<<< HEAD
-With the release of API versions **2022-06-30-preview** and  later, custom neural models support tabular fields (tables) to analyze table, row, and cell data with added confidence:
-=======
-With the release of API versions **2022-06-30-preview** and  later, custom neural models will support tabular fields (tables) to analyze table, row, and cell data with added confidence:
->>>>>>> ae625569
+With the release of API versions **2022-06-30-preview** and later, custom neural models support tabular fields (tables) to analyze table, row, and cell data with added confidence:
 
     * Models trained with API version 2022-06-30-preview, or later will accept tabular field labels.
     * Documents analyzed with custom neural models using API version 2022-06-30-preview or later will produce tabular fields aggregated across the tables.
@@ -288,11 +277,7 @@
 
 ## Billing
 
-<<<<<<< HEAD
-Starting with version `2024-07-31-preview` and later you can receive **10 hours** of free model training. Billing charges are calculated for model trainings that exceed 10 hours at a rate of **$3/hour**. Each training hour is the amount of time to complete a single V100 GPU per hour. By default, a training job can consume at most 0.5 training hour (0.5 V100 hours). You can choose to spend all of 10 free hours on a single build with a large set of data, or utilize it across multiple builds by adjusting the maximum duration value for the `build` operation by specifying `maxTrainingHours`:
-=======
 Starting with version `2024-07-31-preview` and later you can receive **10 hours** of free model training. Billing charges are calculated for model trainings that exceed 10 hours. You can choose to spend all of 10 free hours on a single build with a large set of data, or utilize it across multiple builds by adjusting the maximum duration value for the `build` operation by specifying `maxTrainingHours`:
->>>>>>> ae625569
 
 ```bash
 
