--- conflicted
+++ resolved
@@ -17,10 +17,7 @@
 > * Features, approaches, and processes may change, prior to General Availability (GA), based on user feedback.
 > * The public preview version of Document Intelligence client libraries default to REST API version [**2024-07-31-preview**](/rest/api/aiservices/operation-groups?view=rest-aiservices-2024-07-31-preview&preserve-view=true).
 > * Public preview version [**2024-07-31-preview**](/rest/api/aiservices/operation-groups?view=rest-aiservices-2024-07-31-preview&preserve-view=true) is currently only available in the following Azure regions. Note that the new document field extraction model in AI Studio is only available in North Central US region:
-<<<<<<< HEAD
-=======
 > 
->>>>>>> c1463ddb
 > * **East US**
 > * **West US2**
 > * **West Europe**
