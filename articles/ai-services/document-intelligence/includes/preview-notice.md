--- conflicted
+++ resolved
@@ -13,13 +13,6 @@
 
 > [!IMPORTANT]
 >
-<<<<<<< HEAD
-> * Document Intelligence public preview releases provide early access to features that are in active development. Features, approaches, and processes may change, prior to General Availability (GA), based on user feedback.
-> * The public preview version of Document Intelligence client libraries default to REST API version [**2024-02-29-preview**](/rest/api/aiservices/operation-groups?view=rest-aiservices-2024-02-29-preview&preserve-view=true) and is currently only available in the following Azure regions:
->   * **East US**
->   * **West US2**
->   * **West Europe**
-=======
 > * Document Intelligence public preview releases provide early access to features that are in active development.
 > * Features, approaches, and processes may change, prior to General Availability (GA), based on user feedback.
 > * The public preview version of Document Intelligence client libraries default to REST API version [**2024-07-31-preview**](/rest/api/aiservices/operation-groups?view=rest-aiservices-2024-07-31-preview&preserve-view=true).
@@ -27,5 +20,4 @@
 > * **East US**
 > * **West US2**
 > * **West Europe**
-> * **North Central US**
->>>>>>> af505545
+> * **North Central US**