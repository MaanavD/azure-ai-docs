items:
- name: Azure AI Document Intelligence Documentation
  href: index.yml
- name: Overview
  expanded: true
  items:
  - name: What is Azure AI Document Intelligence?
    displayName: models, develop, development, cognitive, applied, form recognizer, form, recognizer
    href: overview.md
  - name: Choose a model?
    href: choose-model-feature.md
  - name: Document Intelligence Studio
    displayName: get started
    href: studio-overview.md
  - name: FAQ
    displayName: storage, security, privacy, help, support, versions, development, migrate, migration, cognitive, applied, form recognizer, form, recognizer
    href: faq.yml  
  - name: Document Intelligence client libraries
    expanded: true
    items:
      - name: Changelog and migration guide
        displayName: latest, update, beta, package, preview, version
        href: changelog-release-history.md
      - name: "SDK targets: REST API 2024–02–29-preview"
        displayName: get started, installation, downloads, documentAnalysisClient, document analysis client, Azure AD, Azure Active Directory, identity, changelog, package, version,AzureKeyCredential, Azure key credential, key, endpoint
        href: sdk-overview-v4-0.md
      - name: "SDK targets: REST API 2023–7–31 latest (GA)"
        displayName: get started, installation, downloads, documentAnalysisClient, document analysis client, Azure AD, Azure Active Directory, identity, changelog, package, version,AzureKeyCredential, Azure key credential, key, endpoint
        href: sdk-overview-v3-1.md
      - name:  "SDK targets: REST API 2022–08–31 (GA)"
        displayName: get started, installation, downloads, documentAnalysisClient, document analysis client, Azure AD, Azure Active Directory, identity, changelog, package, version,AzureKeyCredential, Azure key credential, key, endpoint
        href: sdk-overview-v3-0.md
      - name:  "SDK targets: REST API v2.1 (GA)"
        displayName: get started, installation, downloads, formRecognizerClientClient, form recognizer client, Azure AD, Azure Active Directory, identity, changelog, package, version,AzureKeyCredential, Azure key credential, key, endpoint
        href: sdk-overview-v2-1.md
  - name: Language support
    items:
      - name: Document analysis models
        displayName: language, locale, handwritten, handwriting, text, detect, detection, general, document, printed
        href: language-support-ocr.md?view=doc-intel-4.0.0&preserve-view=true
      - name: Prebuilt models
        displayName: locale, handwritten, handwriting, text, detect, detection, printed
        href: language-support-prebuilt.md
      - name: Custom models
        displayName: locale, handwritten, handwriting, text, detect, detection, printed
        href: language-support-custom.md
  - name: Pricing
    displayName: cost, free, F0, tiers, standard, S0
    href: https://azure.microsoft.com/pricing/details/form-recognizer/
  - name: Service limits and billing
    displayName: quota, tiers, throttle, max, adjustments, requests, support, ocr
    href: service-limits.md
  - name: What's new
    displayName: changelog, release, updates, previews, beta, packages, ga, cognitive, applied, form recognizer, form, recognizer
    href: whats-new.md
- name: Quickstarts
  items:
    - name: Document Intelligence Studio
      displayName: get started, cors, blob, storage, upload, labels, custom, dynamic, fixed, signatures
      href: quickstarts/try-document-intelligence-studio.md
    - name: "Get started with Document Intelligence client libraries"
      displayName: formRecognizerClient, Document Intelligence client, boundingBox, box, begin_recognize
      href: quickstarts/get-started-sdks-rest-api.md
    - name: Sample Labeling tool
      displayName: tables, labels, ocr, bounding box
      href: quickstarts/try-sample-label-tool.md
- name: How-to guides
  items:
  - name: Use Document Intelligence models
    displayName: documentAnalysisClient, document analysis client, polygon, boundingPolygon, begin_analyze_document,ormRecognizerClient, Document Intelligence client, boundingBox, box, begin_recognize, v2.1
    href: how-to-guides/use-sdk-rest-api.md
  - name: Create a Document Intelligence resource
    displayName: endpoint, key, portal
    href:  create-document-intelligence-resource.md
  - name: 🆕 Build and train a custom generative model
    displayName: ai studio, neural, template, custom
    href: how-to-guides/build-train-custom-generative-model.md  
  - name: Check my usage and estimate the cost
    displayName: price, metrics, dashboard, check, estimate
    href: how-to-guides/estimate-cost.md
  - name: Create SAS tokens for storage containers
    displayName: blob, delegation, shared, explorer
    href:  create-sas-tokens.md
  - name: "SDK Migration guides: 2023-10-31-preview"
    items:
    - name: ".NET/C# SDK"
      href: https://github.com/Azure/azure-sdk-for-net/blob/main/sdk/documentintelligence/Azure.AI.DocumentIntelligence/MigrationGuide.md
    - name: Java SDK
      href: https://github.com/Azure/azure-sdk-for-java/blob/main/sdk/documentintelligence/azure-ai-documentintelligence/MIGRATION_GUIDE.md
    - name: JavaScript SDK
      href: https://github.com/Azure/azure-sdk-for-js/blob/main/sdk/documentintelligence/ai-document-intelligence-rest/MIGRATION-FR_v4-DI_v1.md
    - name: Python SDK
      href: https://github.com/Azure/azure-sdk-for-python/blob/main/sdk/documentintelligence/azure-ai-documentintelligence/MIGRATION_GUIDE.md
  - name: "Migration guide: 2023—07—31 latest (GA)"
    displayName: get started, confidence, bounding box, boundingBox, polygon, analyze, AnalyzeResult, train, build, sas, compose, copy
    href: v3-1-migration-guide.md
  - name: Custom models
    items:
    - name: Build a custom extraction model
      displayName: tables, labels, ocr, input, train, training, sets, testing
      href: how-to-guides/build-a-custom-model.md
    - name: Build a custom classification model
      displayName: custom, classifier, splitter
      href: how-to-guides/build-a-custom-classifier.md
    - name: Project sharing with custom models
      displayName: project, share, sharing
      href: how-to-guides/project-share-custom-models.md
    - name: Compose custom extraction models
      displayName: custom, models, modelId, model ID, train, dataset, data set, label, ocr, upload
      href: how-to-guides/compose-custom-models.md
    - name: Deploy the sample-labeling tool
      displayName: FOTT, migration, containers, docker
      href: deploy-label-tool.md
    - name: Train a custom model with the sample-labeling tool
      displayName: FOTT, migration, containers, docker
      href: label-tool.md
    - name: Use table tags to train your custom model
      displayName: FOTT, migration, dynamic
      href: supervised-table-tags.md
  - name: Back up and recover models
    displayName: disaster, recovery, region, copy, modelId, model ID
    href: disaster-recovery.md
  - name: Configure secure communications
    items:
    - name: Set up Virtual Networks
      displayName: firewall, security, subdomain, VNet, virtual network, az, regions, cli
      href: ../../ai-services/cognitive-services-virtual-networks.md?context=/azure/ai-services/document-intelligence/context/context
    - name: Create and use managed identities
      displayName: azure RBAC, role based access control, sas, private, assigned, system assigned, role, blob
      href: managed-identities.md
    - name: Configure managed identities with private endpoints
      displayName: Azure RBAC, role based access control, sas, private, assigned, system assigned, role, blob, virtual, firewalls, VNet, virtual networks, endpoints, storage
      href: managed-identities-secured-access.md
    - name: Use customer-managed keys
      displayName: encrypt, encryption, key vault
      href: encrypt-data-at-rest.md
    - name: Use Microsoft Entra authentication
      displayName: headers, subscription, access token, azure active directory, subdomain, role, service principal
      href: ../../ai-services/authentication.md?context=/azure/ai-services/document-intelligence/context/context
- name: Containers
  items:
  - name: Install and run containers
    displayName: docker, docker-compose, container, compose, packages, az, acr, cli, import, pull, Azure AI Vision, kubernetes, cpu, EULA, billing
    href: containers/install-run.md
  - name: Configure containers
    displayName: docker, docker-compose, compose, containers, run, billing, keys, logging, EULA, telemetry, proxy
    href: containers/configuration.md
  - name: Container image tags
    displayName: registry, mcr
    href: containers/image-tags.md
  - name: Disconnected containers
    displayName: docker, commitment, plan, environment, usage
    href: containers/disconnected.md
- name: Concepts
  items:
  - name: Model overview
    displayName: get started, prebuilt, extraction, input
    href: concept-model-overview.md
  - name: Accuracy and confidence scores
    displayName: tables, labels, ocr, performance, signatures
    href: concept-accuracy-confidence.md
  - name: Analyze document API response
    displayName: words, lines, pages, bounding regions, documents
    href: concept-analyze-document-response.md
  - name: Read model
    displayName: text
    href: concept-read.md
  - name: General document model
    displayName: key value pairs, selection marks, structured
    href: concept-general-document.md?view<=doc-intel-3.1.0&preserve-view=true
  - name: Layout model
    displayName: tables, selection marks, structure, paragraph roles, text, headers, page numbers
    href: concept-layout.md
  - name: Add-on capabilities
    displayName: extract, formula, font, styles, fontStyle, ocr.highResolution, ocr.formula, high resolution, background color, inline, display
    href: concept-add-on-capabilities.md
  - name: Query field extraction
    displayName: queries, fields, OpenAI, chat
    href: concept-query-fields.md
  - name: 🆕 Retrieval-Augmented Generation (RAG)
    displayName: RAG, LLM, semantic, chunk, LangChain, language model
    href: concept-retrieval-augmented-generation.md
<<<<<<< HEAD
  - name: 🆕Custom generative model
    displayName: ai studio, neural, template, custom
    href: concept-custom-generative.md
  - name: 🆕 Credit card model
=======
  - name: 🆕 Batch documents analysis 
    displayName: analyze, azureBlobFileListSource, azureBlobSource, azureBlobFileListSource, resultContainerUrl, resultPrefix, overwriteExisting
    href: concept-batch-analysis.md
  - name: 🆕 Pay stub model
    displayName: compensation, earnings, deductions, taxes, benefits, employer, employee
    href: concept-pay-stub.md
  - name: 🆕 Bank check model
    displayName: routing, account, number, amount, payee, issuer, date
    href: concept-bank-check.md
  - name: 🆕 Bank statement model
    displayName: transactions, deposits, withdrawals, balance, account, number, date
    href: concept-bank-statement.md  
  - name: Credit card model
>>>>>>> c3241338
    displayName: debit
    href: concept-credit-card.md
  - name: US mortgage documents
    displayName: 1003, 1008, closing, disclosure
    href: concept-mortgage-documents.md
  - name: Marriage certificate model
    displayName: license
    href: concept-marriage-certificate.md
  - name: Contract model
    displayName: contracts, agreements, legal, terms, conditions, clauses, parties, dates, signatures
    href: concept-contract.md
  - name: U.S.Tax document models
    displayName: tax, forms, 1098, 1098-E, 1098-T, W-2, wages, taxes, salary, employees, tuition, loan, interest, mortgage
    href: concept-tax-document.md
  - name: Health insurance card model
    displayName: health, proof, hospital
    href: concept-health-insurance-card.md
  - name: Invoice model
    displayName: sales, vendors, VAT
    href: concept-invoice.md
  - name: Receipt model
    displayName: sales, merchants
    href: concept-receipt.md
  - name: ID document model
    displayName: passport, visa, ID, social security, green card
    href: concept-id-document.md
  - name: Business card model
    displayName: /rest/api/aiservices/document-models/analyze-document?view=rest-aiservices-2023-07-31&preserve-view=true&tabs=HTTP
    href: concept-business-card.md?view<=doc-intel-3.1.0&preserve-view=true
  - name: Custom models
    items:
    - name: Custom model overview
      displayName: table, label, ocr, confidence, template, neural
      href: concept-custom.md
    - name: Custom model lifecycle
      displayName: custom, train, modelId, model ID, expiration, train, build
      href: concept-custom-lifecycle.md
    - name: Custom template model
      displayName: structure, selection, labels, tables, tabular, train, template, neural, build mode, signatures, custom
      href: concept-custom-template.md
    - name: Custom neural model
      displayName: selection, structure, tables, tabular, train, template, neural, build mode, signatures, custom
      href: concept-custom-neural.md
    - name: Custom classification model
      displayName: custom, train, classification, splitting
      href: concept-custom-classifier.md
    - name: 🆕 Incremental classifier
      displayName: custom, classification, training
      href: concept-incremental-classifier.md
    - name: Custom labels
      displayName: structure, selection, labels, tables, tabular, train
      href: concept-custom-label.md
    - name: Custom labeling tips
      displayName: structure, selection, labels, tables, tabular, train, tips
      href: concept-custom-label-tips.md
    - name: Composed models
      displayName: custom, assign, modelId, model ID
      href:  concept-composed-models.md
- name: Code samples
  items:
  - name: "C#/.NET"
    href:  https://github.com/Azure-Samples/document-intelligence-code-samples/blob/main/.NET(v4.0)/README.md
  - name: "Java"
    href:  https://github.com/Azure-Samples/document-intelligence-code-samples/blob/main/Java(v4.0)/README.md
  - name: "Python"
    href:  https://github.com/Azure-Samples/document-intelligence-code-samples/blob/main/Python(v4.0)/Layout_model/README.md
  - name: "JavaScript"
    href:  https://github.com/Azure-Samples/document-intelligence-code-samples/blob/main/JavaScript(v4.0)/README.md
- name: Responsible AI
  items:
  - name: Transparency note
    href: /legal/cognitive-services/document-intelligence/transparency-note?toc=/azure/ai-services/document-intelligence/toc.json&bc=/azure/ai-services/document-intelligence/breadcrumb/toc.json
  - name: Data, privacy, and security
    href: /legal/cognitive-services/document-intelligence/data-privacy-security?toc=/azure/ai-services/document-intelligence/toc.json&bc=/azure/ai-services/document-intelligence/breadcrumb/toc.json
- name: Tutorials
  items:
  - name: Create workflows using Azure Logic Apps
    displayName: connectors, automate, automation, workflows
    href: tutorial-logic-apps.md
  - name: "Create Document Intelligence workflows with AI Builder"
    items:
    - name:  Custom
      href: /ai-builder/create-form-processing-model?toc=/azure/ai-services/document-intelligence/toc.json&bc=/azure/ai-services/document-intelligence/breadcrumb/toc.json
    - name:  Invoice
      href: /ai-builder/flow-invoice-processing?toc=/azure/ai-services/document-intelligence/toc.json&bc=/azure/ai-services/document-intelligence/breadcrumb/toc.json
    - name: Receipt
      href: /ai-builder/flow-receipt-processing?toc=/azure/ai-services/document-intelligence/toc.json&bc=/azure/ai-services/document-intelligence/breadcrumb/toc.json
    - name: ID document
      href: /ai-builder/id-reader?toc=/azure/ai-services/document-intelligence/toc.json&bc=/azure/ai-services/applied-ai-services/breadcrumb/toc.json
    - name: Business card
      href: /ai-builder/flow-business-card-reader?toc=/azure/ai-services/document-intelligence/toc.json&bc=/azure/ai-services/document-intelligence/breadcrumb/toc.json
  - name: Use Azure AI Document Intelligence with Azure AI Search
    href: ../../search/cognitive-search-custom-skill-form.md
  - name: Use Azure AI Document Intelligence with Azure Functions
    href: tutorial-azure-function.md
- name: Reference
  items:
  - name: REST APIs
    items:
    - name: 2024-02-29-preview (v4.0)
      href: /rest/api/aiservices/document-models/build-model?view=rest-aiservices-2024-02-29-preview&preserve-view=true&branch=docintelligence&tabs=HTTP
    - name: 2023-10-31-preview (v4.0)
      href: /rest/api/aiservices/operation-groups?view=rest-aiservices-2023-10-31-preview&preserve-view=true&tabs=HTTP
    - name: 2023-07-31 (v3.1)
      href: /rest/api/aiservices/document-models/analyze-document?view=rest-aiservices-2023-07-31&preserve-view=true&tabs=HTTP
    - name: 2022-08-31 (v3.0)
      href: /rest/api/aiservices/document-models/analyze-document?view=rest-aiservices-v3.0%20(2022-08-31)&preserve-view=true&tabs=HTTP
    - name: Error codes v4.0, v3.1, and v3.0
      href: v3-error-guide.md
    - name: v2.1
      href: /rest/api/aiservices/analyzer?view=rest-aiservices-v2.1&preserve-view=true
  - name: Client libraries (2023-10-31-preview)
    items:
    - name: C# / .NET
      href: /dotnet/api/overview/azure/ai.documentintelligence-readme?view=azure-dotnet-preview&preserve-view=true
    - name: Java
      href: /java/api/overview/azure/ai-documentintelligence-readme?view=azure-java-preview&preserve-view=true
    - name: JavaScript
      href: /javascript/api/overview/azure/ai-document-intelligence-rest-readme?view=azure-node-preview&preserve-view=true
    - name: Python
      href: /python/api/overview/azure/ai-documentintelligence-readme?view=azure-python-preview&preserve-view=true
- name: Resources
  items:
  - name: Enterprise readiness
    items:
    - name: Region support
      href: https://go.microsoft.com/fwlink/?linkid=2087185
    - name: Compliance and certification
      href: https://azure.microsoft.com/support/legal/cognitive-services-compliance-and-privacy/
  - name: Support and help options
    href: ../../ai-services/cognitive-services-support-options.md?context=/azure/ai-services/document-intelligence/context/context
  - name: Privacy and cookies
    href: https://privacy.microsoft.com/en-US/privacystatement<|MERGE_RESOLUTION|>--- conflicted
+++ resolved
@@ -180,12 +180,9 @@
   - name: 🆕 Retrieval-Augmented Generation (RAG)
     displayName: RAG, LLM, semantic, chunk, LangChain, language model
     href: concept-retrieval-augmented-generation.md
-<<<<<<< HEAD
   - name: 🆕Custom generative model
     displayName: ai studio, neural, template, custom
     href: concept-custom-generative.md
-  - name: 🆕 Credit card model
-=======
   - name: 🆕 Batch documents analysis 
     displayName: analyze, azureBlobFileListSource, azureBlobSource, azureBlobFileListSource, resultContainerUrl, resultPrefix, overwriteExisting
     href: concept-batch-analysis.md
@@ -199,7 +196,6 @@
     displayName: transactions, deposits, withdrawals, balance, account, number, date
     href: concept-bank-statement.md  
   - name: Credit card model
->>>>>>> c3241338
     displayName: debit
     href: concept-credit-card.md
   - name: US mortgage documents
