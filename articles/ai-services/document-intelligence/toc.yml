--- conflicted
+++ resolved
@@ -200,12 +200,9 @@
   - name: Business card model
     displayName: /rest/api/aiservices/document-models/analyze-document?view=rest-aiservices-2023-07-31&preserve-view=true&tabs=HTTP
     href: concept-business-card.md?view<=doc-intel-3.1.0&preserve-view=true
-<<<<<<< HEAD
   - name: Query field extraction
     displayName: queries, fields
     href: concept-query-fields.md
-=======
->>>>>>> d2017cd6
   - name: Custom models
     items:
     - name: Custom model overview
@@ -277,7 +274,6 @@
     href: tutorial-azure-function.md
 - name: Reference
   items:
-<<<<<<< HEAD
     - name: REST API v4.0
       href: /rest/api/aiservices/operation-groups?view=rest-aiservices-2023-10-31-preview&preserve-view=true&tabs=HTTP
     - name: REST API v3.1
@@ -288,18 +284,6 @@
       href: v3-error-guide.md
     - name: REST API v2.1
       href: https://westus.dev.cognitive.microsoft.com/docs/services/form-recognizer-api-v2-1/operations/AnalyzeWithCustomForm
-=======
-  - name: REST API v4.0
-    href: /rest/api/aiservices/document-models/analyze-document?view=rest-aiservices-2023-10-31-preview&preserve-view=true&tabs=HTTP
-  - name: REST API v3.1
-    href: /rest/api/aiservices/document-models/analyze-document?view=rest-aiservices-2023-07-31&preserve-view=true&tabs=HTTP
-  - name: REST API v3.0
-    href: https://westus.dev.cognitive.microsoft.com/docs/services/form-recognizer-api-2022-08-31/operations/AnalyzeDocument
-  - name: Error codes v4.0, v3.1, and v3.0
-    href: v3-error-guide.md
-  - name: REST API v2.1
-    href: https://westus.dev.cognitive.microsoft.com/docs/services/form-recognizer-api-v2-1/operations/AnalyzeWithCustomForm
->>>>>>> d2017cd6
 - name: Resources
   items:
   - name: Enterprise readiness
