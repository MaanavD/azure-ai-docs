--- conflicted
+++ resolved
@@ -163,12 +163,9 @@
   - name: Add-on capabilities
     displayName: extract, formula, font, styles, fontStyle, ocr.highResolution, ocr.formula, high resolution, background color, inline, display
     href: concept-add-on-capabilities.md
-<<<<<<< HEAD
-=======
   - name: Retrieval-Augmentated Generation (RAG)
     displayName: RAG, LLM, semantic, chunk, LangChain, language model
     href: concept-retrieval-augumented-generation.md
->>>>>>> 7dc2bd6d
   - name: Contract model
     displayName: contracts, agreements, legal, terms, conditions, clauses, parties, dates, signatures
     href: concept-contract.md
