--- conflicted
+++ resolved
@@ -14,11 +14,7 @@
     href: studio-overview.md
   - name: Document Intelligence SDKs
     items:
-<<<<<<< HEAD
-      - name: "v3.1 targets: REST API 2023-07-31 (GA)"
-=======
       - name: "v3.1 targets: REST API 2023—7—31 latest (GA)"
->>>>>>> 1c909c46
         displayName: get started, installation, downloads, documentAnalysisClient, document analysis client, Azure AD, Azure Active Directory, identity, changelog, package, version,AzureKeyCredential, Azure key credential, key, endpoint
         href: sdk-overview-v3-1.md
       - name:  "v3.0 targets: REST API 2022—08—31 (GA)"
