items:
- name: Azure AI Document Intelligence Documentation
  href: index.yml
- name: Overview
  expanded: true
  items:
  - name: What is Azure AI Document Intelligence?
    displayName: models, develop, development, cognitive, applied, form recognizer, form, recognizer
    href: overview.md
  - name: Which model should I choose?
    href: concept/choose-model-feature.md
  - name: Document Intelligence Studio
    displayName: get started
    href: studio-overview.md
  - name: FAQ
    displayName: storage, security, privacy, help, support, versions, development, migrate, migration, cognitive, applied, form recognizer, form, recognizer
    href: faq.yml
  - name: Document Intelligence client libraries
    expanded: true
    items:
      - name: Changelog and migration guide
        displayName: latest, update, beta, package, preview, version
        href: changelog-release-history.md
      - name: "SDK targets: REST API v4.0 (preview)"
        displayName: get started, installation, downloads, documentAnalysisClient, document analysis client, Azure AD, Azure Active Directory, identity, changelog, package, version,AzureKeyCredential, Azure key credential, key, endpoint
        href: sdk-overview-v4-0.md
      - name: "SDK targets: REST API 2023–7–31 latest (GA)"
        displayName: get started, installation, downloads, documentAnalysisClient, document analysis client, Azure AD, Azure Active Directory, identity, changelog, package, version,AzureKeyCredential, Azure key credential, key, endpoint
        href: sdk-overview-v3-1.md
      - name:  "SDK targets: REST API 2022–08–31 (GA)"
        displayName: get started, installation, downloads, documentAnalysisClient, document analysis client, Azure AD, Azure Active Directory, identity, changelog, package, version,AzureKeyCredential, Azure key credential, key, endpoint
        href: sdk-overview-v3-0.md
      - name:  "SDK targets: REST API v2.1 (GA)"
        displayName: get started, installation, downloads, formRecognizerClientClient, form recognizer client, Azure AD, Azure Active Directory, identity, changelog, package, version,AzureKeyCredential, Azure key credential, key, endpoint
        href: /v21/sdk-overview.md
  - name: Language support
    items:
      - name: Document analysis models
        displayName: language, locale, handwritten, handwriting, text, detect, detection, general, document, printed
        href: language-support/ocr.md?view=doc-intel-4.0.0&preserve-view=true
      - name: Prebuilt models
        displayName: locale, handwritten, handwriting, text, detect, detection, printed
        href: language-support/prebuilt.md
      - name: Custom models
        displayName: locale, handwritten, handwriting, text, detect, detection, printed
        href: language-support/custom.md
  - name: Pricing
    displayName: cost, free, F0, tiers, standard, S0
    href: https://azure.microsoft.com/pricing/details/form-recognizer/
  - name: Service limits and billing
    displayName: quota, tiers, throttle, max, adjustments, requests, support, ocr
    href: service-limits.md
  - name: What's new
    displayName: changelog, release, updates, previews, beta, packages, ga, cognitive, applied, form recognizer, form, recognizer
    href: whats-new.md
- name: Prebuilt models
  items:
  - name: Model overview
    displayName: get started, prebuilt, extraction, input
    href: model-overview.md
  - name: 🆕 Bank check
    displayName: routing, account, number, amount, payee, issuer, date
    href: prebuilt/bank-check.md
  - name: 🆕 Bank statement
    displayName: transactions, deposits, withdrawals, balance, account, number, date
    href: prebuilt/bank-statement.md
  - name: Business card
    displayName: /rest/api/aiservices/document-models/analyze-document?view=rest-aiservices-2023-07-31&preserve-view=true&tabs=HTTP
    href: prebuilt/business-card.md?view<=doc-intel-3.1.0&preserve-view=true
  - name: Contract
    displayName: contracts, agreements, legal, terms, conditions, clauses, parties, dates, signatures
    href: prebuilt/contract.md
  - name: Credit card
    displayName: debit
    href: prebuilt/credit-card.md
  - name: General document
    displayName: key value pairs, selection marks, structured
    href: prebuilt/general-document.md?view<=doc-intel-3.1.0&preserve-view=true
  - name: Health insurance card
    displayName: health, proof, hospital
    href: prebuilt/health-insurance-card.md
  - name: ID document
    displayName: passport, visa, ID, social security, green card
    href: prebuilt/id-document.md
  - name: Invoice
    displayName: sales, vendors, VAT
    href: prebuilt/invoice.md
  - name: Layout
    displayName: tables, selection marks, structure, paragraph roles, text, headers, page numbers
    href: prebuilt/layout.md
  - name: Marriage certificate
    displayName: license
    href: prebuilt/marriage-certificate.md
  - name: Mortgage documents (U.S.)
    displayName: 1003, 1008, closing, disclosure
    href: prebuilt/mortgage-documents.md
  - name: 🆕 Pay stub
    displayName: compensation, earnings, deductions, taxes, benefits, employer, employee
    href: prebuilt/pay-stub.md
  - name: Read
    displayName: text
    href: prebuilt/read.md
  - name: Receipt
    displayName: sales, merchants
    href: prebuilt/receipt.md
  - name: Tax documents (U.S.)
    displayName: tax, forms, 1098, 1098-E, 1098-T, W-2, wages, taxes, salary, employees, tuition, loan, interest, mortgage
    href: prebuilt/tax-document.md
- name: Custom models
  items:
  - name: Custom model overview
    displayName: table, label, ocr, confidence, template, neural
    href: train/custom-model.md
  - name: 🆕 Composed models
    displayName: custom, assign, modelId, model ID
    href:  train/composed-models.md
  - name: 🆕 Incremental classifier
    displayName: custom, classification, training
    href: concept/incremental-classifier.md
  - name: 🆕Custom generative model
    displayName: ai studio, neural, template, custom
    href: train/custom-generative-extraction.md
  - name: Custom template model
    displayName: structure, selection, labels, tables, tabular, train, template, neural, build mode, signatures, custom
    href: train/custom-template.md
  - name: Custom neural model
    displayName: selection, structure, tables, tabular, train, template, neural, build mode, signatures, custom
    href: train/custom-neural.md
  - name: Custom classification model
    displayName: custom, train, classification, splitting
    href: train/custom-classifier.md
  - name: Custom labels
    displayName: structure, selection, labels, tables, tabular, train
    href: train/custom-labels.md
  - name: Custom labeling tips
    displayName: structure, selection, labels, tables, tabular, train, tips
    href: train/custom-label-tips.md
  - name: Custom model lifecycle
    displayName: custom, train, modelId, model ID, expiration, train, build
    href: train/custom-lifecycle.md
- name: Features
  items:
  - name: Add-on capabilities
    displayName: extract, formula, font, styles, fontStyle, ocr.highResolution, ocr.formula, high resolution, background color, inline, display
    href: concept-add-on-capabilities.md
  - name: Query field extraction
    displayName: queries, fields, OpenAI, chat
    href: concept-query-fields.md
- name: Concepts
  items:
  - name: Accuracy and confidence scores
    displayName: tables, labels, ocr, performance, signatures
    href: concept/accuracy-confidence.md
  - name: Analyze document API response
    displayName: words, lines, pages, bounding regions, documents
    href: concept/analyze-document-response.md
  - name: 🆕 Retrieval-Augmented Generation (RAG)
    displayName: RAG, LLM, semantic, chunk, LangChain, language model
    href: concept/retrieval-augmented-generation.md
  - name: 🆕 Batch documents analysis
    displayName: analyze, azureBlobFileListSource, azureBlobSource, azureBlobFileListSource, resultContainerUrl, resultPrefix, overwriteExisting
    href: concept-batch-analysis.md
- name: Quickstarts
  items:
    - name: Document Intelligence Studio
      displayName: get started, cors, blob, storage, upload, labels, custom, dynamic, fixed, signatures
      href: quickstarts/try-document-intelligence-studio.md
    - name: "Get started with Document Intelligence client libraries"
      displayName: formRecognizerClient, Document Intelligence client, boundingBox, box, begin_recognize
      href: quickstarts/get-started-sdks-rest-api.md
    - name: Sample Labeling tool
      displayName: tables, labels, ocr, bounding box
      href: /v21/try-sample-label-tool.md
- name: How-to guides
  items:
  - name: Use Document Intelligence models
    displayName: documentAnalysisClient, document analysis client, polygon, boundingPolygon, begin_analyze_document,ormRecognizerClient, Document Intelligence client, boundingBox, box, begin_recognize, v2.1
    href: how-to-guides/use-sdk-rest-api.md
  - name: Create a Document Intelligence resource
    displayName: endpoint, key, portal
    href:  how-to-guides/create-document-intelligence-resource.md
  - name: 🆕 Build and train a custom generative model
    displayName: ai studio, neural, template, custom
    href: how-to-guides/build-train-custom-generative-model.md
  - name: Check my usage and estimate the cost
    displayName: price, metrics, dashboard, check, estimate
    href: how-to-guides/estimate-cost.md
  - name: Create SAS tokens for storage containers
    displayName: blob, delegation, shared, explorer
    href:  authentication/create-sas-tokens.md
  - name: "SDK Migration guides: 2023-10-31-preview"
    items:
    - name: ".NET/C# SDK"
      href: https://github.com/Azure/azure-sdk-for-net/blob/main/sdk/documentintelligence/Azure.AI.DocumentIntelligence/MigrationGuide.md
    - name: Java SDK
      href: https://github.com/Azure/azure-sdk-for-java/blob/main/sdk/documentintelligence/azure-ai-documentintelligence/MIGRATION_GUIDE.md
    - name: JavaScript SDK
      href: https://github.com/Azure/azure-sdk-for-js/blob/main/sdk/documentintelligence/ai-document-intelligence-rest/MIGRATION-FR_v4-DI_v1.md
    - name: Python SDK
      href: https://github.com/Azure/azure-sdk-for-python/blob/main/sdk/documentintelligence/azure-ai-documentintelligence/MIGRATION_GUIDE.md
  - name: "Migration guide: 2023—07—31 latest (GA)"
    displayName: get started, confidence, bounding box, boundingBox, polygon, analyze, AnalyzeResult, train, build, sas, compose, copy
    href: v3-1-migration-guide.md
  - name: Custom models
    items:
    - name: Build a custom extraction model
      displayName: tables, labels, ocr, input, train, training, sets, testing
      href: how-to-guides/build-a-custom-model.md
    - name: Build a custom classification model
      displayName: custom, classifier, splitter
      href: how-to-guides/build-a-custom-classifier.md
    - name: Project sharing with custom models
      displayName: project, share, sharing
      href: how-to-guides/project-share-custom-models.md
    - name: Compose custom extraction models
      displayName: custom, models, modelId, model ID, train, dataset, data set, label, ocr, upload
      href: how-to-guides/compose-custom-models.md
    - name: Deploy the sample-labeling tool
      displayName: FOTT, migration, containers, docker
      href: /v21/deploy-label-tool.md
    - name: Train a custom model with the sample-labeling tool
      displayName: FOTT, migration, containers, docker
      href: /v21/label-tool.md
    - name: Use table tags to train your custom model
      displayName: FOTT, migration, dynamic
      href: /v21/supervised-table-tags.md
  - name: Back up and recover models
    displayName: disaster, recovery, region, copy, modelId, model ID
    href: disaster-recovery.md
  - name: Configure secure communications
    items:
    - name: Set up Virtual Networks
      displayName: firewall, security, subdomain, VNet, virtual network, az, regions, cli
      href: ../../ai-services/cognitive-services-virtual-networks.md?context=/azure/ai-services/document-intelligence/context/context
    - name: Create and use managed identities
      displayName: azure RBAC, role based access control, sas, private, assigned, system assigned, role, blob
      href: authentication/managed-identities.md
    - name: Configure managed identities with private endpoints
      displayName: Azure RBAC, role based access control, sas, private, assigned, system assigned, role, blob, virtual, firewalls, VNet, virtual networks, endpoints, storage
      href: authentication/managed-identities-secured-access.md
    - name: Use customer-managed keys
      displayName: encrypt, encryption, key vault
      href: authentication/encrypt-data-at-rest.md
    - name: Use Microsoft Entra authentication
      displayName: headers, subscription, access token, azure active directory, subdomain, role, service principal
      href: ../../ai-services/authentication.md?context=/azure/ai-services/document-intelligence/context/context
- name: Containers
  items:
  - name: Install and run containers
    displayName: docker, docker-compose, container, compose, packages, az, acr, cli, import, pull, Azure AI Vision, kubernetes, cpu, EULA, billing
    href: containers/install-run.md
  - name: Configure containers
    displayName: docker, docker-compose, compose, containers, run, billing, keys, logging, EULA, telemetry, proxy
    href: containers/configuration.md
  - name: Container image tags
    displayName: registry, mcr
    href: containers/image-tags.md
  - name: Disconnected containers
    displayName: docker, commitment, plan, environment, usage
    href: containers/disconnected.md

- name: Code samples
  items:
  - name: "C#/.NET"
    href:  https://github.com/Azure-Samples/document-intelligence-code-samples/blob/main/.NET(v4.0)/README.md
  - name: "Java"
    href:  https://github.com/Azure-Samples/document-intelligence-code-samples/blob/main/Java(v4.0)/README.md
  - name: "Python"
    href:  https://github.com/Azure-Samples/document-intelligence-code-samples/blob/main/Python(v4.0)/Layout_model/README.md
  - name: "JavaScript"
    href:  https://github.com/Azure-Samples/document-intelligence-code-samples/blob/main/JavaScript(v4.0)/README.md
- name: Responsible AI
  items:
  - name: Transparency note
    href: /legal/cognitive-services/document-intelligence/transparency-note?toc=/azure/ai-services/document-intelligence/toc.json&bc=/azure/ai-services/document-intelligence/breadcrumb/toc.json
  - name: Data, privacy, and security
    href: /legal/cognitive-services/document-intelligence/data-privacy-security?toc=/azure/ai-services/document-intelligence/toc.json&bc=/azure/ai-services/document-intelligence/breadcrumb/toc.json
- name: Tutorials
  items:
  - name: Create workflows using Azure Logic Apps
    displayName: connectors, automate, automation, workflows
    href: tutorial-logic-apps.md
  - name: "Create Document Intelligence workflows with AI Builder"
    items:
    - name:  Custom
      href: /ai-builder/create-form-processing-model?toc=/azure/ai-services/document-intelligence/toc.json&bc=/azure/ai-services/document-intelligence/breadcrumb/toc.json
    - name:  Invoice
      href: /ai-builder/flow-invoice-processing?toc=/azure/ai-services/document-intelligence/toc.json&bc=/azure/ai-services/document-intelligence/breadcrumb/toc.json
    - name: Receipt
      href: /ai-builder/flow-receipt-processing?toc=/azure/ai-services/document-intelligence/toc.json&bc=/azure/ai-services/document-intelligence/breadcrumb/toc.json
    - name: ID document
      href: /ai-builder/id-reader?toc=/azure/ai-services/document-intelligence/toc.json&bc=/azure/ai-services/applied-ai-services/breadcrumb/toc.json
    - name: Business card
      href: /ai-builder/flow-business-card-reader?toc=/azure/ai-services/document-intelligence/toc.json&bc=/azure/ai-services/document-intelligence/breadcrumb/toc.json
  - name: Use Azure AI Document Intelligence with Azure AI Search
    href: /azure/search/cognitive-search-custom-skill-form
  - name: Use Azure AI Document Intelligence with Azure Functions
    href: tutorial-azure-function.md
- name: Reference
  items:
  - name: REST APIs
    items:
    - name: 2024-07-31-preview (v4.0)
      href: /rest/api/aiservices/operation-groups?view=rest-aiservices-v4.0%20(2024-07-31-preview)&preserve-view=true
    - name: 2023-07-31 (v3.1)
      href: /rest/api/aiservices/document-models/analyze-document?view=rest-aiservices-2023-07-31&preserve-view=true&tabs=HTTP
    - name: 2022-08-31 (v3.0)
      href: /rest/api/aiservices/document-models/analyze-document?view=rest-aiservices-v3.0%20(2022-08-31)&preserve-view=true&tabs=HTTP
    - name: Error codes v4.0, v3.1, and v3.0
      href: how-to-guides/resolve-errors.md
    - name: v2.1
      href: /rest/api/aiservices/analyzer?view=rest-aiservices-v2.1&preserve-view=true
  - name: Client libraries (2024-07-31-preview)
    items:
    - name: C# / .NET
      href: /dotnet/api/overview/azure/ai.documentintelligence-readme?view=azure-dotnet-preview&preserve-view=true
    - name: Java
      href: /java/api/overview/azure/ai-documentintelligence-readme?view=azure-java-preview&preserve-view=true
    - name: JavaScript
      href: /javascript/api/overview/azure/ai-document-intelligence-rest-readme?view=azure-node-preview&preserve-view=true
    - name: Python
      href: /python/api/overview/azure/ai-documentintelligence-readme?view=azure-python-preview&preserve-view=true
  - name: Schema
    items:
<<<<<<< HEAD
    - name: Bank check
      href: https://github.com/Azure-Samples/document-intelligence-code-samples/blob/main/schema/2024-07-31-preview/bank-check.md
    - name: Bank statement
      href: https://github.com/Azure-Samples/document-intelligence-code-samples/blob/main/schema/2024-07-31-preview/bank-statement.md
    - name: Contract
      href: https://github.com/Azure-Samples/document-intelligence-code-samples/blob/main/schema/2024-07-31-preview/contract.md
    - name: Credit card
      href: https://github.com/Azure-Samples/document-intelligence-code-samples/blob/main/schema/2024-07-31-preview/credit-card.md
    - name: Health insurance card
      href: https://github.com/Azure-Samples/document-intelligence-code-samples/blob/main/schema/2024-07-31-preview/health-insurance-card.md
    - name: ID document
      href: https://github.com/Azure-Samples/document-intelligence-code-samples/blob/main/schema/2024-07-31-preview/id-document.md
    - name: Invoice
      href: https://github.com/Azure-Samples/document-intelligence-code-samples/blob/main/schema/2024-07-31-preview/invoice.md
    - name: Marriage certificate
      href: https://github.com/Azure-Samples/document-intelligence-code-samples/blob/main/schema/2024-07-31-preview/marriage-certificate.md
    - name: Pay stub
      href: https://github.com/Azure-Samples/document-intelligence-code-samples/blob/main/schema/2024-07-31-preview/pay-stub.md
    - name: Receipt
      href: https://github.com/Azure-Samples/document-intelligence-code-samples/blob/main/schema/2024-07-31-preview/receipt.md

=======
    - name: Marriage certificate
      href: https://github.com/Azure-Samples/document-intelligence-code-samples/blob/main/schema/marriage-certificate/2024-07-31-preview.json?context=/azure/ai-services/context/context
>>>>>>> ebc4cf66
- name: Resources
  items:
  - name: Enterprise readiness
    items:
    - name: Region support
      href: https://go.microsoft.com/fwlink/?linkid=2087185
    - name: Compliance and certification
      href: https://azure.microsoft.com/support/legal/cognitive-services-compliance-and-privacy/
  - name: Support and help options
    href: ../../ai-services/cognitive-services-support-options.md?context=/azure/ai-services/document-intelligence/context/context
  - name: Privacy and cookies
    href: https://privacy.microsoft.com/en-US/privacystatement<|MERGE_RESOLUTION|>--- conflicted
+++ resolved
@@ -322,7 +322,6 @@
       href: /python/api/overview/azure/ai-documentintelligence-readme?view=azure-python-preview&preserve-view=true
   - name: Schema
     items:
-<<<<<<< HEAD
     - name: Bank check
       href: https://github.com/Azure-Samples/document-intelligence-code-samples/blob/main/schema/2024-07-31-preview/bank-check.md
     - name: Bank statement
@@ -343,11 +342,8 @@
       href: https://github.com/Azure-Samples/document-intelligence-code-samples/blob/main/schema/2024-07-31-preview/pay-stub.md
     - name: Receipt
       href: https://github.com/Azure-Samples/document-intelligence-code-samples/blob/main/schema/2024-07-31-preview/receipt.md
-
-=======
     - name: Marriage certificate
       href: https://github.com/Azure-Samples/document-intelligence-code-samples/blob/main/schema/marriage-certificate/2024-07-31-preview.json?context=/azure/ai-services/context/context
->>>>>>> ebc4cf66
 - name: Resources
   items:
   - name: Enterprise readiness
