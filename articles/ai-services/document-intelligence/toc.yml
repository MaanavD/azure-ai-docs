items:
- name: Azure AI Document Intelligence Documentation
  href: index.yml
- name: Overview
  expanded: true
  items:
  - name: What is Azure AI Document Intelligence?
    displayName: models, develop, development, cognitive, applied, form recognizer, form, recognizer
    href: overview.md
  - name: Choose a model?
    href: choose-model-feature.md
  - name: Document Intelligence Studio
    displayName: get started
    href: studio-overview.md
  - name: FAQ
    displayName: storage, security, privacy, help, support, versions, development, migrate, migration, cognitive, applied, form recognizer, form, recognizer
    href: faq.yml  
  - name: Document Intelligence client libraries
    expanded: true
    items:
      - name: Changelog and migration guide
        displayName: latest, update, beta, package, preview, version
        href: changelog-release-history.md
      - name: "SDK targets: REST API 2024–02–29-preview"
        displayName: get started, installation, downloads, documentAnalysisClient, document analysis client, Azure AD, Azure Active Directory, identity, changelog, package, version,AzureKeyCredential, Azure key credential, key, endpoint
        href: sdk-overview-v4-0.md
      - name: "SDK targets: REST API 2023–7–31 latest (GA)"
        displayName: get started, installation, downloads, documentAnalysisClient, document analysis client, Azure AD, Azure Active Directory, identity, changelog, package, version,AzureKeyCredential, Azure key credential, key, endpoint
        href: sdk-overview-v3-1.md
      - name:  "SDK targets: REST API 2022–08–31 (GA)"
        displayName: get started, installation, downloads, documentAnalysisClient, document analysis client, Azure AD, Azure Active Directory, identity, changelog, package, version,AzureKeyCredential, Azure key credential, key, endpoint
        href: sdk-overview-v3-0.md
      - name:  "SDK targets: REST API v2.1 (GA)"
        displayName: get started, installation, downloads, formRecognizerClientClient, form recognizer client, Azure AD, Azure Active Directory, identity, changelog, package, version,AzureKeyCredential, Azure key credential, key, endpoint
        href: sdk-overview-v2-1.md
  - name: Language support
    items:
      - name: Document analysis models
        displayName: language, locale, handwritten, handwriting, text, detect, detection, general, document, printed
        href: language-support-ocr.md?view=doc-intel-4.0.0&preserve-view=true
      - name: Prebuilt models
        displayName: locale, handwritten, handwriting, text, detect, detection, printed
        href: language-support-prebuilt.md
      - name: Custom models
        displayName: locale, handwritten, handwriting, text, detect, detection, printed
        href: language-support-custom.md
  - name: Pricing
    displayName: cost, free, F0, tiers, standard, S0
    href: https://azure.microsoft.com/pricing/details/form-recognizer/
  - name: Service limits and billing
    displayName: quota, tiers, throttle, max, adjustments, requests, support, ocr
    href: service-limits.md
  - name: What's new
    displayName: changelog, release, updates, previews, beta, packages, ga, cognitive, applied, form recognizer, form, recognizer
    href: whats-new.md
- name: Quickstarts
  items:
    - name: Document Intelligence Studio
      displayName: get started, cors, blob, storage, upload, labels, custom, dynamic, fixed, signatures
      href: quickstarts/try-document-intelligence-studio.md
    - name: "Get started with Document Intelligence client libraries"
      displayName: formRecognizerClient, Document Intelligence client, boundingBox, box, begin_recognize
      href: quickstarts/get-started-sdks-rest-api.md
    - name: Sample Labeling tool
      displayName: tables, labels, ocr, bounding box
      href: quickstarts/try-sample-label-tool.md
- name: How-to guides
  items:
  - name: Use Document Intelligence models
    displayName: documentAnalysisClient, document analysis client, polygon, boundingPolygon, begin_analyze_document,ormRecognizerClient, Document Intelligence client, boundingBox, box, begin_recognize, v2.1
    href: how-to-guides/use-sdk-rest-api.md
  - name: Create a Document Intelligence resource
    displayName: endpoint, key, portal
    href:  create-document-intelligence-resource.md
  - name: "SDK Migration guides: 2023-10-31-preview"
    items:
    - name: ".NET/C# SDK"
      href: https://github.com/Azure/azure-sdk-for-net/blob/main/sdk/documentintelligence/Azure.AI.DocumentIntelligence/MigrationGuide.md
    - name: Java SDK
      href: https://github.com/Azure/azure-sdk-for-java/blob/main/sdk/documentintelligence/azure-ai-documentintelligence/MIGRATION_GUIDE.md
    - name: JavaScript SDK
      href: https://github.com/Azure/azure-sdk-for-js/blob/main/sdk/documentintelligence/ai-document-intelligence-rest/MIGRATION-FR_v4-DI_v1.md
    - name: Python SDK
      href: https://github.com/Azure/azure-sdk-for-python/blob/main/sdk/documentintelligence/azure-ai-documentintelligence/MIGRATION_GUIDE.md
  - name: "Migration guide: 2023—07—31 latest (GA)"
    displayName: get started, confidence, bounding box, boundingBox, polygon, analyze, AnalyzeResult, train, build, sas, compose, copy
    href: v3-1-migration-guide.md
  - name: Check my usage and estimate the cost
    displayName: price, metrics, dashboard, check, estimate
    href: how-to-guides/estimate-cost.md
  - name: Create SAS tokens for storage containers
    displayName: blob, delegation, shared, explorer
    href:  create-sas-tokens.md
  - name: Custom models
    items:
    - name: Build a custom extraction model
      displayName: tables, labels, ocr, input, train, training, sets, testing
      href: how-to-guides/build-a-custom-model.md
    - name: Build a custom classification model
      displayName: custom, classifier, splitter
      href: how-to-guides/build-a-custom-classifier.md
    - name: Project sharing with custom models
      displayName: project, share, sharing
      href: how-to-guides/project-share-custom-models.md
    - name: Compose custom extraction models
      displayName: custom, models, modelId, model ID, train, dataset, data set, label, ocr, upload
      href: how-to-guides/compose-custom-models.md
    - name: Deploy the sample-labeling tool
      displayName: FOTT, migration, containers, docker
      href: deploy-label-tool.md
    - name: Train a custom model with the sample-labeling tool
      displayName: FOTT, migration, containers, docker
      href: label-tool.md
    - name: Use table tags to train your custom model
      displayName: FOTT, migration, dynamic
      href: supervised-table-tags.md
  - name: Back up and recover models
    displayName: disaster, recovery, region, copy, modelId, model ID
    href: disaster-recovery.md
  - name: Configure secure communications
    items:
    - name: Set up Virtual Networks
      displayName: firewall, security, subdomain, VNet, virtual network, az, regions, cli
      href: ../../ai-services/cognitive-services-virtual-networks.md?context=/azure/ai-services/document-intelligence/context/context
    - name: Create and use managed identities
      displayName: azure RBAC, role based access control, sas, private, assigned, system assigned, role, blob
      href: managed-identities.md
    - name: Configure managed identities with private endpoints
      displayName: Azure RBAC, role based access control, sas, private, assigned, system assigned, role, blob, virtual, firewalls, VNet, virtual networks, endpoints, storage
      href: managed-identities-secured-access.md
    - name: Use customer-managed keys
      displayName: encrypt, encryption, key vault
      href: encrypt-data-at-rest.md
    - name: Use Microsoft Entra authentication
      displayName: headers, subscription, access token, azure active directory, subdomain, role, service principal
      href: ../../ai-services/authentication.md?context=/azure/ai-services/document-intelligence/context/context
- name: Containers
  items:
  - name: Install and run containers
    displayName: docker, docker-compose, container, compose, packages, az, acr, cli, import, pull, Azure AI Vision, kubernetes, cpu, EULA, billing
    href: containers/install-run.md
  - name: Configure containers
    displayName: docker, docker-compose, compose, containers, run, billing, keys, logging, EULA, telemetry, proxy
    href: containers/configuration.md
  - name: Container image tags
    displayName: registry, mcr
    href: containers/image-tags.md
  - name: Disconnected containers
    displayName: docker, commitment, plan, environment, usage
    href: containers/disconnected.md
- name: Concepts
  items:
  - name: Model overview
    displayName: get started, prebuilt, extraction, input
    href: concept-model-overview.md
  - name: Accuracy and confidence scores
    displayName: tables, labels, ocr, performance, signatures
    href: concept-accuracy-confidence.md
  - name: Analyze document API response
    displayName: words, lines, pages, bounding regions, documents
    href: concept-analyze-document-response.md
  - name: Read model
    displayName: text
    href: concept-read.md
  - name: General document model
    displayName: key value pairs, selection marks, structured
    href: concept-general-document.md?view<=doc-intel-3.1.0&preserve-view=true
  - name: Layout model
    displayName: tables, selection marks, structure, paragraph roles, text, headers, page numbers
    href: concept-layout.md
  - name: Add-on capabilities
    displayName: extract, formula, font, styles, fontStyle, ocr.highResolution, ocr.formula, high resolution, background color, inline, display
    href: concept-add-on-capabilities.md
  - name: Query field extraction
    displayName: queries, fields, OpenAI, chat
    href: concept-query-fields.md
  - name: 🆕 Retrieval-Augmented Generation (RAG)
    displayName: RAG, LLM, semantic, chunk, LangChain, language model
    href: concept-retrieval-augmented-generation.md
<<<<<<< HEAD
  - name: 🆕 Pay stub model
    displayName: compensation, earnings, deductions, taxes, benefits, employer, employee
    href: concept-pay-stub.md
  - name: 🆕 Bank check model
    displayName: routing, account, number, amount, payee, issuer, date
    href: concept-bank-check.md
  - name: 🆕 Bank statement model
    displayName: transactions, deposits, withdrawals, balance, account, number, date
    href: concept-bank-statement.md  
=======
  - name: 🆕 Batch documents analysis 
    displayName: analyze, azureBlobFileListSource, azureBlobSource, azureBlobFileListSource, resultContainerUrl, resultPrefix, overwriteExisting
    href: concept-batch-analysis.md
>>>>>>> b3540581
  - name: Credit card model
    displayName: debit
    href: concept-credit-card.md
  - name: US mortgage documents
    displayName: 1003, 1008, closing, disclosure
    href: concept-mortgage-documents.md
  - name: Marriage certificate model
    displayName: license
    href: concept-marriage-certificate.md
  - name: Contract model
    displayName: contracts, agreements, legal, terms, conditions, clauses, parties, dates, signatures
    href: concept-contract.md
  - name: U.S.Tax document models
    displayName: tax, forms, 1098, 1098-E, 1098-T, W-2, wages, taxes, salary, employees, tuition, loan, interest, mortgage
    href: concept-tax-document.md
  - name: Health insurance card model
    displayName: health, proof, hospital
    href: concept-health-insurance-card.md
  - name: Invoice model
    displayName: sales, vendors, VAT
    href: concept-invoice.md
  - name: Receipt model
    displayName: sales, merchants
    href: concept-receipt.md
  - name: ID document model
    displayName: passport, visa, ID, social security, green card
    href: concept-id-document.md
  - name: Business card model
    displayName: /rest/api/aiservices/document-models/analyze-document?view=rest-aiservices-2023-07-31&preserve-view=true&tabs=HTTP
    href: concept-business-card.md?view<=doc-intel-3.1.0&preserve-view=true
  - name: Custom models
    items:
    - name: Custom model overview
      displayName: table, label, ocr, confidence, template, neural
      href: concept-custom.md
    - name: Custom model lifecycle
      displayName: custom, train, modelId, model ID, expiration, train, build
      href: concept-custom-lifecycle.md
    - name: Custom template model
      displayName: structure, selection, labels, tables, tabular, train, template, neural, build mode, signatures, custom
      href: concept-custom-template.md
    - name: Custom neural model
      displayName: selection, structure, tables, tabular, train, template, neural, build mode, signatures, custom
      href: concept-custom-neural.md
    - name: Custom classification model
      displayName: custom, train, classification, splitting
      href: concept-custom-classifier.md
    - name: 🆕 Incremental classifier
      displayName: custom, classification, training
      href: concept-incremental-classifier.md
    - name: Custom labels
      displayName: structure, selection, labels, tables, tabular, train
      href: concept-custom-label.md
    - name: Custom labeling tips
      displayName: structure, selection, labels, tables, tabular, train, tips
      href: concept-custom-label-tips.md
    - name: Composed models
      displayName: custom, assign, modelId, model ID
      href:  concept-composed-models.md
- name: Code samples
  items:
  - name: "C#/.NET"
    href:  https://github.com/Azure-Samples/document-intelligence-code-samples/blob/main/.NET(v4.0)/README.md
  - name: "Java"
    href:  https://github.com/Azure-Samples/document-intelligence-code-samples/blob/main/Java(v4.0)/README.md
  - name: "Python"
    href:  https://github.com/Azure-Samples/document-intelligence-code-samples/blob/main/Python(v4.0)/Layout_model/README.md
  - name: "JavaScript"
    href:  https://github.com/Azure-Samples/document-intelligence-code-samples/blob/main/JavaScript(v4.0)/README.md
- name: Responsible AI
  items:
  - name: Transparency note
    href: /legal/cognitive-services/document-intelligence/transparency-note?toc=/azure/ai-services/document-intelligence/toc.json&bc=/azure/ai-services/document-intelligence/breadcrumb/toc.json
  - name: Data, privacy, and security
    href: /legal/cognitive-services/document-intelligence/data-privacy-security?toc=/azure/ai-services/document-intelligence/toc.json&bc=/azure/ai-services/document-intelligence/breadcrumb/toc.json
- name: Tutorials
  items:
  - name: Create workflows using Azure Logic Apps
    displayName: connectors, automate, automation, workflows
    href: tutorial-logic-apps.md
  - name: "Create Document Intelligence workflows with AI Builder"
    items:
    - name:  Custom
      href: /ai-builder/create-form-processing-model?toc=/azure/ai-services/document-intelligence/toc.json&bc=/azure/ai-services/document-intelligence/breadcrumb/toc.json
    - name:  Invoice
      href: /ai-builder/flow-invoice-processing?toc=/azure/ai-services/document-intelligence/toc.json&bc=/azure/ai-services/document-intelligence/breadcrumb/toc.json
    - name: Receipt
      href: /ai-builder/flow-receipt-processing?toc=/azure/ai-services/document-intelligence/toc.json&bc=/azure/ai-services/document-intelligence/breadcrumb/toc.json
    - name: ID document
      href: /ai-builder/id-reader?toc=/azure/ai-services/document-intelligence/toc.json&bc=/azure/ai-services/applied-ai-services/breadcrumb/toc.json
    - name: Business card
      href: /ai-builder/flow-business-card-reader?toc=/azure/ai-services/document-intelligence/toc.json&bc=/azure/ai-services/document-intelligence/breadcrumb/toc.json
  - name: Use Azure AI Document Intelligence with Azure AI Search
    href: ../../search/cognitive-search-custom-skill-form.md
  - name: Use Azure AI Document Intelligence with Azure Functions
    href: tutorial-azure-function.md
- name: Reference
  items:
  - name: REST APIs
    items:
    - name: 2024-02-29-preview (v4.0)
      href: /rest/api/aiservices/document-models/build-model?view=rest-aiservices-2024-02-29-preview&preserve-view=true&branch=docintelligence&tabs=HTTP
    - name: 2023-10-31-preview (v4.0)
      href: /rest/api/aiservices/operation-groups?view=rest-aiservices-2023-10-31-preview&preserve-view=true&tabs=HTTP
    - name: 2023-07-31 (v3.1)
      href: /rest/api/aiservices/document-models/analyze-document?view=rest-aiservices-2023-07-31&preserve-view=true&tabs=HTTP
    - name: 2022-08-31 (v3.0)
      href: /rest/api/aiservices/document-models/analyze-document?view=rest-aiservices-v3.0%20(2022-08-31)&preserve-view=true&tabs=HTTP
    - name: Error codes v4.0, v3.1, and v3.0
      href: v3-error-guide.md
    - name: v2.1
      href: /rest/api/aiservices/analyzer?view=rest-aiservices-v2.1&preserve-view=true
  - name: Client libraries (2023-10-31-preview)
    items:
    - name: C# / .NET
      href: /dotnet/api/overview/azure/ai.documentintelligence-readme?view=azure-dotnet-preview&preserve-view=true
    - name: Java
      href: /java/api/overview/azure/ai-documentintelligence-readme?view=azure-java-preview&preserve-view=true
    - name: JavaScript
      href: /javascript/api/overview/azure/ai-document-intelligence-rest-readme?view=azure-node-preview&preserve-view=true
    - name: Python
      href: /python/api/overview/azure/ai-documentintelligence-readme?view=azure-python-preview&preserve-view=true
- name: Resources
  items:
  - name: Enterprise readiness
    items:
    - name: Region support
      href: https://go.microsoft.com/fwlink/?linkid=2087185
    - name: Compliance and certification
      href: https://azure.microsoft.com/support/legal/cognitive-services-compliance-and-privacy/
  - name: Support and help options
    href: ../../ai-services/cognitive-services-support-options.md?context=/azure/ai-services/document-intelligence/context/context
  - name: Privacy and cookies
    href: https://privacy.microsoft.com/en-US/privacystatement<|MERGE_RESOLUTION|>--- conflicted
+++ resolved
@@ -14,7 +14,7 @@
     href: studio-overview.md
   - name: FAQ
     displayName: storage, security, privacy, help, support, versions, development, migrate, migration, cognitive, applied, form recognizer, form, recognizer
-    href: faq.yml  
+    href: faq.yml
   - name: Document Intelligence client libraries
     expanded: true
     items:
@@ -177,7 +177,6 @@
   - name: 🆕 Retrieval-Augmented Generation (RAG)
     displayName: RAG, LLM, semantic, chunk, LangChain, language model
     href: concept-retrieval-augmented-generation.md
-<<<<<<< HEAD
   - name: 🆕 Pay stub model
     displayName: compensation, earnings, deductions, taxes, benefits, employer, employee
     href: concept-pay-stub.md
@@ -186,12 +185,10 @@
     href: concept-bank-check.md
   - name: 🆕 Bank statement model
     displayName: transactions, deposits, withdrawals, balance, account, number, date
-    href: concept-bank-statement.md  
-=======
-  - name: 🆕 Batch documents analysis 
+    href: concept-bank-statement.md
+  - name: 🆕 Batch documents analysis
     displayName: analyze, azureBlobFileListSource, azureBlobSource, azureBlobFileListSource, resultContainerUrl, resultPrefix, overwriteExisting
     href: concept-batch-analysis.md
->>>>>>> b3540581
   - name: Credit card model
     displayName: debit
     href: concept-credit-card.md
