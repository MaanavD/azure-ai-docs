---
title: "Share custom model projects using Document Intelligence Studio"
titleSuffix: Azure AI services
description: Learn how to share custom model projects using Document Intelligence Studio.
author: laujan
manager: nitinme
ms.service: applied-ai-services
ms.subservice: forms-recognizer
ms.topic: how-to
ms.date: 05/08/2023
ms.author: jppark
monikerRange: 'form-recog-3.0.0'
---


# Share custom model projects using Document Intelligence Studio

Document Intelligence Studio is an online tool to visually explore, understand, train, and integrate features from the Document Intelligence service into your applications. Document Intelligence Studio enables project sharing feature within the custom extraction model. Projects can be shared easily via a project token. The same project token can also be used to import a project.

## Prerequisite

In order to share and import your custom extraction projects seamlessly, both users (user who shares and user who imports) need an An active [**Azure account**](https://azure.microsoft.com/free/cognitive-services/).  If you don't have one, you can [**create a free account**](https://azure.microsoft.com/free/). Also, both users need to configure permissions to grant access to the Document Intelligence and storage resources.

Generally, in the process of creating a custom model project, most of the requirements should have been met for project sharing. However, in cases where the project sharing feature does not work, please check the below.

## Granted access and permissions

 > [!IMPORTANT]
 > Custom model projects can be imported only if you have the access to the storage account that is associated with the project you are trying to import. Check your storage account permission before starting to share or import projects with others.

<<<<<<< HEAD
### Managed identity

Enable a system-assigned managed identity for your Document Intelligence resource. A system-assigned managed identity is enabled directly on a service instance. It isn't enabled by default; you must go to your resource and update the identity setting.

For more information, *see*, [Enable a system-assigned managed identity](../managed-identities.md#enable-a-system-assigned-managed-identity)

### Role-based access control (RBAC)

Grant your Document Intelligence managed identity access to your storage account using Azure role-based access control (Azure RBAC). The [Storage Blob Data Contributor](../../..//role-based-access-control/built-in-roles.md#storage-blob-data-reader) role grants read, write, and delete permissions for Azure Storage containers and blobs.

For more information, *see*, [Grant access to your storage account](../managed-identities.md#grant-access-to-your-storage-account)

### Configure cross origin resource sharing (CORS)

CORS needs to be configured in your Azure storage account for it to be accessible to the Document Intelligence Studio. You can update the CORS setting in the Azure portal.

Form more information, *see* [Configure CORS](../quickstarts/try-form-recognizer-studio.md#configure-cors)

=======
>>>>>>> c4e3a11a
### Virtual networks and firewalls

If your storage account VNet is enabled or if there are any firewall constraints, the project can't be shared. If you want to bypass those restrictions, ensure that those settings are turned off.

A workaround is to manually create a project using the same settings as the project being shared.


## Share a custom extraction model with Document Intelligence Studio

Follow these steps to share your project using Document Intelligence Studio:

1. Start by navigating to the [Document Intelligence Studio](https://formrecognizer.appliedai.azure.com/studio).

1. In the Studio, select the **Custom extraction models** tile, under the custom models section.

   :::image type="content" source="../media/how-to/studio-custom-extraction.png" alt-text="Screenshot showing how to select a custom extraction model in the Studio.":::

1. On the custom extraction models page, select the desired model to share and then select the **Share** button.

   :::image type="content" source="../media/how-to/studio-project-share.png" alt-text="Screenshot showing how to select the desired model and select the share option.":::

1. On the share project dialog, copy the project token for the selected project.

:::image type="content" source="../media/how-to/studio-project-token.png" alt-text="Screenshot showing how to copy the project token.":::

## Import custom extraction model with Document Intelligence Studio

Follow these steps to import a project using Document Intelligence Studio.

1. Start by navigating to the [Document Intelligence Studio](https://formrecognizer.appliedai.azure.com/studio).

1. In the Studio, select the **Custom extraction models** tile, under the custom models section.

   :::image type="content" source="../media/how-to/studio-custom-extraction.png" alt-text="Screenshot: Select custom extraction model in the Studio.":::

1. On the custom extraction models page, select the **Import** button.

   :::image type="content" source="../media/how-to/studio-project-import.png" alt-text="Screenshot: Select import within custom extraction model page.":::

1. On the import project dialog, paste the project token shared with you and select import.

:::image type="content" source="../media/how-to/studio-import-token.png" alt-text="Screenshot: Paste the project token in the dialogue.":::

## Next steps

> [!div class="nextstepaction"]
> [Back up and recover models](../disaster-recovery.md)<|MERGE_RESOLUTION|>--- conflicted
+++ resolved
@@ -28,27 +28,6 @@
  > [!IMPORTANT]
  > Custom model projects can be imported only if you have the access to the storage account that is associated with the project you are trying to import. Check your storage account permission before starting to share or import projects with others.
 
-<<<<<<< HEAD
-### Managed identity
-
-Enable a system-assigned managed identity for your Document Intelligence resource. A system-assigned managed identity is enabled directly on a service instance. It isn't enabled by default; you must go to your resource and update the identity setting.
-
-For more information, *see*, [Enable a system-assigned managed identity](../managed-identities.md#enable-a-system-assigned-managed-identity)
-
-### Role-based access control (RBAC)
-
-Grant your Document Intelligence managed identity access to your storage account using Azure role-based access control (Azure RBAC). The [Storage Blob Data Contributor](../../..//role-based-access-control/built-in-roles.md#storage-blob-data-reader) role grants read, write, and delete permissions for Azure Storage containers and blobs.
-
-For more information, *see*, [Grant access to your storage account](../managed-identities.md#grant-access-to-your-storage-account)
-
-### Configure cross origin resource sharing (CORS)
-
-CORS needs to be configured in your Azure storage account for it to be accessible to the Document Intelligence Studio. You can update the CORS setting in the Azure portal.
-
-Form more information, *see* [Configure CORS](../quickstarts/try-form-recognizer-studio.md#configure-cors)
-
-=======
->>>>>>> c4e3a11a
 ### Virtual networks and firewalls
 
 If your storage account VNet is enabled or if there are any firewall constraints, the project can't be shared. If you want to bypass those restrictions, ensure that those settings are turned off.
