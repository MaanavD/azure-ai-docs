---
title: "Use Document Intelligence client library SDKs or REST API "
titleSuffix: Azure AI services
description: Learn how to use Document Intelligence SDKs or REST API and create apps to extract key data from documents.
author: laujan
manager: nitinme
ms.service: applied-ai-services
ms.subservice: forms-recognizer
ms.custom: devx-track-dotnet, devx-track-extended-java, devx-track-js, devx-track-python
ms.topic: how-to
ms.date: 08/21/2023
ms.author: lajanuar
zone_pivot_groups: programming-languages-set-formre
monikerRange: '<=doc-intel-3.1.0'
---

<!-- markdownlint-disable MD051 -->

# Use Document Intelligence models

::: moniker range=">=doc-intel-3.0.0"
[!INCLUDE [applies to v3.0](../includes/applies-to-v3-0.md)]
::: moniker-end

::: moniker range=">=doc-intel-3.0.0"
In this guide, you learn how to add Document Intelligence models to your applications and workflows. Use a programming language SDK of your choice or the REST API.

Azure AI Document Intelligence is a cloud-based Azure AI service that uses machine learning to extract key text and structure elements from documents. We recommend that you use the free service while you learn the technology. Remember that the number of free pages is limited to 500 per month.

Choose from the following Document Intelligence models to analyze and extract data and values from forms and documents:

> [!div class="checklist"]
>
> - The [prebuilt-read](../concept-read.md) model is at the core of all Document Intelligence models and can detect lines, words, locations, and languages. Layout, general document, prebuilt, and custom models all use the read model as a foundation for extracting texts from documents.
>
> - The [prebuilt-layout](../concept-layout.md) model extracts text and text locations, tables, selection marks, and structure information from documents and images.
>
> - The [prebuilt-document](../concept-general-document.md) model extracts key-value pairs, tables, and selection marks from documents. You can use this model as an alternative to training a custom model without labels.
>
<<<<<<< HEAD
> - The [prebuilt-healthInsuranceCard.us](../concept-insurance-card.md) model extracts key information from US health insurance cards.
=======
> * The [prebuilt-healthInsuranceCard.us](../concept-health-insurance-card.md) model extracts key information from US health insurance cards.
>>>>>>> 76ef5ad3
>
> - The [prebuilt-tax.us.w2](../concept-w2.md) model extracts information reported on US Internal Revenue Service (IRS) tax forms.
>
> - The [prebuilt-invoice](../concept-invoice.md) model extracts key fields and line items from sales invoices in various formats and quality. Fields include phone-captured images, scanned documents, and digital PDFs.
>
> - The [prebuilt-receipt](../concept-receipt.md) model extracts key information from printed and handwritten sales receipts.
>
> - The [prebuilt-idDocument](../concept-id-document.md) model extracts key information from US drivers licenses, international passport biographical pages, US state IDs, social security cards, and permanent resident cards or *green cards*.
>
> - The [prebuilt-businessCard](../concept-business-card.md) model extracts key information from business cards.

::: moniker-end

::: zone pivot="programming-language-csharp"

::: moniker range=">=doc-intel-3.0.0"
[!INCLUDE [C# SDK quickstart](includes/v3-0/csharp-sdk.md)]
::: moniker-end

::: zone-end

::: zone pivot="programming-language-java"

::: moniker range=">=doc-intel-3.0.0"
[!INCLUDE [Java SDK quickstart](includes/v3-0/java-sdk.md)]
::: moniker-end

::: zone-end

::: zone pivot="programming-language-javascript"

::: moniker range=">=doc-intel-3.0.0"
[!INCLUDE [NodeJS SDK quickstart](includes/v3-0/javascript-sdk.md)]
::: moniker-end

::: zone-end

::: zone pivot="programming-language-python"

::: moniker range=">=doc-intel-3.0.0"
[!INCLUDE [Python SDK quickstart](includes/v3-0/python-sdk.md)]
::: moniker-end

::: zone-end

::: zone pivot="programming-language-rest-api"

::: moniker range=">=doc-intel-3.0.0"
[!INCLUDE [REST API quickstart](includes/v3-0/rest-api.md)]
::: moniker-end

::: zone-end

::: moniker range=">=doc-intel-3.0.0"

## Next steps

Congratulations! You've learned to use Document Intelligence models to analyze various documents in different ways. Next, explore the Document Intelligence Studio and reference documentation.

>[!div class="nextstepaction"]
> [Try the Document Intelligence Studio](https://formrecognizer.appliedai.azure.com/studio)

> [!div class="nextstepaction"]
> [Explore the Document Intelligence REST API](https://westus.dev.cognitive.microsoft.com/docs/services/form-recognizer-api-2023-07-31/operations/AnalyzeDocument)
::: moniker-end

::: moniker range="doc-intel-2.1.0"
[!INCLUDE [applies to v2.1](../includes/applies-to-v2-1.md)]
::: moniker-end

::: moniker range="doc-intel-2.1.0"
In this how-to guide, you learn how to add Document Intelligence to your applications and workflows. Use a programming language of your choice or the REST API. Azure AI Document Intelligence is a cloud-based Azure AI service that uses machine learning to extract key-value pairs, text, and tables from your documents. We recommend that you use the free service while you learn the technology. Remember that the number of free pages is limited to 500 per month.

You use the following APIs to extract structured data from forms and documents:

- [Authenticate the client](#authenticate-the-client)
- [Analyze Layout](#analyze-layout)
- [Analyze receipts](#analyze-receipts)
- [Analyze business cards](#analyze-business-cards)
- [Analyze invoices](#analyze-invoices)
- [Analyze ID documents](#analyze-id-documents)
- [Train a custom model](#train-a-custom-model)
- [Analyze forms with a custom model](#analyze-forms-with-a-custom-model)
- [Manage custom models](#manage-custom-models)
::: moniker-end

::: zone pivot="programming-language-csharp"

::: moniker range="doc-intel-2.1.0"
[!INCLUDE [C# SDK quickstart](includes/v2-1/csharp-sdk.md)]
::: moniker-end

::: zone-end

::: zone pivot="programming-language-java"

::: moniker range="doc-intel-2.1.0"
[!INCLUDE [Java SDK quickstart](includes/v2-1/java-sdk.md)]
::: moniker-end

::: zone-end

::: zone pivot="programming-language-javascript"

::: moniker range="doc-intel-2.1.0"
[!INCLUDE [NodeJS SDK quickstart](includes/v2-1/javascript-sdk.md)]
::: moniker-end

::: zone-end

::: zone pivot="programming-language-python"

::: moniker range="doc-intel-2.1.0"
[!INCLUDE [Python SDK quickstart](includes/v2-1/python-sdk.md)]
::: moniker-end

::: zone-end

::: zone pivot="programming-language-rest-api"

::: moniker range="doc-intel-2.1.0"
[!INCLUDE [REST API quickstart](includes/v2-1/rest-api.md)]
::: moniker-end

::: zone-end<|MERGE_RESOLUTION|>--- conflicted
+++ resolved
@@ -37,11 +37,7 @@
 >
 > - The [prebuilt-document](../concept-general-document.md) model extracts key-value pairs, tables, and selection marks from documents. You can use this model as an alternative to training a custom model without labels.
 >
-<<<<<<< HEAD
-> - The [prebuilt-healthInsuranceCard.us](../concept-insurance-card.md) model extracts key information from US health insurance cards.
-=======
-> * The [prebuilt-healthInsuranceCard.us](../concept-health-insurance-card.md) model extracts key information from US health insurance cards.
->>>>>>> 76ef5ad3
+> - The [prebuilt-healthInsuranceCard.us](../concept-health-insurance-card.md) model extracts key information from US health insurance cards.
 >
 > - The [prebuilt-tax.us.w2](../concept-w2.md) model extracts information reported on US Internal Revenue Service (IRS) tax forms.
 >
