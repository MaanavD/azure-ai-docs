---
title: "Use Document Intelligence client library SDKs or REST API "
titleSuffix: Azure AI services
description: Learn how to use Document Intelligence SDKs or REST API and create apps to extract key data from documents.
author: laujan
manager: nitinme
ms.service: applied-ai-services
ms.subservice: forms-recognizer
ms.custom: devx-track-dotnet, devx-track-extended-java, devx-track-js, devx-track-python
ms.topic: how-to
ms.date: 08/21/2023
ms.author: lajanuar
zone_pivot_groups: programming-languages-set-formre
monikerRange: '<=doc-intel-3.1.0'
---

<!-- markdownlint-disable MD051 -->

# Use Document Intelligence models

::: moniker range=">=doc-intel-3.0.0"
[!INCLUDE [applies to v3.0](../includes/applies-to-v3-0.md)]
::: moniker-end

::: moniker range=">=doc-intel-3.0.0"
In this guide, you learn how to add Document Intelligence models to your applications and workflows. Use a programming language SDK of your choice or the REST API.

Azure AI Document Intelligence is a cloud-based Azure AI service that uses machine learning to extract key text and structure elements from documents. We recommend that you use the free service while you learn the technology. Remember that the number of free pages is limited to 500 per month.

Choose from the following Document Intelligence models to analyze and extract data and values from forms and documents:

> [!div class="checklist"]
>
> - The [prebuilt-read](../concept-read.md) model is at the core of all Document Intelligence models and can detect lines, words, locations, and languages. Layout, general document, prebuilt, and custom models all use the read model as a foundation for extracting texts from documents.
>
> - The [prebuilt-layout](../concept-layout.md) model extracts text and text locations, tables, selection marks, and structure information from documents and images.
>
> - The [prebuilt-document](../concept-general-document.md) model extracts key-value pairs, tables, and selection marks from documents. You can use this model as an alternative to training a custom model without labels.
>
> - The [prebuilt-healthInsuranceCard.us](../concept-health-insurance-card.md) model extracts key information from US health insurance cards.
>
<<<<<<< HEAD
> - The [prebuilt-tax.us.w2](../concept-w2.md) model extracts information reported on US Internal Revenue Service (IRS) tax forms.
=======
> * The [prebuilt-tax.us.w2](../concept-tax-document.md) model extracts information reported on US Internal Revenue Service (IRS) tax forms.
>
> * The [prebuilt-tax.us.1098](../concept-tax-document.md) model extracts information reported on US 1098 tax forms.
>
> * The [prebuilt-tax.us.1098E](../concept-tax-document.md) model extracts information reported on US 1098-E tax forms.
>
> * The [prebuilt-tax.us.1098T](../concept-tax-document.md) model extracts information reported on US 1098-T tax forms.
>>>>>>> 846b27bc
>
> - The [prebuilt-invoice](../concept-invoice.md) model extracts key fields and line items from sales invoices in various formats and quality. Fields include phone-captured images, scanned documents, and digital PDFs.
>
> - The [prebuilt-receipt](../concept-receipt.md) model extracts key information from printed and handwritten sales receipts.
>
> - The [prebuilt-idDocument](../concept-id-document.md) model extracts key information from US drivers licenses, international passport biographical pages, US state IDs, social security cards, and permanent resident cards or *green cards*.
>
> - The [prebuilt-businessCard](../concept-business-card.md) model extracts key information from business cards.

::: moniker-end

::: zone pivot="programming-language-csharp"

::: moniker range=">=doc-intel-3.0.0"
[!INCLUDE [C# SDK quickstart](includes/v3-0/csharp-sdk.md)]
::: moniker-end

::: zone-end

::: zone pivot="programming-language-java"

::: moniker range=">=doc-intel-3.0.0"
[!INCLUDE [Java SDK quickstart](includes/v3-0/java-sdk.md)]
::: moniker-end

::: zone-end

::: zone pivot="programming-language-javascript"

::: moniker range=">=doc-intel-3.0.0"
[!INCLUDE [NodeJS SDK quickstart](includes/v3-0/javascript-sdk.md)]
::: moniker-end

::: zone-end

::: zone pivot="programming-language-python"

::: moniker range=">=doc-intel-3.0.0"
[!INCLUDE [Python SDK quickstart](includes/v3-0/python-sdk.md)]
::: moniker-end

::: zone-end

::: zone pivot="programming-language-rest-api"

::: moniker range=">=doc-intel-3.0.0"
[!INCLUDE [REST API quickstart](includes/v3-0/rest-api.md)]
::: moniker-end

::: zone-end

::: moniker range=">=doc-intel-3.0.0"

## Next steps

Congratulations! You've learned to use Document Intelligence models to analyze various documents in different ways. Next, explore the Document Intelligence Studio and reference documentation.

>[!div class="nextstepaction"]
> [Try the Document Intelligence Studio](https://formrecognizer.appliedai.azure.com/studio)

> [!div class="nextstepaction"]
> [Explore the Document Intelligence REST API](https://westus.dev.cognitive.microsoft.com/docs/services/form-recognizer-api-2023-07-31/operations/AnalyzeDocument)
::: moniker-end

::: moniker range="doc-intel-2.1.0"
[!INCLUDE [applies to v2.1](../includes/applies-to-v2-1.md)]
::: moniker-end

::: moniker range="doc-intel-2.1.0"
In this how-to guide, you learn how to add Document Intelligence to your applications and workflows. Use a programming language of your choice or the REST API. Azure AI Document Intelligence is a cloud-based Azure AI service that uses machine learning to extract key-value pairs, text, and tables from your documents. We recommend that you use the free service while you learn the technology. Remember that the number of free pages is limited to 500 per month.

You use the following APIs to extract structured data from forms and documents:

- [Authenticate the client](#authenticate-the-client)
- [Analyze Layout](#analyze-layout)
- [Analyze receipts](#analyze-receipts)
- [Analyze business cards](#analyze-business-cards)
- [Analyze invoices](#analyze-invoices)
- [Analyze ID documents](#analyze-id-documents)
- [Train a custom model](#train-a-custom-model)
- [Analyze forms with a custom model](#analyze-forms-with-a-custom-model)
- [Manage custom models](#manage-custom-models)
::: moniker-end

::: zone pivot="programming-language-csharp"

::: moniker range="doc-intel-2.1.0"
[!INCLUDE [C# SDK quickstart](includes/v2-1/csharp-sdk.md)]
::: moniker-end

::: zone-end

::: zone pivot="programming-language-java"

::: moniker range="doc-intel-2.1.0"
[!INCLUDE [Java SDK quickstart](includes/v2-1/java-sdk.md)]
::: moniker-end

::: zone-end

::: zone pivot="programming-language-javascript"

::: moniker range="doc-intel-2.1.0"
[!INCLUDE [NodeJS SDK quickstart](includes/v2-1/javascript-sdk.md)]
::: moniker-end

::: zone-end

::: zone pivot="programming-language-python"

::: moniker range="doc-intel-2.1.0"
[!INCLUDE [Python SDK quickstart](includes/v2-1/python-sdk.md)]
::: moniker-end

::: zone-end

::: zone pivot="programming-language-rest-api"

::: moniker range="doc-intel-2.1.0"
[!INCLUDE [REST API quickstart](includes/v2-1/rest-api.md)]
::: moniker-end

::: zone-end<|MERGE_RESOLUTION|>--- conflicted
+++ resolved
@@ -39,17 +39,13 @@
 >
 > - The [prebuilt-healthInsuranceCard.us](../concept-health-insurance-card.md) model extracts key information from US health insurance cards.
 >
-<<<<<<< HEAD
-> - The [prebuilt-tax.us.w2](../concept-w2.md) model extracts information reported on US Internal Revenue Service (IRS) tax forms.
-=======
-> * The [prebuilt-tax.us.w2](../concept-tax-document.md) model extracts information reported on US Internal Revenue Service (IRS) tax forms.
+> - The [prebuilt-tax.us.w2](../concept-tax-document.md) model extracts information reported on US Internal Revenue Service (IRS) tax forms.
 >
-> * The [prebuilt-tax.us.1098](../concept-tax-document.md) model extracts information reported on US 1098 tax forms.
+> - The [prebuilt-tax.us.1098](../concept-tax-document.md) model extracts information reported on US 1098 tax forms.
 >
-> * The [prebuilt-tax.us.1098E](../concept-tax-document.md) model extracts information reported on US 1098-E tax forms.
+> - The [prebuilt-tax.us.1098E](../concept-tax-document.md) model extracts information reported on US 1098-E tax forms.
 >
-> * The [prebuilt-tax.us.1098T](../concept-tax-document.md) model extracts information reported on US 1098-T tax forms.
->>>>>>> 846b27bc
+> - The [prebuilt-tax.us.1098T](../concept-tax-document.md) model extracts information reported on US 1098-T tax forms.
 >
 > - The [prebuilt-invoice](../concept-invoice.md) model extracts key fields and line items from sales invoices in various formats and quality. Fields include phone-captured images, scanned documents, and digital PDFs.
 >
