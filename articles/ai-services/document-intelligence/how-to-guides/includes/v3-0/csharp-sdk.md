---
title: "Use Document Intelligence (formerly Form Recognizer) SDK for C# / .NET (REST API v3.0)"
description: 'Use the Document Intelligence SDK for C# / .NET (REST API v3.0) to create a forms processing app that extracts key data from documents.'
author: laujan
manager: nitinme
ms.service: applied-ai-services
ms.subservice: forms-recognizer
ms.topic: include
<<<<<<< HEAD
ms.date: 08/21/2023
=======
ms.date: 08/16/2023
>>>>>>> 12070ee5
ms.author: lajanuar
ms.custom: devx-track-csharp
---

<!-- markdownlint-disable MD001 -->
<!-- markdownlint-disable MD024 -->
<!-- markdownlint-disable MD033 -->
<!-- markdownlint-disable MD034 -->

> [!IMPORTANT]
>
> This project targets Document Intelligence REST API version 3.1.

[SDK reference](https://azuresdkdocs.blob.core.windows.net/$web/dotnet/Azure.AI.FormRecognizer/4.0.0/index.html)|[API reference](https://westus.dev.cognitive.microsoft.com/docs/services/form-recognizer-api-2023-07-31/operations/AnalyzeDocument) | [Package (NuGet)](https://www.nuget.org/packages/Azure.AI.FormRecognizer/4.0.0) | [Samples](https://github.com/Azure/azure-sdk-for-net/blob/Azure.AI.FormRecognizer_4.0.0/sdk/formrecognizer/Azure.AI.FormRecognizer/samples/README.md) | [Supported REST API versions](../../../sdk-overview-v3-1.md)

## Prerequisites

- An Azure subscription - [Create one for free](https://azure.microsoft.com/free/cognitive-services/).
- The [Visual Studio IDE](https://visualstudio.microsoft.com/vs/).
- An Azure AI services or Document Intelligence resource. Create a <a href="https://portal.azure.com/#create/Microsoft.CognitiveServicesFormRecognizer" title="Create a Document Intelligence resource." target="_blank">single-service</a> or <a href="https://portal.azure.com/#create/Microsoft.CognitiveServicesAllInOne" title="Create a multiple Document Intelligence resource." target="_blank">multi-service</a>. You can use the free pricing tier (`F0`) to try the service, and upgrade later to a paid tier for production.
- The key and endpoint from the resource you create to connect your application to the Azure Document Intelligence service.

  1. After your resource deploys, select **Go to resource**.
  1. In the left navigation menu, select **Keys and Endpoint**.
  1. Copy one of the keys and the **Endpoint** for use later in this article.

  :::image type="content" source="../../../media/containers/keys-and-endpoint.png" alt-text="Screenshot of keys and endpoint location in the Azure portal.":::

- A document file at a URL location. For this project, you can use the sample forms provided in the following table for each feature:

  | Feature   | {modelID}   | {document-url} |
  | --- | --- |--|
  | **Read model** | prebuilt-read | [Sample brochure](https://raw.githubusercontent.com/Azure-Samples/cognitive-services-REST-api-samples/master/curl/form-recognizer/rest-api/read.png) |
  | **Layout model** | prebuilt-layout | [Sample booking confirmation](https://raw.githubusercontent.com/Azure-Samples/cognitive-services-REST-api-samples/master/curl/form-recognizer/rest-api/layout.png) |
  | **General document model** | prebuilt-document | [Sample SEC report](https://raw.githubusercontent.com/Azure-Samples/cognitive-services-REST-api-samples/master/curl/form-recognizer/sample-layout.pdf) |
  | **W-2 form model**  | prebuilt-tax.us.w2 | [Sample W-2 form](https://raw.githubusercontent.com/Azure-Samples/cognitive-services-REST-api-samples/master/curl/form-recognizer/rest-api/w2.png) |
  | **Invoice model**  | prebuilt-invoice | [Sample invoice](https://github.com/Azure-Samples/cognitive-services-REST-api-samples/raw/master/curl/form-recognizer/rest-api/invoice.pdf) |
  | **Receipt model**  | prebuilt-receipt | [Sample receipt](https://raw.githubusercontent.com/Azure-Samples/cognitive-services-REST-api-samples/master/curl/form-recognizer/rest-api/receipt.png) |
  | **ID document model**  | prebuilt-idDocument | [Sample ID document](https://raw.githubusercontent.com/Azure-Samples/cognitive-services-REST-api-samples/master/curl/form-recognizer/rest-api/identity_documents.png) |
  | **Business card model**  | prebuilt-businessCard | [Sample business card](https://raw.githubusercontent.com/Azure-Samples/cognitive-services-REST-api-samples/de5e0d8982ab754823c54de47a47e8e499351523/curl/form-recognizer/rest-api/business_card.jpg) |

<!-- > [!div class="nextstepaction"]
> [I &#8203;ran into an issue with the prerequisites.](https://microsoft.qualtrics.com/jfe/form/SV_0Cl5zkG3CnDjq6O?PLanguage=csharp&Product=FormRecognizer&Page=how-to&Section=prerequisites) -->

[!INCLUDE [environment-variables](set-environment-variables.md)]

## Set up your programming environment

1. Start Visual Studio.

1. On the start page, choose **Create a new project**.

   :::image type="content" source="../../../media/quickstarts/start-window.png" alt-text="Screenshot of Visual Studio start window.":::

1. On the **Create a new project** page, enter *console* in the search box. Select the **Console Application** template, then choose **Next**.

   :::image type="content" source="../../../media/quickstarts/create-new-project.png" alt-text="Screenshot of Visual Studio's create new project page.":::

1. In the **Configure your new project** page, under **Project name** enter *formRecognizer_app*. Then select **Next**.

   :::image type="content" source="../../../media/quickstarts/configure-new-project.png" alt-text="Screenshot of Visual Studio's configure new project dialog window.":::

1. In the **Additional information** page, select **.NET 6.0 (Long-term support)**, and then select **Create**.

    :::image type="content" source="../../../media/quickstarts/additional-information.png" alt-text="Screenshot of Visual Studio's additional information dialog window.":::

<!-- > [!div class="nextstepaction"]
> [I &#8203;ran into an issue with the setup.](https://microsoft.qualtrics.com/jfe/form/SV_0Cl5zkG3CnDjq6O?PLanguage=csharp&Product=FormRecognizer&Page=how-to&Section=setup) -->

### Install the client library with NuGet

 1. Right-click on your **formRecognizer_quickstart** project and select **Manage NuGet Packages...** .

    :::image type="content" source="../../../media/quickstarts/select-nuget-package.png" alt-text="Screenshot of select NuGet package window in Visual Studio.":::

 1. Select the **Browse** tab and type *Azure.AI.FormRecognizer*.

    :::image type="content" source="../../../media/quickstarts/azure-nuget-package.png" alt-text="Screenshot of select prerelease NuGet package in Visual Studio.":::

 1. Select version **4.0.0** from the dropdown menu and install the package in your project.
<!-- --- -->

<!-- > [!div class="nextstepaction"]
> [I &#8203;ran into an issue installing the NuGet package.](https://microsoft.qualtrics.com/jfe/form/SV_0Cl5zkG3CnDjq6O?PLanguage=csharp&Product=FormRecognizer&Page=how-to&Section=setup) -->

## Build your application

> [!NOTE]
>
> Starting with .NET 6, new projects using the `console` template generate a new program style that differs from previous versions. The new output uses recent C# features that simplify the code you need to write. When you use the newer version, you only need to write the body of the `Main` method. You don't need to include top-level statements, global using directives, or implicit using directives. For more information, see [**New C# templates generate top-level statements**](/dotnet/core/tutorials/top-level-templates).

1. Open the *Program.cs* file.

1. Delete the pre-existing code, including the line `Console.Writeline("Hello World!")`.

1. Select one of the following code samples to copy and paste into your application's *Program.cs* file:

   - [prebuilt-read](#read-model)
   - [prebuilt-layout](#layout-model)
   - [prebuilt-document](#general-document-model)
   - [prebuilt-tax.us.w2](#w-2-tax-model)
   - [prebuilt-invoice](#invoice-model)
   - [prebuilt-receipt](#receipt-model)
   - [prebuilt-idDocument](#id-document-model)
   - [prebuilt-businessCard](#business-card-model)

1. After you add a code sample to your application, choose the green **Start** button next to formRecognizer_quickstart to build and run your program, or press **F5**.

    :::image type="content" source="../../../media/quickstarts/run-visual-studio.png" alt-text="Screenshot of run your Visual Studio program.":::

## Read model

```csharp
using Azure;
using Azure.AI.FormRecognizer.DocumentAnalysis;

//use your `key` and `endpoint` environment variables to create your `AzureKeyCredential` and `DocumentAnalysisClient` instances
string key = Environment.GetEnvironmentVariable("FR_KEY");
string endpoint = Environment.GetEnvironmentVariable("FR_ENDPOINT");
AzureKeyCredential credential = new AzureKeyCredential(key);
DocumentAnalysisClient client = new DocumentAnalysisClient(new Uri(endpoint), credential);

//sample document
Uri fileUri = new Uri("https://raw.githubusercontent.com/Azure-Samples/cognitive-services-REST-api-samples/master/curl/form-recognizer/rest-api/read.png");

AnalyzeDocumentOperation operation = await client.AnalyzeDocumentFromUriAsync(WaitUntil.Completed, "prebuilt-read", fileUri);
AnalyzeResult result = operation.Value;

foreach (DocumentPage page in result.Pages)
{
    Console.WriteLine($"Document Page {page.PageNumber} has {page.Lines.Count} line(s), {page.Words.Count} word(s),");
    Console.WriteLine($"and {page.SelectionMarks.Count} selection mark(s).");

    for (int i = 0; i < page.Lines.Count; i++)
    {
        DocumentLine line = page.Lines[i];
        Console.WriteLine($"  Line {i} has content: '{line.Content}'.");

        Console.WriteLine($"    Its bounding polygon (points ordered clockwise):");

        for (int j = 0; j < line.BoundingPolygon.Count; j++)
        {
            Console.WriteLine($"      Point {j} => X: {line.BoundingPolygon[j].X}, Y: {line.BoundingPolygon[j].Y}");
        }
    }
}

foreach (DocumentStyle style in result.Styles)
{
    // Check the style and style confidence to see if text is handwritten.
    // Note that value '0.8' is used as an example.

    bool isHandwritten = style.IsHandwritten.HasValue && style.IsHandwritten == true;

    if (isHandwritten && style.Confidence > 0.8)
    {
        Console.WriteLine($"Handwritten content found:");

        foreach (DocumentSpan span in style.Spans)
        {
            Console.WriteLine($"  Content: {result.Content.Substring(span.Index, span.Length)}");
        }
    }
}

Console.WriteLine("Detected languages:");

foreach (DocumentLanguage language in result.Languages)
{
    Console.WriteLine($"  Found language with locale'{language.Locale}' with confidence {language.Confidence}.");
}

```

> [!div class="nextstepaction"]
<!-- > [I &#8203;ran into an issue when running the application.](https://microsoft.qualtrics.com/jfe/form/SV_0Cl5zkG3CnDjq6O?PLanguage=csharp&Product=FormRecognizer&Page=how-to&Section=run-read) -->

### Read model output

Visit the Azure samples repository on GitHub to view the [read model output](https://github.com/Azure-Samples/cognitive-services-quickstart-code/blob/master/dotnet/FormRecognizer/how-to-guide/read-model-output.md).

## Layout model

```csharp
using Azure;
using Azure.AI.FormRecognizer.DocumentAnalysis;

//use your `key` and `endpoint` environment variables to create your `AzureKeyCredential` and `DocumentAnalysisClient` instances
string key = Environment.GetEnvironmentVariable("FR_KEY");
string endpoint = Environment.GetEnvironmentVariable("FR_ENDPOINT");
AzureKeyCredential credential = new AzureKeyCredential(key);
DocumentAnalysisClient client = new DocumentAnalysisClient(new Uri(endpoint), credential);

// sample document document
Uri fileUri = new Uri ("https://raw.githubusercontent.com/Azure-Samples/cognitive-services-REST-api-samples/master/curl/form-recognizer/rest-api/layout.png");

AnalyzeDocumentOperation operation = await client.AnalyzeDocumentFromUriAsync(WaitUntil.Completed, "prebuilt-layout", fileUri);

AnalyzeResult result = operation.Value;

foreach (DocumentPage page in result.Pages)
{
    Console.WriteLine($"Document Page {page.PageNumber} has {page.Lines.Count} line(s), {page.Words.Count} word(s),");
    Console.WriteLine($"and {page.SelectionMarks.Count} selection mark(s).");

    for (int i = 0; i < page.Lines.Count; i++)
    {
        DocumentLine line = page.Lines[i];
        Console.WriteLine($"  Line {i} has content: '{line.Content}'.");

        Console.WriteLine($"    Its bounding polygon (points ordered clockwise):");

        for (int j = 0; j < line.BoundingPolygon.Count; j++)
        {
            Console.WriteLine($"      Point {j} => X: {line.BoundingPolygon[j].X}, Y: {line.BoundingPolygon[j].Y}");
        }
    }

    for (int i = 0; i < page.SelectionMarks.Count; i++)
    {
        DocumentSelectionMark selectionMark = page.SelectionMarks[i];

        Console.WriteLine($"  Selection Mark {i} is {selectionMark.State}.");
        Console.WriteLine($"    Its bounding polygon (points ordered clockwise):");

        for (int j = 0; j < selectionMark.BoundingPolygon.Count; j++)
        {
            Console.WriteLine($"      Point {j} => X: {selectionMark.BoundingPolygon[j].X}, Y: {selectionMark.BoundingPolygon[j].Y}");
        }
    }
}

Console.WriteLine("Paragraphs:");

foreach (DocumentParagraph paragraph in result.Paragraphs)
{
    Console.WriteLine($"  Paragraph content: {paragraph.Content}");

    if (paragraph.Role != null)
    {
        Console.WriteLine($"    Role: {paragraph.Role}");
    }
}

foreach (DocumentStyle style in result.Styles)
{
    // Check the style and style confidence to see if text is handwritten.
    // Note that value '0.8' is used as an example.

    bool isHandwritten = style.IsHandwritten.HasValue && style.IsHandwritten == true;

    if (isHandwritten && style.Confidence > 0.8)
    {
        Console.WriteLine($"Handwritten content found:");

        foreach (DocumentSpan span in style.Spans)
        {
            Console.WriteLine($"  Content: {result.Content.Substring(span.Index, span.Length)}");
        }
    }
}

Console.WriteLine("The following tables were extracted:");

for (int i = 0; i < result.Tables.Count; i++)
{
    DocumentTable table = result.Tables[i];
    Console.WriteLine($"  Table {i} has {table.RowCount} rows and {table.ColumnCount} columns.");

    foreach (DocumentTableCell cell in table.Cells)
    {
        Console.WriteLine($"    Cell ({cell.RowIndex}, {cell.ColumnIndex}) has kind '{cell.Kind}' and content: '{cell.Content}'.");
    }
}

```

<!-- > [!div class="nextstepaction"]
> [I &#8203;ran into an issue when running the application.](https://microsoft.qualtrics.com/jfe/form/SV_0Cl5zkG3CnDjq6O?PLanguage=csharp&Product=FormRecognizer&Page=how-to&Section=run-layout) -->

### Layout model output

Visit the Azure samples repository on GitHub to view the [layout model output](https://github.com/Azure-Samples/cognitive-services-quickstart-code/blob/master/dotnet/FormRecognizer/how-to-guide/layout-model-output.md).

## General document model

```csharp
using Azure;
using Azure.AI.FormRecognizer.DocumentAnalysis;

//use your `key` and `endpoint` environment variables to create your `AzureKeyCredential` and `DocumentAnalysisClient` instances
string key = Environment.GetEnvironmentVariable("FR_KEY");
string endpoint = Environment.GetEnvironmentVariable("FR_ENDPOINT");
AzureKeyCredential credential = new AzureKeyCredential(key);
DocumentAnalysisClient client = new DocumentAnalysisClient(new Uri(endpoint), credential);

// sample document document
Uri fileUri = new Uri("https://raw.githubusercontent.com/Azure-Samples/cognitive-services-REST-api-samples/master/curl/form-recognizer/sample-layout.pdf");

AnalyzeDocumentOperation operation = await client.AnalyzeDocumentFromUriAsync(WaitUntil.Completed, "prebuilt-document", fileUri);

AnalyzeResult result = operation.Value;

Console.WriteLine("Detected key-value pairs:");

foreach (DocumentKeyValuePair kvp in result.KeyValuePairs)
{
    if (kvp.Value == null)
    {
        Console.WriteLine($"  Found key with no value: '{kvp.Key.Content}'");
    }
    else
    {
        Console.WriteLine($"  Found key-value pair: '{kvp.Key.Content}' and '{kvp.Value.Content}'");
    }
}

foreach (DocumentPage page in result.Pages)
{
    Console.WriteLine($"Document Page {page.PageNumber} has {page.Lines.Count} line(s), {page.Words.Count} word(s),");
    Console.WriteLine($"and {page.SelectionMarks.Count} selection mark(s).");

    for (int i = 0; i < page.Lines.Count; i++)
    {
        DocumentLine line = page.Lines[i];
        Console.WriteLine($"  Line {i} has content: '{line.Content}'.");

        Console.WriteLine($"    Its bounding polygon (points ordered clockwise):");

        for (int j = 0; j < line.BoundingPolygon.Count; j++)
        {
            Console.WriteLine($"      Point {j} => X: {line.BoundingPolygon[j].X}, Y: {line.BoundingPolygon[j].Y}");
        }
    }

    for (int i = 0; i < page.SelectionMarks.Count; i++)
    {
        DocumentSelectionMark selectionMark = page.SelectionMarks[i];

        Console.WriteLine($"  Selection Mark {i} is {selectionMark.State}.");
        Console.WriteLine($"    Its bounding polygon (points ordered clockwise):");

        for (int j = 0; j < selectionMark.BoundingPolygon.Count; j++)
        {
            Console.WriteLine($"      Point {j} => X: {selectionMark.BoundingPolygon[j].X}, Y: {selectionMark.BoundingPolygon[j].Y}");
        }
    }
}

foreach (DocumentStyle style in result.Styles)
{
    // Check the style and style confidence to see if text is handwritten.
    // Note that value '0.8' is used as an example.

    bool isHandwritten = style.IsHandwritten.HasValue && style.IsHandwritten == true;

    if (isHandwritten && style.Confidence > 0.8)
    {
        Console.WriteLine($"Handwritten content found:");

        foreach (DocumentSpan span in style.Spans)
        {
            Console.WriteLine($"  Content: {result.Content.Substring(span.Index, span.Length)}");
        }
    }
}

Console.WriteLine("The following tables were extracted:");

for (int i = 0; i < result.Tables.Count; i++)
{
    DocumentTable table = result.Tables[i];
    Console.WriteLine($"  Table {i} has {table.RowCount} rows and {table.ColumnCount} columns.");

    foreach (DocumentTableCell cell in table.Cells)
    {
        Console.WriteLine($"    Cell ({cell.RowIndex}, {cell.ColumnIndex}) has kind '{cell.Kind}' and content: '{cell.Content}'.");
    }
}

```

<!-- > [!div class="nextstepaction"]
> [I &#8203;ran into an issue when running the application.](https://microsoft.qualtrics.com/jfe/form/SV_0Cl5zkG3CnDjq6O?PLanguage=csharp&Product=FormRecognizer&Page=how-to&Section=run-general-document) -->

### General document model output

Visit the Azure samples repository on GitHub to view the [general document model output](https://github.com/Azure-Samples/cognitive-services-quickstart-code/blob/master/dotnet/FormRecognizer/how-to-guide/general-document-model-output.md).

## W-2 tax model

```csharp

using Azure;
using Azure.AI.FormRecognizer.DocumentAnalysis;

//use your `key` and `endpoint` environment variables to create your `AzureKeyCredential` and `DocumentAnalysisClient` instances
string key = Environment.GetEnvironmentVariable("FR_KEY");
string endpoint = Environment.GetEnvironmentVariable("FR_ENDPOINT");
AzureKeyCredential credential = new AzureKeyCredential(key);
DocumentAnalysisClient client = new DocumentAnalysisClient(new Uri(endpoint), credential);

// sample document document
Uri w2Uri = new Uri("https://raw.githubusercontent.com/Azure-Samples/cognitive-services-REST-api-samples/master/curl/form-recognizer/rest-api/w2.png");

AnalyzeDocumentOperation operation = await client.AnalyzeDocumentFromUriAsync(WaitUntil.Completed, "prebuilt-tax.us.w2", w2Uri);

AnalyzeResult result = operation.Value;

for (int i = 0; i < result.Documents.Count; i++)
{
    Console.WriteLine($"Document {i}:");

    AnalyzedDocument document = result.Documents[i];

    if (document.Fields.TryGetValue("AdditionalInfo", out DocumentField? additionalInfoField))
    {
        if (additionalInfoField.FieldType == DocumentFieldType.List)
        {
            foreach (DocumentField infoField in additionalInfoField.Value.AsList())
            {
                Console.WriteLine("AdditionalInfo:");

                if (infoField.FieldType == DocumentFieldType.Dictionary)
                {
                    IReadOnlyDictionary<string, DocumentField> infoFields = infoField.Value.AsDictionary();

                    if (infoFields.TryGetValue("Amount", out DocumentField? amountField))
                    {
                        if (amountField.FieldType == DocumentFieldType.Double)
                        {
                            double amount = amountField.Value.AsDouble();

                            Console.WriteLine($"  Amount: '{amount}', with confidence {amountField.Confidence}");
                        }
                    }

                    if (infoFields.TryGetValue("LetterCode", out DocumentField? letterCodeField))
                    {
                        if (letterCodeField.FieldType == DocumentFieldType.String)
                        {
                            string letterCode = letterCodeField.Value.AsString();

                            Console.WriteLine($"  LetterCode: '{letterCode}', with confidence {letterCodeField.Confidence}");
                        }
                    }
                }
            }
        }
    }


    if (document.Fields.TryGetValue("AllocatedTips", out DocumentField? allocatedTipsField))
    {
        if (allocatedTipsField.FieldType == DocumentFieldType.Double)
        {
            double allocatedTips = allocatedTipsField.Value.AsDouble();
            Console.WriteLine($"Allocated Tips: '{allocatedTips}', with confidence {allocatedTipsField.Confidence}");
        }
    }

    if (document.Fields.TryGetValue("Employer", out DocumentField? employerField))
    {
        if (employerField.FieldType == DocumentFieldType.Dictionary)
        {
            IReadOnlyDictionary<string, DocumentField> employerFields = employerField.Value.AsDictionary();

            if (employerFields.TryGetValue("Name", out DocumentField? employerNameField))
            {
                if (employerNameField.FieldType == DocumentFieldType.String)
                {
                    string name = employerNameField.Value.AsString();

                    Console.WriteLine($"Employer Name: '{name}', with confidence {employerNameField.Confidence}");
                }
            }

            if (employerFields.TryGetValue("IdNumber", out DocumentField? idNumberField))
            {
                if (idNumberField.FieldType == DocumentFieldType.String)
                {
                    string id = idNumberField.Value.AsString();

                    Console.WriteLine($"Employer ID Number: '{id}', with confidence {idNumberField.Confidence}");
                }
            }

            if (employerFields.TryGetValue("Address", out DocumentField? addressField))
            {
                if (addressField.FieldType == DocumentFieldType.Address)
                {
                    Console.WriteLine($"Employer Address: '{addressField.Content}', with confidence {addressField.Confidence}");
                }
            }
        }
    }
}
```

<!-- > [!div class="nextstepaction"]
> [I &#8203;ran into an issue when running the application.](https://microsoft.qualtrics.com/jfe/form/SV_0Cl5zkG3CnDjq6O?PLanguage=csharp&Product=FormRecognizer&Page=how-to&Section=run-w2-tax) -->

### W-2 model output

Visit the Azure samples repository on GitHub to view the [W-2 tax model output](https://github.com/Azure-Samples/cognitive-services-quickstart-code/blob/master/dotnet/FormRecognizer/how-to-guide/w2-tax-model-output.md).

## Invoice model

```csharp
using Azure;
using Azure.AI.FormRecognizer.DocumentAnalysis;

//use your `key` and `endpoint` environment variables to create your `AzureKeyCredential` and `DocumentAnalysisClient` instances
string key = Environment.GetEnvironmentVariable("FR_KEY");
string endpoint = Environment.GetEnvironmentVariable("FR_ENDPOINT");
AzureKeyCredential credential = new AzureKeyCredential(key);
DocumentAnalysisClient client = new DocumentAnalysisClient(new Uri(endpoint), credential);

// sample document document
Uri invoiceUri = new Uri("https://github.com/Azure-Samples/cognitive-services-REST-api-samples/raw/master/curl/form-recognizer/rest-api/invoice.pdf");

AnalyzeDocumentOperation operation = await client.AnalyzeDocumentFromUriAsync(WaitUntil.Completed, "prebuilt-invoice", invoiceUri);

AnalyzeResult result = operation.Value;

for (int i = 0; i < result.Documents.Count; i++)
{
    Console.WriteLine($"Document {i}:");

    AnalyzedDocument document = result.Documents[i];

    if (document.Fields.TryGetValue("VendorName", out DocumentField vendorNameField))
    {
        if (vendorNameField.FieldType == DocumentFieldType.String)
        {
            string vendorName = vendorNameField.Value.AsString();
            Console.WriteLine($"Vendor Name: '{vendorName}', with confidence {vendorNameField.Confidence}");
        }
    }

    if (document.Fields.TryGetValue("CustomerName", out DocumentField customerNameField))
    {
        if (customerNameField.FieldType == DocumentFieldType.String)
        {
            string customerName = customerNameField.Value.AsString();
            Console.WriteLine($"Customer Name: '{customerName}', with confidence {customerNameField.Confidence}");
        }
    }

    if (document.Fields.TryGetValue("Items", out DocumentField itemsField))
    {
        if (itemsField.FieldType == DocumentFieldType.List)
        {
            foreach (DocumentField itemField in itemsField.Value.AsList())
            {
                Console.WriteLine("Item:");

                if (itemField.FieldType == DocumentFieldType.Dictionary)
                {
                    IReadOnlyDictionary<string, DocumentField> itemFields = itemField.Value.AsDictionary();

                    if (itemFields.TryGetValue("Description", out DocumentField itemDescriptionField))
                    {
                        if (itemDescriptionField.FieldType == DocumentFieldType.String)
                        {
                            string itemDescription = itemDescriptionField.Value.AsString();

                            Console.WriteLine($"  Description: '{itemDescription}', with confidence {itemDescriptionField.Confidence}");
                        }
                    }

                    if (itemFields.TryGetValue("Amount", out DocumentField itemAmountField))
                    {
                        if (itemAmountField.FieldType == DocumentFieldType.Currency)
                        {
                            CurrencyValue itemAmount = itemAmountField.Value.AsCurrency();

                            Console.WriteLine($"  Amount: '{itemAmount.Symbol}{itemAmount.Amount}', with confidence {itemAmountField.Confidence}");
                        }
                    }
                }
            }
        }
    }

    if (document.Fields.TryGetValue("SubTotal", out DocumentField subTotalField))
    {
        if (subTotalField.FieldType == DocumentFieldType.Currency)
        {
            CurrencyValue subTotal = subTotalField.Value.AsCurrency();
            Console.WriteLine($"Sub Total: '{subTotal.Symbol}{subTotal.Amount}', with confidence {subTotalField.Confidence}");
        }
    }

    if (document.Fields.TryGetValue("TotalTax", out DocumentField totalTaxField))
    {
        if (totalTaxField.FieldType == DocumentFieldType.Currency)
        {
            CurrencyValue totalTax = totalTaxField.Value.AsCurrency();
            Console.WriteLine($"Total Tax: '{totalTax.Symbol}{totalTax.Amount}', with confidence {totalTaxField.Confidence}");
        }
    }

    if (document.Fields.TryGetValue("InvoiceTotal", out DocumentField invoiceTotalField))
    {
        if (invoiceTotalField.FieldType == DocumentFieldType.Currency)
        {
            CurrencyValue invoiceTotal = invoiceTotalField.Value.AsCurrency();
            Console.WriteLine($"Invoice Total: '{invoiceTotal.Symbol}{invoiceTotal.Amount}', with confidence {invoiceTotalField.Confidence}");
        }
    }
}
```

<!-- > [!div class="nextstepaction"]
> [I &#8203;ran into an issue when running the application.](https://microsoft.qualtrics.com/jfe/form/SV_0Cl5zkG3CnDjq6O?PLanguage=csharp&Product=FormRecognizer&Page=how-to&Section=run-invoice) -->

### Invoice model output

Visit the Azure samples repository on GitHub to view the [invoice model output](https://github.com/Azure-Samples/cognitive-services-quickstart-code/blob/master/dotnet/FormRecognizer/how-to-guide/general-document-model-output.md).

## Receipt model

```csharp

using Azure;
using Azure.AI.FormRecognizer.DocumentAnalysis;

//use your `key` and `endpoint` environment variables to create your `AzureKeyCredential` and `DocumentAnalysisClient` instances
string key = Environment.GetEnvironmentVariable("FR_KEY");
string endpoint = Environment.GetEnvironmentVariable("FR_ENDPOINT");
AzureKeyCredential credential = new AzureKeyCredential(key);
DocumentAnalysisClient client = new DocumentAnalysisClient(new Uri(endpoint), credential);

// sample document document
Uri receiptUri = new Uri("https://raw.githubusercontent.com/Azure-Samples/cognitive-services-REST-api-samples/master/curl/form-recognizer/rest-api/receipt.png");

AnalyzeDocumentOperation operation = await client.AnalyzeDocumentFromUriAsync(WaitUntil.Completed, "prebuilt-receipt", receiptUri);

AnalyzeResult receipts = operation.Value;

foreach (AnalyzedDocument receipt in receipts.Documents)
{
    if (receipt.Fields.TryGetValue("MerchantName", out DocumentField merchantNameField))
    {
        if (merchantNameField.FieldType == DocumentFieldType.String)
        {
            string merchantName = merchantNameField.Value.AsString();

            Console.WriteLine($"Merchant Name: '{merchantName}', with confidence {merchantNameField.Confidence}");
        }
    }

    if (receipt.Fields.TryGetValue("TransactionDate", out DocumentField transactionDateField))
    {
        if (transactionDateField.FieldType == DocumentFieldType.Date)
        {
            DateTimeOffset transactionDate = transactionDateField.Value.AsDate();

            Console.WriteLine($"Transaction Date: '{transactionDate}', with confidence {transactionDateField.Confidence}");
        }
    }

    if (receipt.Fields.TryGetValue("Items", out DocumentField itemsField))
    {
        if (itemsField.FieldType == DocumentFieldType.List)
        {
            foreach (DocumentField itemField in itemsField.Value.AsList())
            {
                Console.WriteLine("Item:");

                if (itemField.FieldType == DocumentFieldType.Dictionary)
                {
                    IReadOnlyDictionary<string, DocumentField> itemFields = itemField.Value.AsDictionary();

                    if (itemFields.TryGetValue("Description", out DocumentField itemDescriptionField))
                    {
                        if (itemDescriptionField.FieldType == DocumentFieldType.String)
                        {
                            string itemDescription = itemDescriptionField.Value.AsString();

                            Console.WriteLine($"  Description: '{itemDescription}', with confidence {itemDescriptionField.Confidence}");
                        }
                    }

                    if (itemFields.TryGetValue("TotalPrice", out DocumentField itemTotalPriceField))
                    {
                        if (itemTotalPriceField.FieldType == DocumentFieldType.Double)
                        {
                            double itemTotalPrice = itemTotalPriceField.Value.AsDouble();

                            Console.WriteLine($"  Total Price: '{itemTotalPrice}', with confidence {itemTotalPriceField.Confidence}");
                        }
                    }
                }
            }
        }
    }

    if (receipt.Fields.TryGetValue("Total", out DocumentField totalField))
    {
        if (totalField.FieldType == DocumentFieldType.Double)
        {
            double total = totalField.Value.AsDouble();

            Console.WriteLine($"Total: '{total}', with confidence '{totalField.Confidence}'");
        }
    }
}

```

<!-- > [!div class="nextstepaction"]
> [I &#8203;ran into an issue when running the application.](https://microsoft.qualtrics.com/jfe/form/SV_0Cl5zkG3CnDjq6O?PLanguage=csharp&Product=FormRecognizer&Page=how-to&Section=run-reecipt) -->

### Receipt model output

Visit the Azure samples repository on GitHub to view the [receipt model output](https://github.com/Azure-Samples/cognitive-services-quickstart-code/blob/master/dotnet/FormRecognizer/how-to-guide/receipt-model-output.md).

## ID document model

```csharp

using Azure;
using Azure.AI.FormRecognizer.DocumentAnalysis;

//use your `key` and `endpoint` environment variables to create your `AzureKeyCredential` and `DocumentAnalysisClient` instances
string key = Environment.GetEnvironmentVariable("FR_KEY");
string endpoint = Environment.GetEnvironmentVariable("FR_ENDPOINT");
AzureKeyCredential credential = new AzureKeyCredential(key);
DocumentAnalysisClient client = new DocumentAnalysisClient(new Uri(endpoint), credential);

// sample document document

Uri idDocumentUri = new Uri("https://raw.githubusercontent.com/Azure-Samples/cognitive-services-REST-api-samples/master/curl/form-recognizer/rest-api/identity_documents.png");

AnalyzeDocumentOperation operation = await client.AnalyzeDocumentFromUriAsync(WaitUntil.Completed, "prebuilt-idDocument", idDocumentUri);

AnalyzeResult identityDocuments = operation.Value;

AnalyzedDocument identityDocument = identityDocuments.Documents.Single();

if (identityDocument.Fields.TryGetValue("Address", out DocumentField addressField))
{
    if (addressField.FieldType == DocumentFieldType.String)
    {
        string address = addressField.Value. AsString();
        Console.WriteLine($"Address: '{address}', with confidence {addressField.Confidence}");
    }
}

if (identityDocument.Fields.TryGetValue("CountryRegion", out DocumentField countryRegionField))
{
    if (countryRegionField.FieldType == DocumentFieldType.CountryRegion)
    {
        string countryRegion = countryRegionField.Value.AsCountryRegion();
        Console.WriteLine($"CountryRegion: '{countryRegion}', with confidence {countryRegionField.Confidence}");
    }
}

if (identityDocument.Fields.TryGetValue("DateOfBirth", out DocumentField dateOfBirthField))
{
    if (dateOfBirthField.FieldType == DocumentFieldType.Date)
    {
        DateTimeOffset dateOfBirth = dateOfBirthField.Value.AsDate();
        Console.WriteLine($"Date Of Birth: '{dateOfBirth}', with confidence {dateOfBirthField.Confidence}");
    }
}

if (identityDocument.Fields.TryGetValue("DateOfExpiration", out DocumentField dateOfExpirationField))
{
    if (dateOfExpirationField.FieldType == DocumentFieldType.Date)
    {
        DateTimeOffset dateOfExpiration = dateOfExpirationField.Value.AsDate();
        Console.WriteLine($"Date Of Expiration: '{dateOfExpiration}', with confidence {dateOfExpirationField.Confidence}");
    }
}

if (identityDocument.Fields.TryGetValue("DocumentNumber", out DocumentField documentNumberField))
{
    if (documentNumberField.FieldType == DocumentFieldType.String)
    {
        string documentNumber = documentNumberField.Value.AsString();
        Console.WriteLine($"Document Number: '{documentNumber}', with confidence {documentNumberField.Confidence}");
    }
}

if (identityDocument.Fields.TryGetValue("FirstName", out DocumentField firstNameField))
{
    if (firstNameField.FieldType == DocumentFieldType.String)
    {
        string firstName = firstNameField.Value.AsString();
        Console.WriteLine($"First Name: '{firstName}', with confidence {firstNameField.Confidence}");
    }
}

if (identityDocument.Fields.TryGetValue("LastName", out DocumentField lastNameField))
{
    if (lastNameField.FieldType == DocumentFieldType.String)
    {
        string lastName = lastNameField.Value.AsString();
        Console.WriteLine($"Last Name: '{lastName}', with confidence {lastNameField.Confidence}");
    }
}

if (identityDocument.Fields.TryGetValue("Region", out DocumentField regionfield))
{
    if (regionfield.FieldType == DocumentFieldType.String)
    {
        string region = regionfield.Value.AsString();
        Console.WriteLine($"Region: '{region}', with confidence {regionfield.Confidence}");
    }
}

if (identityDocument.Fields.TryGetValue("Sex", out DocumentField sexfield))
{
    if (sexfield.FieldType == DocumentFieldType.String)
    {
        string sex = sexfield.Value.AsString();
        Console.WriteLine($"Sex: '{sex}', with confidence {sexfield.Confidence}");
    }
}

```

<!-- > [!div class="nextstepaction"]
> [I &#8203;ran into an issue when running the application.](https://microsoft.qualtrics.com/jfe/form/SV_0Cl5zkG3CnDjq6O?PLanguage=csharp&Product=FormRecognizer&Page=how-to&Section=run-id-document) -->

### ID document model output

Visit the Azure samples repository on GitHub to view the [id-document model output](https://github.com/Azure-Samples/cognitive-services-quickstart-code/blob/master/dotnet/FormRecognizer/how-to-guide/id-document-model-output.md).

## Business card model

```csharp
using Azure;
using Azure.AI.FormRecognizer.DocumentAnalysis;

//use your `key` and `endpoint` environment variables to create your `AzureKeyCredential` and `DocumentAnalysisClient` instances
string key = Environment.GetEnvironmentVariable("FR_KEY");
string endpoint = Environment.GetEnvironmentVariable("FR_ENDPOINT");
AzureKeyCredential credential = new AzureKeyCredential(key);
DocumentAnalysisClient client = new DocumentAnalysisClient(new Uri(endpoint), credential);

// sample document document
Uri businessCardUri = new Uri("https://raw.githubusercontent.com/Azure-Samples/cognitive-services-REST-api-samples/master/curl/form-recognizer/business-card-english.jpg");

AnalyzeDocumentOperation operation = await client.AnalyzeDocumentFromUriAsync(WaitUntil.Completed, "prebuilt-businessCard", businessCardUri);

AnalyzeResult businessCards = operation.Value;

foreach (AnalyzedDocument businessCard in businessCards.Documents)
{
    if (businessCard.Fields.TryGetValue("ContactNames", out DocumentField ContactNamesField))
    {
        if (ContactNamesField.FieldType == DocumentFieldType.List)
        {
            foreach (DocumentField contactNameField in ContactNamesField.Value.AsList())
            {
                Console.WriteLine("Contact Name: ");

                if (contactNameField.FieldType == DocumentFieldType.Dictionary)
                {
                    IReadOnlyDictionary<string, DocumentField> contactNameFields = contactNameField.Value.AsDictionary();

                    if (contactNameFields.TryGetValue("FirstName", out DocumentField firstNameField))
                    {
                        if (firstNameField.FieldType == DocumentFieldType.String)
                        {
                            string firstName = firstNameField.Value.AsString();

                            Console.WriteLine($"  First Name: '{firstName}', with confidence {firstNameField.Confidence}");
                        }
                    }

                    if (contactNameFields.TryGetValue("LastName", out DocumentField lastNameField))
                    {
                        if (lastNameField.FieldType == DocumentFieldType.String)
                        {
                            string lastName = lastNameField.Value.AsString();

                            Console.WriteLine($"  Last Name: '{lastName}', with confidence {lastNameField.Confidence}");
                        }
                    }
                }
            }
        }
    }

    if (businessCard.Fields.TryGetValue("JobTitles", out DocumentField jobTitlesFields))
    {
        if (jobTitlesFields.FieldType == DocumentFieldType.List)
        {
            foreach (DocumentField jobTitleField in jobTitlesFields.Value.AsList())
            {
                if (jobTitleField.FieldType == DocumentFieldType.String)
                {
                    string jobTitle = jobTitleField.Value.AsString();

                    Console.WriteLine($"Job Title: '{jobTitle}', with confidence {jobTitleField.Confidence}");
                }
            }
        }
    }

    if (businessCard.Fields.TryGetValue("Departments", out DocumentField departmentFields))
    {
        if (departmentFields.FieldType == DocumentFieldType.List)
        {
            foreach (DocumentField departmentField in departmentFields.Value.AsList())
            {
                if (departmentField.FieldType == DocumentFieldType.String)
                {
                    string department = departmentField.Value.AsString();

                    Console.WriteLine($"Department: '{department}', with confidence {departmentField.Confidence}");
                }
            }
        }
    }

    if (businessCard.Fields.TryGetValue("Emails", out DocumentField emailFields))
    {
        if (emailFields.FieldType == DocumentFieldType.List)
        {
            foreach (DocumentField emailField in emailFields.Value.AsList())
            {
                if (emailField.FieldType == DocumentFieldType.String)
                {
                    string email = emailField.Value.AsString();

                    Console.WriteLine($"Email: '{email}', with confidence {emailField.Confidence}");
                }
            }
        }
    }

    if (businessCard.Fields.TryGetValue("Websites", out DocumentField websiteFields))
    {
        if (websiteFields.FieldType == DocumentFieldType.List)
        {
            foreach (DocumentField websiteField in websiteFields.Value.AsList())
            {
                if (websiteField.FieldType == DocumentFieldType.String)
                {
                    string website = websiteField.Value.AsString();

                    Console.WriteLine($"Website: '{website}', with confidence {websiteField.Confidence}");
                }
            }
        }
    }

    if (businessCard.Fields.TryGetValue("MobilePhones", out DocumentField mobilePhonesFields))
    {
        if (mobilePhonesFields.FieldType == DocumentFieldType.List)
        {
            foreach (DocumentField mobilePhoneField in mobilePhonesFields.Value.AsList())
            {
                if (mobilePhoneField.FieldType == DocumentFieldType.PhoneNumber)
                {
                    string mobilePhone = mobilePhoneField.Value.AsPhoneNumber();

                    Console.WriteLine($"Mobile phone number: '{mobilePhone}', with confidence {mobilePhoneField.Confidence}");
                }
            }
        }
    }

    if (businessCard.Fields.TryGetValue("WorkPhones", out DocumentField workPhonesFields))
    {
        if (workPhonesFields.FieldType == DocumentFieldType.List)
        {
            foreach (DocumentField workPhoneField in workPhonesFields.Value.AsList())
            {
                if (workPhoneField.FieldType == DocumentFieldType.PhoneNumber)
                {
                    string workPhone = workPhoneField.Value.AsPhoneNumber();

                    Console.WriteLine($"Work phone number: '{workPhone}', with confidence {workPhoneField.Confidence}");
                }
            }
        }
    }

    if (businessCard.Fields.TryGetValue("Faxes", out DocumentField faxesFields))
    {
        if (faxesFields.FieldType == DocumentFieldType.List)
        {
            foreach (DocumentField faxField in faxesFields.Value.AsList())
            {
                if (faxField.FieldType == DocumentFieldType.PhoneNumber)
                {
                    string fax = faxField.Value.AsPhoneNumber();

                    Console.WriteLine($"Fax phone number: '{fax}', with confidence {faxField.Confidence}");
                }
            }
        }
    }

    if (businessCard.Fields.TryGetValue("Addresses", out DocumentField addressesFields))
    {
        if (addressesFields.FieldType == DocumentFieldType.List)
        {
            foreach (DocumentField addressField in addressesFields.Value.AsList())
            {
                if (addressField.FieldType == DocumentFieldType.String)
                {
                    string address = addressField.Value.AsString();

                    Console.WriteLine($"Address: '{address}', with confidence {addressField.Confidence}");
                }
            }
        }
    }

    if (businessCard.Fields.TryGetValue("CompanyNames", out DocumentField companyNamesFields))
    {
        if (companyNamesFields.FieldType == DocumentFieldType.List)
        {
            foreach (DocumentField companyNameField in companyNamesFields.Value.AsList())
            {
                if (companyNameField.FieldType == DocumentFieldType.String)
                {
                    string companyName = companyNameField.Value.AsString();

                    Console.WriteLine($"Company name: '{companyName}', with confidence {companyNameField.Confidence}");
                }
            }
        }
    }
}

```

<!-- > [!div class="nextstepaction"]
> [I &#8203;ran into an issue when running the application.](https://microsoft.qualtrics.com/jfe/form/SV_0Cl5zkG3CnDjq6O?PLanguage=csharp&Product=FormRecognizer&Page=how-to&Section=run-business-card) -->

### Business card model output

Visit the Azure samples repository on GitHub to view the [business card model output](https://github.com/Azure-Samples/cognitive-services-quickstart-code/blob/master/dotnet/FormRecognizer/how-to-guide/business-card-model-output.md).<|MERGE_RESOLUTION|>--- conflicted
+++ resolved
@@ -6,11 +6,7 @@
 ms.service: applied-ai-services
 ms.subservice: forms-recognizer
 ms.topic: include
-<<<<<<< HEAD
 ms.date: 08/21/2023
-=======
-ms.date: 08/16/2023
->>>>>>> 12070ee5
 ms.author: lajanuar
 ms.custom: devx-track-csharp
 ---
@@ -71,11 +67,11 @@
 
 1. In the **Configure your new project** page, under **Project name** enter *formRecognizer_app*. Then select **Next**.
 
-   :::image type="content" source="../../../media/quickstarts/configure-new-project.png" alt-text="Screenshot of Visual Studio's configure new project dialog window.":::
+   :::image type="content" source="../../../media/quickstarts/configure-new-project-console.png" alt-text="Screenshot of Visual Studio's configure new project page.":::
 
 1. In the **Additional information** page, select **.NET 6.0 (Long-term support)**, and then select **Create**.
 
-    :::image type="content" source="../../../media/quickstarts/additional-information.png" alt-text="Screenshot of Visual Studio's additional information dialog window.":::
+    :::image type="content" source="../../../media/quickstarts/additional-information.png" alt-text="Screenshot of Visual Studio's additional information page.":::
 
 <!-- > [!div class="nextstepaction"]
 > [I &#8203;ran into an issue with the setup.](https://microsoft.qualtrics.com/jfe/form/SV_0Cl5zkG3CnDjq6O?PLanguage=csharp&Product=FormRecognizer&Page=how-to&Section=setup) -->
@@ -84,7 +80,7 @@
 
  1. Right-click on your **formRecognizer_quickstart** project and select **Manage NuGet Packages...** .
 
-    :::image type="content" source="../../../media/quickstarts/select-nuget-package.png" alt-text="Screenshot of select NuGet package window in Visual Studio.":::
+    :::image type="content" source="../../../media/quickstarts/select-nuget-package-console.png" alt-text="Screenshot of select NuGet package window in Visual Studio.":::
 
  1. Select the **Browse** tab and type *Azure.AI.FormRecognizer*.
 
