--- conflicted
+++ resolved
@@ -460,11 +460,7 @@
 
           - You need an active [Azure account](https://azure.microsoft.com/free/cognitive-services/) and subscription with at least a **Reader** role to access Document Intelligence Studio.
 
-<<<<<<< HEAD
           - For document analysis and prebuilt models, here are the role requirements for user scenarios.
-=======
-          - For **document analysis and prebuilt models**, you need full access—**Cognitive Services User** role—to at least one [Document Intelligence](https://portal.azure.com/#create/Microsoft.CognitiveServicesFormRecognizer) or [multi-service](https://portal.azure.com/#create/Microsoft.CognitiveServicesAllInOne) resource. Once you access the model analyze page, you can change the endpoint and key to access other resources, if needed.
->>>>>>> 403f0a75
 
             - Basic
 
