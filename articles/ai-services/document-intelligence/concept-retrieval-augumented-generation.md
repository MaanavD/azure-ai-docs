--- conflicted
+++ resolved
@@ -15,29 +15,25 @@
 
 <!-- markdownlint-disable MD036 -->
 
-<<<<<<< HEAD
-**This content applies to:** ![checkmark](../media/yes-icon.png) **v4.0 (preview)** 
-=======
-This content applies to: checkmark v4.0 (preview) 
->>>>>>> 4230bc36
+**This content applies to:** ![checkmark](../media/yes-icon.png) **v4.0 (preview)**
 
-Retrieval Augmented Generation (RAG) is an document generative AI solution that combines a pretrained Large Language Model (LLM) like ChatGPT with an external data retrieval system to generate an enhanced response incorporating new data outside of the original training data. Adding an information retrieval system to your applications enables you to chat with your documents, generate captivating content, and access the power of Azure OpenAI models for your data. You also have more control over the data used by the LLM as it formulates a response.
+Retrieval Augmented Generation (RAG) is a document generative AI solution that combines a pretrained Large Language Model (LLM) like ChatGPT with an external data retrieval system to generate an enhanced response incorporating new data outside of the original training data. Adding an information retrieval system to your applications enables you to chat with your documents, generate captivating content, and access the power of Azure OpenAI models for your data. You also have more control over the data used by the LLM as it formulates a response.
 
 ## Azure AI Document Intelligence Layout model
 
-The ADocument Intelligence [Layout model](concept-layout.md) is an advanced machine-learning based document analysis API. Using semantic chunking, the layout model offers a comprehensive solution for advanced content extraction and document structure analysis capabilities. With the layout model, you can easily extract paragraphs, tables, titles, section headings, selection marks, font/style properties, key-value pairs, math formulas, QR code/barcode and more from various document types. This enables you to divide a large body of texts or documents into smaller, meaningful chunks based on semantic content rather than arbitrary splits. The extracted information can be conveniently outputted to Markdown format, enabling you to define your semantic chunking strategy based on the provided building blocks.
+The Document Intelligence [Layout model](concept-layout.md) is an advanced machine-learning based document analysis API. With semantic chunking, the layout model offers a comprehensive solution for advanced content extraction and document structure analysis capabilities. With the layout model, you can easily extract text and structural to divide large bodies of text into smaller, meaningful chunks based on semantic content rather than arbitrary splits. The extracted information can be conveniently outputted to Markdown format, enabling you to define your semantic chunking strategy based on the provided building blocks.
 
 :::image type="content" source="media/rag/azure-rag-processing.png" alt-text="Screenshot depicting semantic chunking with RAG using Azure AI Document Intelligence":::
 
 ## Layout model and semantic chunking
 
-Long sentences are challenging for natural language processing (NLP) applications. Especially when they are comprised of multiple clauses, complex noun or verb phrases, relative clauses, and parenthetical groupings. Just like the human beholder, an NLP system also needs to successfully keep track of all the presented dependencies.The goal of semantic chunking is to find semantically coherent fragments of a sentence representation. These fragments can then be processed independently and recombined as semantic representations without loss of information, interpretation, or semantic relevance. The inherent meaning of the text is used as a guide for the chunking process.
+Long sentences are challenging for natural language processing (NLP) applications. Especially when they're composed of multiple clauses, complex noun or verb phrases, relative clauses, and parenthetical groupings. Just like the human beholder, an NLP system also needs to successfully keep track of all the presented dependencies. The goal of semantic chunking is to find semantically coherent fragments of a sentence representation. These fragments can then be processed independently and recombined as semantic representations without loss of information, interpretation, or semantic relevance. The inherent meaning of the text is used as a guide for the chunking process.
 
 Text data chunking strategies play a key role in optimizing the RAG response and performance. Fixed-sized and semantic are two distinct chunking methods:
 
-* **Fixed-sized chunking**. Most chunking strategies used in RAG today are based on fix-sized text segments known as chunks. It is quick, easy, and effective with text that does not have a strong sematic structure such as logs and data. However it is not recommended for text that requires semantic understanding and precise context. The fixed-size nature of the window can result in severing words, sentences, or paragraphs impeding comprehension and disrupt the flow of information and understanding.
+* **Fixed-sized chunking**. Most chunking strategies used in RAG today are based on fix-sized text segments known as chunks. Fixed-sized chunking is quick, easy, and effective with text that doesn't have a strong semantic structure such as logs and data. However it isn't recommended for text that requires semantic understanding and precise context. The fixed-size nature of the window can result in severing words, sentences, or paragraphs impeding comprehension and disrupt the flow of information and understanding.
 
-* **Semantic chunking**. This method divides the text into chunks based on semantic understanding that focuses on the subject or topic of a sentence and uses significant computational resources and is algorithmically complex. However, it has the distinct advantage of maintaining semantic consistency within each chunk.  It is particularly useful for text summarization, sentiment analysis, and document classification tasks. For example, if you are looking for a specific section in a document, you can use semantic chunking to divide the document into smaller chunks based on the section headers. This can help you to find the section you are looking for quickly and easily. An effective semantic chunking strategy yields the following benefits:
+* **Semantic chunking**. This method divides the text into chunks based on semantic understanding. Division boundaries are focused on sentence subject and use significant computational algorithmically complex resources. However, it has the distinct advantage of maintaining semantic consistency within each chunk.  It's useful for text summarization, sentiment analysis, and document classification tasks. For example, if you're looking for a specific section in a document, you can use semantic chunking to divide the document into smaller chunks based on the section headers helping you to find the section you're looking for quickly and easily. An effective semantic chunking strategy yields the following benefits:
 
 ## Semantic chunking with Document Intelligence layout model
 
@@ -47,7 +43,7 @@
 
 * **Simplified processing**. You can parse different document types, such as digital and scanned PDFs, images, office files (docx, xlsx, pptx), and HTML, with just a single API call.
 
-* **Scalability and AI quality**. The layout model is highly scalable in Optical Character Recognition (OCR), table extraction, [document structure analysis](concept-layout.md#document-layout-analysis) (paragraphs, titles, and section headings), and reading order detection.It supports [309 printed and 12 handwritten languages](language-support-ocr.md#model-id-prebuilt-layout) further ensuring high-quality results driven by AI capabilities.
+* **Scalability and AI quality**. The layout model is highly scalable in Optical Character Recognition (OCR), table extraction, and [document structure analysis](concept-layout.md#document-layout-analysis). It supports [309 printed and 12 handwritten languages](language-support-ocr.md#model-id-prebuilt-layout) further ensuring high-quality results driven by AI capabilities.
 
 * **Large learning model (LLM) compatibility**. The layout model Markdown formatted output is LLM friendly and facilitates seamless integration into your workflows. You can turn any table in a document into Markdown format and avoid extensive effort parsing the documents for greater LLM understanding.
 
@@ -83,13 +79,13 @@
 
 :::image type="content" source="media/rag/rag-analyze-options.png" alt-text="Screenshot of Analyze options dialog window with RAG required options in the Document Intelligence studio.":::
 
-* Next, select the **Run analysis** button to view the output. 
+* Next, select the **Run analysis** button to view the output.
 
 :::image type="content" source="media/rag/run-analysis.png" alt-text="Screenshot of the Run Analysis button in the Document Intelligence Studio.":::
 
 * The Markdown content is presented in the right-pane window:
 
-:::image type="content" source="media/rag/markdown-content.png" alt-text="Screenshot of layout model markdown output in the Document Intelligence Studio.":::
+:::image type="content" source="media/rag/markdown-content.png" alt-text="Screenshot of the layout model markdown output in the Document Intelligence Studio.":::
 
 ### SDK or REST API
 
@@ -105,36 +101,11 @@
 
 ## Build document chat with semantic chunking
 
-<<<<<<< HEAD
-* [Azure OpenAI on your data](../openai/concepts/use-your-data) enables you to run supported chat on your documents.  Azure OpenAI on your data leverages the Document Intelligence layout model to extract and parse document data by chunking long text based on table tables and paragraphs. You can also customize your chunking strategy using [Azure OpenAI sample scripts](https://github.com/microsoft/sample-app-aoai-chatGPT/tree/main/scripts) located in our GitHub repo.
-=======
-* [Azure OpenAI on your data](../openai/concepts/use-your-data.md) enables you to run supported chat **Azure AI Document Intelligence** layout model is underlying OCR engine for **Azure OpenAI on your documents** to ingest document data. It chunks long text based on table tables and paragraphs. You can also customize your chunking strategy based with these [scripts](https://github.com/microsoft/sample-app-aoai-chatGPT/tree/main/scripts).
+* [Azure OpenAI on your data](../openai/concepts/use-your-data) enables you to run supported chat on your documents.  Azure OpenAI on your data applies the Document Intelligence layout model to extract and parse document data by chunking long text based on tables and paragraphs. You can also customize your chunking strategy using [Azure OpenAI sample scripts](https://github.com/microsoft/sample-app-aoai-chatGPT/tree/main/scripts) located in our GitHub repo.
 
-* Azure AI Document Intelligence is now integrated with Langchain as one of its document loaders. You can use it to easily load the data, output to Markdown format, and then use This [cookbook]() shows a simple demo for RAG pattern with Azure AI Document Intelligence as document loader and Azure Search as retriever in Langchain.
+* Azure AI Document Intelligence is now integrated with [LangChain](https://python.langchain.com/docs/integrations/document_loaders/azure_document_intelligence) as one of its document loaders. You can use it to easily load the data and output to Markdown format. This [notebook](https://microsoft.github.io/SynapseML/docs/Explore%20Algorithms/AI%20Services/Quickstart%20-%20Document%20Question%20and%20Answering%20with%20PDFs/) shows a simple demo for RAG pattern with Azure AI Document Intelligence as document loader and Azure Search as retriever in LangChain.
 
-```
-
-from langchain.document_loaders.doc_intelligence import DocumentIntelligenceLoader
-
-from langchain.text_splitter import MarkdownHeaderTextSplitter
-
-# Initiate Azure AI Document Intelligence to load the document and split it into chunks
-
-loader = DocumentIntelligenceLoader(file_path=<your file path>, api_key = doc_intelligence_key, api_endpoint = doc_intelligence_endpoint)
-docs = loader.load()
-
-# text_splitter = RecursiveCharacterTextSplitter(chunk_size=1000, chunk_overlap=200)
-headers_to_split_on = [
-    ("#", "Header 1"),
-    ("##", "Header 2"),
-    ("###", "Header 3"),
-]
-text_splitter = MarkdownHeaderTextSplitter(headers_to_split_on=headers_to_split_on)
->>>>>>> 4230bc36
-
-* Azure AI Document Intelligence is now integrated with [LangChain](https://python.langchain.com/docs/integrations/document_loaders/azure_document_intelligence) as one of its document loaders. You can use it to easily load the data, output to Markdown format, and then use This [notebook](https://microsoft.github.io/SynapseML/docs/Explore%20Algorithms/AI%20Services/Quickstart%20-%20Document%20Question%20and%20Answering%20with%20PDFs/) shows a simple demo for RAG pattern with Azure AI Document Intelligence as document loader and Azure Search as retriever in LangChain.
-
-* The [chat with your data solution accelerator](https://github.com/Azure-Samples/chat-with-your-data-solution-accelerator) demonstrates an end-to-end baseline RAG pattern sample that uses Azure AI Search as a retriever and Azure AI Document Intelligence for document loading and semantic chunking.
+* The chat with your data solution accelerator[code sample](https://github.com/Azure-Samples/chat-with-your-data-solution-accelerator) demonstrates an end-to-end baseline RAG pattern sample. It uses Azure AI Search as a retriever and Azure AI Document Intelligence for document loading and semantic chunking.
 
 ## Next steps
 
