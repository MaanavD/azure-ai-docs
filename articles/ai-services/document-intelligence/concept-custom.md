---
title: Custom document models - Document Intelligence (formerly Form Recognizer)
titleSuffix: Azure AI services
description: Label and train customized models for your documents and compose multiple models into a single model identifier.
author: laujan
manager: nitinme
ms.service: azure-ai-document-intelligence
ms.custom:
  - ignite-2023
ms.topic: conceptual
<<<<<<< HEAD
ms.date: 07/08/2024
=======
ms.date: 07/09/2024
>>>>>>> 8c254573
ms.author: lajanuar
monikerRange: '<=doc-intel-4.0.0'
---

# Document Intelligence custom models

::: moniker range="doc-intel-4.0.0"
[!INCLUDE [preview-version-notice](includes/preview-notice.md)]

[!INCLUDE [applies to v4.0](includes/applies-to-v40.md)]
::: moniker-end

::: moniker range="doc-intel-3.1.0"
[!INCLUDE [applies to v3.1](includes/applies-to-v31.md)]
::: moniker-end

::: moniker range="doc-intel-3.0.0"
[!INCLUDE [applies to v3.0](includes/applies-to-v30.md)]
::: moniker-end

::: moniker range="doc-intel-2.1.0"
[!INCLUDE [applies to v2.1](includes/applies-to-v21.md)]
::: moniker-end

Document Intelligence uses advanced machine learning technology to identify documents, detect and extract information from forms and documents, and return the extracted data in a structured JSON output. With Document Intelligence, you can use document analysis models, pre-built/pre-trained, or your trained standalone custom models.

Custom models now include [custom classification models](./concept-custom-classifier.md) for scenarios where you need to identify the document type before invoking the extraction model. Classifier models are available starting with the ```2023-07-31 (GA)``` API. A classification model can be paired with a custom extraction model to analyze and extract fields from forms and documents specific to your business. Standalone custom extraction models can be combined to create [composed models](concept-composed-models.md).

::: moniker range=">=doc-intel-3.0.0"

## Custom document model types

Custom document models can be one of two types, [**custom template**](concept-custom-template.md) or custom form and [**custom neural**](concept-custom-neural.md)  or custom document models. The labeling and training process for both models is identical, but the models differ as follows:

### Custom extraction models

To create a custom extraction model, label a dataset of documents with the values you want extracted and train the model on the labeled dataset. You only need five examples of the same form or document type to get started.

### Custom neural model

> [!IMPORTANT]
>
> Starting with version 4.0 (2024-02-29-preview) API, custom neural models now support **overlapping fields** and **table, row and cell level confidence**.
>

The custom neural (custom document) model uses deep learning models and  base model trained on a large collection of documents. This model is then fine-tuned or adapted to your data when you train the model with a labeled dataset. Custom neural models support structured, semi-structured, and unstructured documents to extract fields. When you're choosing between the two model types, start with a neural model to determine if it meets your functional needs. See [neural models](concept-custom-neural.md) to learn more about custom document models.

### Custom template model

The custom template or custom form model relies on a consistent visual template to extract the labeled data. Variances in the visual structure of your documents affect the accuracy of your model. Structured  forms such as questionnaires or applications are examples of consistent visual templates.

Your training set consists of structured documents where the formatting and layout are static and constant from one document instance to the next. Custom template models support key-value pairs, selection marks, tables, signature fields, and regions. Template models and can be trained on documents in any of the [supported languages](language-support.md). For more information, *see* [custom template models](concept-custom-template.md).

If the language of your documents and extraction scenarios supports custom neural models, we recommend that you use custom neural models over template models for higher accuracy.

> [!TIP]
>
>To confirm that your training documents present a consistent visual template, remove all the user-entered data from each form in the set. If the blank forms are identical in appearance, they represent a consistent visual template.
>
> For more information, *see* [Interpret and improve accuracy and confidence for custom models](concept-accuracy-confidence.md).

## Input requirements

* For best results, provide one clear photo or high-quality scan per document.

* Supported file formats:

    |Model | PDF |Image: </br>`jpeg/jpg`, `png`, `bmp`, `tiff`, `heif` | Microsoft Office: </br> Word (docx), Excel (xlsx), PowerPoint (pptx)|
    |--------|:----:|:-----:|:---------------:
    |Read            | ✔    | ✔    | ✔  |
    |Layout          | ✔  | ✔ | ✔ (2024-02-29-preview, 2023-10-31-preview, and later)  |
    |General&nbsp;Document| ✔  | ✔ |   |
    |Prebuilt        |  ✔  | ✔ |   |
    |Custom extraction|  ✔  | ✔ |   |
    |Custom classification|  ✔  | ✔ | ✔ |

    &#x2731; Microsoft Office files are currently not supported for other models or versions.

* For PDF and TIFF, up to 2,000 pages can be processed (with a free tier subscription, only the first two pages are processed).

* The file size for analyzing documents is 500 MB for paid (S0) tier and 4 MB for free (F0) tier.

* Image dimensions must be between 50 x 50 pixels and 10,000 px x 10,000 pixels.

* If your PDFs are password-locked, you must remove the lock before submission.

* The minimum height of the text to be extracted is 12 pixels for a 1024 x 768 pixel image. This dimension corresponds to about `8`-point text at 150 dots per inch.

* For custom model training, the maximum number of pages for training data is 500 for the custom template model and 50,000 for the custom neural model.

* For custom extraction model training, the total size of training data is 50 MB for template model and 1G-MB for the neural model.

* For custom classification model training, the total size of training data is `1GB`  with a maximum of 10,000 pages.

### Optimal training data

Training input data is the foundation of any machine learning model. It determines the quality, accuracy, and performance of the model. Therefore, it's crucial to create the best training input data possible for your Document Intelligence project. When you use the Document Intelligence custom model, you provide your own training data. Here are a few tips to help train your models effectively:

* Use text-based instead of image-based PDFs when possible. One way to identify an image*based PDF is to try selecting specific text in the document. If you can select only the entire image of the text, the document is image based, not text based.

* Organize your training documents by using a subfolder for each format (JPEG/JPG, PNG, BMP, PDF, or TIFF).

* Use forms that have all of the available fields completed.

* Use forms with differing values in each field.

* Use a larger dataset (more than five training documents) if your images are low quality.

* Determine if you need to use a single model or multiple models composed into a single model.

* Consider segmenting your dataset into folders, where each folder is a unique template. Train one model per folder, and compose the resulting models into a single endpoint. Model accuracy can decrease when you have different formats analyzed with a single model.

* Consider segmenting your dataset to train multiple models if your form has variations with formats and page breaks. Custom forms rely on a consistent visual template.

* Ensure that you have a balanced dataset by accounting for formats, document types, and structure.

### Build mode

The `build custom model` operation adds support for the *template* and *neural* custom models. Previous versions of the REST API and client libraries only supported a single build mode that is now known as the *template* mode.

* Template models only accept documents that have the same basic page structure—a uniform visual appearance—or the same relative positioning of elements within the document.

* Neural models support documents that have the same information, but different page structures. Examples of these documents include United States W2 forms, which share the same information, but vary in appearance across companies.

This table provides links to the build mode programming language SDK references and code samples on GitHub:

|Programming language | SDK reference | Code sample |
|---|---|---|
| C#/.NET | [DocumentBuildMode Struct](/dotnet/api/azure.ai.formrecognizer.documentanalysis.documentbuildmode?view=azure-dotnet&preserve-view=true#properties) | [Sample_BuildCustomModelAsync.cs](https://github.com/Azure/azure-sdk-for-net/blob/main/sdk/formrecognizer/Azure.AI.FormRecognizer/tests/samples/Sample_BuildCustomModelAsync.cs)
|Java| DocumentBuildMode Class | [BuildModel.java](https://github.com/Azure/azure-sdk-for-java/blob/main/sdk/formrecognizer/azure-ai-formrecognizer/src/samples/java/com/azure/ai/formrecognizer/administration/BuildDocumentModel.java)|
|JavaScript | [DocumentBuildMode type](/javascript/api/@azure/ai-form-recognizer/documentbuildmode?view=azure-node-latest&preserve-view=true)| [buildModel.js](https://github.com/Azure/azure-sdk-for-js/blob/main/sdk/formrecognizer/ai-form-recognizer/samples/v4-beta/javascript/buildModel.js)|
|Python | DocumentBuildMode Enum| [sample_build_model.py](https://github.com/Azure/azure-sdk-for-python/blob/azure-ai-formrecognizer_3.2.0b3/sdk/formrecognizer/azure-ai-formrecognizer/samples/v3.2-beta/sample_build_model.py)|

## Compare model features

The following table compares custom template and custom neural features:

|Feature|Custom template (form) | Custom neural (document) |
|---|---|---|
|Document structure|Template, form, and structured | Structured, semi-structured, and unstructured|
|Training time | 1 to 5 minutes | 20 minutes to 1 hour |
|Data extraction | Key-value pairs, tables, selection marks, coordinates, and signatures | Key-value pairs, selection marks, and tables|
|Overlapping fields | Not supported | Supported |
|Document variations | Requires a model per each variation | Uses a single model for all variations |
|Language support | Multiple [language support](concept-custom-template.md#supported-languages-and-locales)  | English, with preview support for Spanish, French, German, Italian, and Dutch [language support](concept-custom-neural.md#supported-languages-and-locales) |

### Custom classification model

 Document classification is a new scenario supported by Document Intelligence with the ```2023-07-31``` (v3.1 GA) API. The document classifier API supports classification and splitting scenarios. Train a classification model to identify the different types of documents your application supports. The input file for the classification model can contain multiple documents and classifies each document within an associated page range. To learn more, *see* [custom classification](concept-custom-classifier.md) models.

 > [!NOTE]
>
>Starting with the ```2024-02-29-preview``` API version document classification now supports Office document types for classification. This API version also introduces [incremental training](concept-incremental-classifier.md) for the classification model.

## Custom model tools

Document Intelligence v3.1 and later models support the following tools, applications, and libraries, programs, and libraries:

| Feature | Resources | Model ID|
|---|---|:---|
|Custom model| &bullet; [Document Intelligence Studio](https://formrecognizer.appliedai.azure.com/studio/customform/projects)</br>&bullet; [REST API](/rest/api/aiservices/document-models/analyze-document?view=rest-aiservices-2023-07-31&preserve-view=true&tabs=HTTP)</br>&bullet; [C# SDK](quickstarts/get-started-sdks-rest-api.md?view=doc-intel-3.0.0&preserve-view=true)</br>&bullet; [Python SDK](quickstarts/get-started-sdks-rest-api.md?view=doc-intel-3.0.0&preserve-view=true)|***custom-model-id***|

## Custom model life cycle

The life cycle of a custom model depends on the API version that is used to train it. If the API version is a general availability (GA) version, the custom model has the same life cycle as that version. The custom model isn't available for inference when the API version is deprecated. If the API version is a preview version, the custom model has the same life cycle as the preview version of the API.

:::moniker-end

::: moniker range="doc-intel-2.1.0"

Document Intelligence v2.1 supports the following tools, applications, and libraries:

> [!NOTE]
> Custom model types [custom neural](concept-custom-neural.md) and [custom template](concept-custom-template.md) are available with Document Intelligence version v3.1 and v3.0 APIs.

| Feature | Resources |
|---|---|
|Custom model| &bullet; [Document Intelligence labeling tool](https://fott-2-1.azurewebsites.net)</br>&bullet; [REST API](how-to-guides/use-sdk-rest-api.md?view=doc-intel-2.1.0&tabs=windows&pivots=programming-language-rest-api&preserve-view=true)</br>&bullet; [Client library SDK](~/articles/ai-services/document-intelligence/how-to-guides/use-sdk-rest-api.md?view=doc-intel-2.1.0&preserve-view=true)</br>&bullet; [Document Intelligence Docker container](containers/install-run.md?tabs=custom#run-the-container-with-the-docker-compose-up-command)|

:::moniker-end

## Build a custom model

Extract data from your specific or unique documents using custom models. You need the following resources:

* An Azure subscription. You can [create one for free](https://azure.microsoft.com/free/cognitive-services/).
* A [Document Intelligence instance](https://portal.azure.com/#create/Microsoft.CognitiveServicesFormRecognizer) in the Azure portal. You can use the free pricing tier (`F0`) to try the service. After your resource deploys, select **Go to resource** to get your key and endpoint.

  :::image type="content" source="media/containers/keys-and-endpoint.png" alt-text="Screenshot that shows the keys and endpoint location in the Azure portal.":::

::: moniker range="doc-intel-2.1.0"

## Sample Labeling tool

>[!TIP]
>
> * For an enhanced experience and advanced model quality, try the [Document Intelligence v3.0 Studio](https://formrecognizer.appliedai.azure.com/studio).
> * The v3.0 Studio supports any model trained with v2.1 labeled data.
> * You can refer to the API migration guide for detailed information about migrating from v2.1 to v3.0.
> * *See* our [**REST API**](quickstarts/get-started-sdks-rest-api.md?view=doc-intel-3.0.0&preserve-view=true) or [**C#**](quickstarts/get-started-sdks-rest-api.md?view=doc-intel-3.0.0&preserve-view=true), [**Java**](quickstarts/get-started-sdks-rest-api.md?view=doc-intel-3.0.0&preserve-view=true), [**JavaScript**](quickstarts/get-started-sdks-rest-api.md?view=doc-intel-3.0.0&preserve-view=true), or [Python](quickstarts/get-started-sdks-rest-api.md?view=doc-intel-3.0.0&preserve-view=true) SDK quickstarts to get started with the v3.0 version.

* The Document Intelligence Sample Labeling tool is an open source tool that enables you to test the latest features of Document Intelligence and Optical Character Recognition (OCR) features.

* Try the [**Sample Labeling tool quickstart**](quickstarts/try-sample-label-tool.md#train-a-custom-model) to get started building and using a custom model.

:::moniker-end

::: moniker range=">=doc-intel-3.0.0"

## Document Intelligence Studio

> [!NOTE]
> Document Intelligence Studio is available with v3.1 and v3.0 APIs.

1. On the **Document Intelligence Studio** home page, select **Custom extraction models**.

1. Under **My Projects**, select **Create a project**.

1. Complete the project details fields.

1. Configure the service resource by adding your **Storage account** and **Blob container** to **Connect your training data source**.

1. Review and create your project.

1. Add your sample documents to label, build, and test your custom model.

> [!div class="nextstepaction"]
> [Try Document Intelligence Studio](https://formrecognizer.appliedai.azure.com/studio/customform/projects)
>

For a detailed walkthrough to create your first custom extraction model, *see* [How to create a custom extraction model](how-to-guides/build-a-custom-model.md).

## Custom model extraction summary

This table compares the supported data extraction areas:

|Model| Form fields | Selection marks | Structured fields (Tables) | Signature | Region labeling | Overlapping fields |
|--|:--:|:--:|:--:|:--:|:--:|:--:|
|Custom template| ✔ | ✔ | ✔ | ✔ | ✔ | **n/a** |
|Custom neural| ✔| ✔ | ✔ | **n/a** | * | ✔ (2024-02-29-preview) |

**Table symbols**:<br>
✔—Supported<br>
**n/a—Currently unavailable;<br>
*-Behaves differently depending upon model. With template models, synthetic data is generated at training time. With neural models, exiting text recognized in the region is selected.

> [!TIP]
> When choosing between the two model types, start with a custom neural model if it meets your functional needs. See [custom neural](concept-custom-neural.md) to learn more about custom neural models.

:::moniker-end

## Custom model development options

The following table describes the features available with the associated tools and client libraries. As a best practice, ensure that you use the compatible tools listed here.

| Document type | REST API | SDK | Label and Test Models|
|--|--|--|--|
| Custom template v 4.0 v3.1 v3.0 | [Document Intelligence 3.1](/rest/api/aiservices/document-models/analyze-document?view=rest-aiservices-2023-07-31&preserve-view=true&tabs=HTTP)| [Document Intelligence SDK](quickstarts/get-started-sdks-rest-api.md?view=doc-intel-3.0.0&preserve-view=true)| [Document Intelligence Studio](https://formrecognizer.appliedai.azure.com/studio)|
| Custom neural v4.0 v3.1 v3.0 | [Document Intelligence 3.1](/rest/api/aiservices/document-models/analyze-document?view=rest-aiservices-2023-07-31&preserve-view=true&tabs=HTTP)| [Document Intelligence SDK](quickstarts/get-started-sdks-rest-api.md?view=doc-intel-3.0.0&preserve-view=true)| [Document Intelligence Studio](https://formrecognizer.appliedai.azure.com/studio)
| Custom form v2.1 | [Document Intelligence 2.1 GA API](/rest/api/aiservices/analyzer?view=rest-aiservices-v2.1&preserve-view=true) | [Document Intelligence SDK](quickstarts/get-started-sdks-rest-api.md?view=doc-intel-2.1.0&preserve-view=true?pivots=programming-language-python)| [Sample labeling tool](https://fott-2-1.azurewebsites.net/)|
> [!NOTE]
> Custom template models trained with the 3.0 API will have a few improvements over the 2.1 API stemming from improvements to the OCR engine. Datasets used to train a custom template model using the 2.1 API can still be used to train a new model using the 3.0 API.

* For best results, provide one clear photo or high-quality scan per document.
* Supported file formats are JPEG/JPG, PNG, BMP, TIFF, and PDF (text-embedded or scanned). Text-embedded PDFs are best to eliminate the possibility of error in character extraction and location.
* For PDF and TIFF files, up to 2,000 pages can be processed. With a free tier subscription, only the first two pages are processed.
* The file size must be less than 500 MB for paid (S0) tier and 4 MB for free (F0) tier.
* Image dimensions must be between 50 x 50 pixels and 10,000 x 10,000 pixels.
* PDF dimensions are up to 17 x 17 inches, corresponding to Legal or A3 paper size, or smaller.
* The total size of the training data is 500 pages or less.
* If your PDFs are password-locked, you must remove the lock before submission.

  > [!TIP]
  > Training data:
  >
  > * If possible, use text-based PDF documents instead of image-based documents. Scanned PDFs are handled as images.
  > * Please supply only a single instance of the form per document.
  > * For filled-in forms, use examples that have all their fields filled in.
  > * Use forms with different values in each field.
  > * If your form images are of lower quality, use a larger dataset. For example, use 10 to 15 images.

## Supported languages and locales

*See* our [Language Support—custom models](language-support-custom.md) page for a complete list of supported languages.


## Next steps

::: moniker range="doc-intel-2.1.0"

* Try processing your own forms and documents with the [Document Intelligence Sample Labeling tool](https://fott-2-1.azurewebsites.net/).

* Complete a [Document Intelligence quickstart](quickstarts/get-started-sdks-rest-api.md?view=doc-intel-2.1.0&preserve-view=true) and get started creating a document processing app in the development language of your choice.

:::moniker-end

::: moniker range=">=doc-intel-3.0.0"

* Try processing your own forms and documents with the [Document Intelligence Studio](https://formrecognizer.appliedai.azure.com/studio).

* Complete a [Document Intelligence quickstart](quickstarts/get-started-sdks-rest-api.md?view=doc-intel-3.0.0&preserve-view=true) and get started creating a document processing app in the development language of your choice.

:::moniker-end<|MERGE_RESOLUTION|>--- conflicted
+++ resolved
@@ -8,11 +8,7 @@
 ms.custom:
   - ignite-2023
 ms.topic: conceptual
-<<<<<<< HEAD
-ms.date: 07/08/2024
-=======
 ms.date: 07/09/2024
->>>>>>> 8c254573
 ms.author: lajanuar
 monikerRange: '<=doc-intel-4.0.0'
 ---
