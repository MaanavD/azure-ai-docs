--- conflicted
+++ resolved
@@ -68,11 +68,7 @@
 | High              | If approved<sup>1</sup>| If approved<sup>1</sup> | Content detected at severity levels low and medium isn't filtered. Only content at severity level high is filtered. Requires approval<sup>1</sup>.|
 | No filters | If approved<sup>1</sup>| If approved<sup>1</sup>| No content is filtered regardless of severity level detected. Requires approval<sup>1</sup>.|
 
-<<<<<<< HEAD
-<sup>\*</sup> Only customers who have been approved for modified content filtering have full content filtering control and can turn content filters partially or fully off. Content filtering control doesn't apply to content filters GPT-4 Turbo with Vision (preview). Apply for modified content filters using this form: [Azure OpenAI Limited Access Review: Modified Content Filtering (microsoft.com)](https://customervoice.microsoft.com/Pages/ResponsePage.aspx?id=v4j5cvGGr0GRqy180BHbR7en2Ais5pxKtso_Pz4b1_xUMlBQNkZMR0lFRldORTdVQzQ0TEI5Q1ExOSQlQCN0PWcu). 
-=======
 <sup>1</sup> For Azure OpenAI models, only customers who have been approved for modified content filtering have full content filtering control, including configuring content filters at severity level high only or turning off content filters. Apply for modified content filters via this form: [Azure OpenAI Limited Access Review: Modified Content Filters and Abuse Monitoring (microsoft.com)](https://customervoice.microsoft.com/Pages/ResponsePage.aspx?id=v4j5cvGGr0GRqy180BHbR7en2Ais5pxKtso_Pz4b1_xURE01NDY1OUhBRzQ3MkQxMUhZSE1ZUlJKTiQlQCN0PWcu)
->>>>>>> b77bf79e
 
 This preview feature is available for the following Azure OpenAI models:
 * GPT model series (text) 
