---
title: Azure OpenAI Service content filtering
titleSuffix: Azure OpenAI
description: Learn about the content filtering capabilities of Azure OpenAI in Azure AI services
author: mrbullwinkle
ms.author: mbullwin
ms.service: azure-ai-openai
ms.topic: conceptual 
ms.date: 11/06/2023
ms.custom: template-concept
manager: nitinme
---

# Content filtering

> [!IMPORTANT]
> The content filtering system isn't applied to prompts and completions processed by the Whisper model in Azure OpenAI Service. Learn more about the [Whisper model in Azure OpenAI](models.md#whisper-preview).

Azure OpenAI Service includes a content filtering system that works alongside core models. This system works by running both the prompt and completion through an ensemble of classification models aimed at detecting and preventing the output of harmful content. The content filtering system detects and takes action on specific categories of potentially harmful content in both input prompts and output completions. Variations in API configurations and application design might affect completions and thus filtering behavior.

The content filtering models for the hate, sexual, violence, and self-harm categories have been specifically trained and tested on the following languages: English, German, Japanese, Spanish, French, Italian, Portuguese, and Chinese. However, the service can work in many other languages, but the quality might vary. In all cases, you should do your own testing to ensure that it works for your application.

In addition to the content filtering system, the Azure OpenAI Service performs monitoring to detect content and/or behaviors that suggest use of the service in a manner that might violate applicable product terms. For more information about understanding and mitigating risks associated with your application, see the [Transparency Note for Azure OpenAI](/legal/cognitive-services/openai/transparency-note?tabs=text). For more information about how data is processed in connection with content filtering and abuse monitoring, see [Data, privacy, and security for Azure OpenAI Service](/legal/cognitive-services/openai/data-privacy?context=/azure/ai-services/openai/context/context#preventing-abuse-and-harmful-content-generation).  

The following sections provide information about the content filtering categories, the filtering severity levels and their configurability, and API scenarios to be considered in application design and implementation. 

## Content filtering categories

The content filtering system integrated in the Azure OpenAI Service contains: 
* Neural multi-class classification models aimed at detecting and filtering harmful content; the models cover four categories (hate, sexual, violence, and self-harm) across four severity levels (safe, low, medium, and high). Content detected at the 'safe' severity level is labeled in annotations but isn't subject to filtering and isn't configurable.
* Additional optional classification models aimed at detecting jailbreak risk and known content for text and code; these models are binary classifiers that flag whether user or model behavior qualifies as a jailbreak attack or match to known text or source code. The use of these models is optional, but use of protected material code model may be required for Customer Copyright Commitment coverage.

## Harm categories

|Category|Description|
|--------|-----------|
| Hate and fairness   |Hate and fairness-related harms refer to any content that attacks or uses pejorative or discriminatory language with reference to a person or Identity groups on the basis of certain differentiating attributes of these groups including but not limited to race, ethnicity, nationality, gender identity groups and expression, sexual orientation, religion, immigration status, ability status, personal appearance and body size. </br></br> Fairness is concerned with ensuring that AI systems treat all groups of people equitably without contributing to existing societal inequities. Similar to hate speech, fairness-related harms hinge upon disparate treatment of Identity groups.    |
| Sexual | Sexual describes language related to anatomical organs and genitals, romantic relationships, acts portrayed in erotic or affectionate terms, pregnancy, physical sexual acts, including those portrayed as an assault or a forced sexual violent act against one’s will, prostitution, pornography and abuse.   |
| Violence | Violence describes language related to physical actions intended to hurt, injure, damage, or kill someone or something; describes weapons, guns and related entities, such as manufactures, associations, legislation, etc.    |
| Self-Harm | Self-harm describes language related to physical actions intended to purposely hurt, injure, damage one’s body or kill oneself.|
| Jailbreak risk | Jailbreak attacks are User Prompts designed to provoke the Generative AI model into exhibiting behaviors it was trained to avoid or to break the rules set in the System Message. Such attacks can vary from intricate role play to subtle subversion of the safety objective. |
| Protected Material for Text<sup>*</sup> | Protected material text describes known text content (for example, song lyrics, articles, recipes, and selected web content) that can be outputted by large language models.
| Protected Material for Code | Protected material code describes source code that matches a set of source code from public repositories, which can be outputted by large language models without proper citation of source repositories.

<sup>*</sup> If you are an owner of text material and want to submit text content for protection, please [file a request](https://aka.ms/protectedmaterialsform).

[!INCLUDE [text severity-levels, four-level](../../content-safety/includes/severity-levels-text-four.md)]

[!INCLUDE [image severity-levels](../../content-safety/includes/severity-levels-image.md)]


## Configurability (preview)

The default content filtering configuration is set to filter at the medium severity threshold for all four content harm categories for both prompts and completions. That means that content that is detected at severity level medium or high is filtered, while content detected at severity level low isn't filtered by the content filters. The configurability feature is available in preview and allows customers to adjust the settings, separately for prompts and completions, to filter content for each content category at different severity levels as described in the table below:

| Severity filtered | Configurable for prompts | Configurable for completions | Descriptions |
|-------------------|--------------------------|------------------------------|--------------|
| Low, medium, high | Yes | Yes | Strictest filtering configuration. Content detected at severity levels low, medium and high is filtered.|
| Medium, high      | Yes | Yes | Default setting. Content detected at severity level low isn't filtered, content at medium and high is filtered.|
| High              | Yes| Yes | Content detected at severity levels low and medium isn't filtered. Only content at severity level high is filtered.|
| No filters | If approved<sup>\*</sup>| If approved<sup>\*</sup>| No content is filtered regardless of severity level detected. Requires approval<sup>\*</sup>.|

<sup>\*</sup> Only customers who have been approved for modified content filtering have full content filtering control and can turn content filters partially or fully off. Content filtering control doesn't apply to content filters for DALL-E (preview) or GPT-4 Turbo with Vision (preview). Apply for modified content filters using this form: [Azure OpenAI Limited Access Review: Modified Content Filtering (microsoft.com)](https://customervoice.microsoft.com/Pages/ResponsePage.aspx?id=v4j5cvGGr0GRqy180BHbR7en2Ais5pxKtso_Pz4b1_xUMlBQNkZMR0lFRldORTdVQzQ0TEI5Q1ExOSQlQCN0PWcu). 

Customers are responsible for ensuring that applications integrating Azure OpenAI comply with the [Code of Conduct](/legal/cognitive-services/openai/code-of-conduct?context=%2Fazure%2Fai-services%2Fopenai%2Fcontext%2Fcontext). 

Content filtering configurations are created within a Resource in Azure AI Studio, and can be associated with Deployments. [Learn more about configurability here](../how-to/content-filters.md).  

## Scenario details

When the content filtering system detects harmful content, you'll receive either an error on the API call if the prompt was deemed inappropriate or the `finish_reason` on the response will be `content_filter` to signify that some of the completion was filtered. When building your application or system, you'll want to account for these scenarios where the content returned by the Completions API is filtered, which might result in content that is incomplete. How you act on this information will be application specific. The behavior can be summarized in the following points:

-	Prompts that are classified at a filtered category and severity level will return an HTTP 400 error.
-	Non-streaming completions calls won't return any content when the content is filtered. The `finish_reason` value will be set to content_filter. In rare cases with longer responses, a partial result can be returned. In these cases, the `finish_reason` will be updated.
-	For streaming completions calls, segments will be returned back to the user as they're completed. The service will continue streaming until either reaching a stop token, length, or when content that is classified at a filtered category and severity level is detected.  

### Scenario: You send a non-streaming completions call asking for multiple outputs; no content is classified at a filtered category and severity level

The table below outlines the various ways content filtering can appear:

 **HTTP response code** | **Response behavior** |
|------------------------|-------------------|
| 200 |   In the cases when all generation passes the filters as configured, no content moderation details are added to the response. The `finish_reason` for each generation will be either stop or length. |

**Example request payload:**

```json
{
    "prompt":"Text example", 
    "n": 3,
    "stream": false
}
```

**Example response JSON:**

```json
{
    "id": "example-id",
    "object": "text_completion",
    "created": 1653666286,
    "model": "davinci",
    "choices": [
        {
            "text": "Response generated text",
            "index": 0,
            "finish_reason": "stop",
            "logprobs": null
        }
    ]
}

```

### Scenario: Your API call asks for multiple responses (N>1) and at least one of the responses is filtered

| **HTTP Response Code** | **Response behavior**|
|------------------------|----------------------|
| 200 |The generations that were filtered will have a `finish_reason` value of `content_filter`.

**Example request payload:**

```json
{
    "prompt":"Text example",
    "n": 3,
    "stream": false
}
```

**Example response JSON:**

```json
{
    "id": "example",
    "object": "text_completion",
    "created": 1653666831,
    "model": "ada",
    "choices": [
        {
            "text": "returned text 1",
            "index": 0,
            "finish_reason": "length",
            "logprobs": null
        },
        {
            "text": "returned text 2",
            "index": 1,
            "finish_reason": "content_filter",
            "logprobs": null
        }
    ]
}
```

### Scenario: An inappropriate input prompt is sent to the completions API (either for streaming or non-streaming)

**HTTP Response Code** | **Response behavior**
|------------------------|----------------------|
|400 |The API call fails when the prompt triggers a content filter as configured. Modify the prompt and try again.|

**Example request payload:**

```json
{
    "prompt":"Content that triggered the filtering model"
}
```

**Example response JSON:**

```json
"error": {
    "message": "The response was filtered",
    "type": null,
    "param": "prompt",
    "code": "content_filter",
    "status": 400
}
```

### Scenario: You make a streaming completions call; no output content is classified at a filtered category and severity level

**HTTP Response Code** | **Response behavior**
|------------|------------------------|----------------------|
|200|In this case, the call will stream back with the full generation and `finish_reason` will be either 'length' or 'stop' for each generated response.|

**Example request payload:**

```json
{
    "prompt":"Text example",
    "n": 3,
    "stream": true
}
```

**Example response JSON:**

```json
{
    "id": "cmpl-example",
    "object": "text_completion",
    "created": 1653670914,
    "model": "ada",
    "choices": [
        {
            "text": "last part of generation",
            "index": 2,
            "finish_reason": "stop",
            "logprobs": null
        }
    ]
}
```

### Scenario: You make a streaming completions call asking for multiple completions and at least a portion of the output content is filtered

**HTTP Response Code** | **Response behavior**
|------------|------------------------|----------------------|
| 200 | For a given generation index, the last chunk of the generation includes a non-null `finish_reason` value. The value is `content_filter` when the generation was filtered.|

**Example request payload:**

```json
{
    "prompt":"Text example",
    "n": 3,
    "stream": true
}
```

**Example response JSON:**

```json
 {
    "id": "cmpl-example",
    "object": "text_completion",
    "created": 1653670515,
    "model": "ada",
    "choices": [
        {
            "text": "Last part of generated text streamed back",
            "index": 2,
            "finish_reason": "content_filter",
            "logprobs": null
        }
    ]
}
```

### Scenario: Content filtering system doesn't run on the completion

**HTTP Response Code** | **Response behavior**
|------------------------|----------------------|
| 200 | If the content filtering system is down or otherwise unable to complete the operation in time, your request will still complete without content filtering. You can determine that the filtering wasn't applied by looking for an error message in the `content_filter_result` object.|

**Example request payload:**

```json
{
    "prompt":"Text example",
    "n": 1,
    "stream": false
}
```

**Example response JSON:**

```json
{
    "id": "cmpl-example",
    "object": "text_completion",
    "created": 1652294703,
    "model": "ada",
    "choices": [
        {
            "text": "generated text",
            "index": 0,
            "finish_reason": "length",
            "logprobs": null,
            "content_filter_result": {
                "error": {
                    "code": "content_filter_error",
                    "message": "The contents are not filtered"
                }
            }
        }
    ]
}
```

## Annotations

### Content filters

When annotations are enabled as shown in the code snippet below, the following information is returned via the API for the categories hate and fairness, sexual, violence, and self-harm:
- content filtering category (hate, sexual, violence, self_harm)
- the severity level (safe, low, medium or high) within each content category
- filtering status (true or false).

### Optional models

Optional models can be enabled in annotate (returns information when content was flagged, but not filtered) or filter mode (returns information when content was flagged and filtered).  

When annotations are enabled as shown in the code snippet below, the following information is returned by the API for optional models: jailbreak risk, protected material text and protected material code:
- category (jailbreak, protected_material_text, protected_material_code),
- detected (true or false),
- filtered (true or false).

For the protected material code model, the following additional information is returned by the API:
- an example citation of a public GitHub repository where a code snippet was found
- the license of the repository.

When displaying code in your application, we strongly recommend that the application also displays the example citation from the annotations. Compliance with the cited license may also be required for Customer Copyright Commitment coverage.

Annotations are currently available in the GA API version `2024-02-15` and in all preview versions starting from `2023-06-01-preview` for Completions and Chat Completions (GPT models). The following code snippet shows how to use annotations:

# [OpenAI Python 0.28.1](#tab/python)

```python
# os.getenv() for the endpoint and key assumes that you are using environment variables.

import os
import openai
openai.api_type = "azure"
openai.api_base = os.getenv("AZURE_OPENAI_ENDPOINT") 
<<<<<<< HEAD
openai.api_version = "2023-06-01-preview" # API version required to use Annotations
openai.api_key = os.getenv("AZURE_OPENAI_KEY")
=======
openai.api_version = "2023-06-01-preview" # API version required to test out Annotations preview
openai.api_key = os.getenv("AZURE_OPENAI_API_KEY")
>>>>>>> 892995b4

response = openai.Completion.create(
    engine="gpt-35-turbo", # engine = "deployment_name".
    messages=[{"role": "system", "content": "You are a helpful assistant."}, {"role": "user", "content": "Example prompt that leads to a protected code completion that was detected, but not filtered"}]     # Content that is detected at severity level medium or high is filtered, 
    # while content detected at severity level low isn't filtered by the content filters.
)

print(response)

```

### Output

```json
{ 
  "choices": [ 
    { 
      "content_filter_results": { 
        "hate": { 
          "filtered": false, 
          "severity": "safe" 
        }, 
        "protected_material_code": { 
          "citation": { 
            "URL": " https://github.com/username/repository-name/path/to/file-example.txt", 
            "license": "EXAMPLE-LICENSE" 
          }, 
          "detected": true,
          "filtered": false 
        }, 
        "protected_material_text": { 
          "detected": false, 
          "filtered": false 
        }, 
        "self_harm": { 
          "filtered": false, 
          "severity": "safe" 
        }, 
        "sexual": { 
          "filtered": false, 
          "severity": "safe" 
        }, 
        "violence": { 
          "filtered": false, 
          "severity": "safe" 
        } 
      }, 
      "finish_reason": "stop", 
      "index": 0, 
      "message": { 
        "content": "Example model response will be returned ", 
        "role": "assistant" 
      } 
    } 
  ], 
  "created": 1699386280, 
  "id": "chatcmpl-8IMI4HzcmcK6I77vpOJCPt0Vcf8zJ", 
  "model": "gpt-35-turbo", 
  "object": "chat.completion", 
  "prompt_filter_results": [ 
    { 
      "content_filter_results": { 
        "hate": { 
          "filtered": false, 
          "severity": "safe" 
        }, 
        "jailbreak": { 
          "detected": false, 
          "filtered": false 
        }, 
        "profanity": { 
          "detected": false, 
          "filtered": false 
        }, 
        "self_harm": { 
          "filtered": false, 
          "severity": "safe" 
        }, 
        "sexual": { 
          "filtered": false, 
          "severity": "safe" 
        }, 
        "violence": { 
          "filtered": false, 
          "severity": "safe" 
        } 
      }, 
      "prompt_index": 0 
    } 
  ], 
  "usage": { 
    "completion_tokens": 40, 
    "prompt_tokens": 11, 
    "total_tokens": 417 
  } 
} 
```

The following code snippet shows how to retrieve annotations when content was filtered:

```python
# os.getenv() for the endpoint and key assumes that you are using environment variables.

import os
import openai
openai.api_type = "azure"
openai.api_base = os.getenv("AZURE_OPENAI_ENDPOINT") 
<<<<<<< HEAD
openai.api_version = "2023-06-01-preview" # API version required to use Annotations
openai.api_key = os.getenv("AZURE_OPENAI_KEY")
=======
openai.api_version = "2023-06-01-preview" # API version required to test out Annotations preview
openai.api_key = os.getenv("AZURE_OPENAI_API_KEY")
>>>>>>> 892995b4

try:
    response = openai.Completion.create(
        prompt="<PROMPT>",
        engine="<MODEL_DEPLOYMENT_NAME>",
    )
    print(response)

except openai.error.InvalidRequestError as e:
    if e.error.code == "content_filter" and e.error.innererror:
        content_filter_result = e.error.innererror.content_filter_result
        # print the formatted JSON
        print(content_filter_result)

        # or access the individual categories and details
        for category, details in content_filter_result.items():
            print(f"{category}:\n filtered={details['filtered']}\n severity={details['severity']}")

```

# [OpenAI Python 1.x](#tab/python-new)

```python
# os.getenv() for the endpoint and key assumes that you are using environment variables.

import os
from openai import AzureOpenAI
client = AzureOpenAI(
    api_key=os.getenv("AZURE_OPENAI_API_KEY"),  
    api_version="2023-10-01-preview",
    azure_endpoint = os.getenv("AZURE_OPENAI_ENDPOINT") 
    )

response = client.completions.create(
    model="gpt-35-turbo-instruct", # model = "deployment_name".
    prompt="{Example prompt where a severity level of low is detected}" 
    # Content that is detected at severity level medium or high is filtered, 
    # while content detected at severity level low isn't filtered by the content filters.
)

print(response.model_dump_json(indent=2))
```

# [JavaScript](#tab/javascrit)

[Azure OpenAI JavaScript SDK source code & samples](https://github.com/Azure/azure-sdk-for-js/tree/main/sdk/openai/openai)

```javascript

import { OpenAIClient, AzureKeyCredential } from "@azure/openai";

// Load the .env file if it exists
import * as dotenv from "dotenv";
dotenv.config();

// You will need to set these environment variables or edit the following values
const endpoint = process.env["ENDPOINT"] || "<endpoint>";
const azureApiKey = process.env["AZURE_API_KEY"] || "<api key>";

const messages = [
  { role: "system", content: "You are a helpful assistant. You will talk like a pirate." },
  { role: "user", content: "Can you help me?" },
  { role: "assistant", content: "Arrrr! Of course, me hearty! What can I do for ye?" },
  { role: "user", content: "What's the best way to train a parrot?" },
];

export async function main() {
  console.log("== Get completions Sample ==");

  const client = new OpenAIClient(endpoint, new AzureKeyCredential(azureApiKey));
  const deploymentId = "gpt-35-turbo"; //This needs to correspond to the name you chose when you deployed the model. 
  const events = await client.listChatCompletions(deploymentId, messages, { maxTokens: 128 });

  for await (const event of events) {
    for (const choice of event.choices) {
      console.log(choice.message);
      if (!choice.contentFilterResults) {
        console.log("No content filter is found");
        return;
      }
      if (choice.contentFilterResults.error) {
        console.log(
          `Content filter ran into the error ${choice.contentFilterResults.error.code}: ${choice.contentFilterResults.error.message}`
        );
      } else {
        const { hate, sexual, selfHarm, violence } = choice.contentFilterResults;
        console.log(
          `Hate category is filtered: ${hate?.filtered} with ${hate?.severity} severity`
        );
        console.log(
          `Sexual category is filtered: ${sexual?.filtered} with ${sexual?.severity} severity`
        );
        console.log(
          `Self-harm category is filtered: ${selfHarm?.filtered} with ${selfHarm?.severity} severity`
        );
        console.log(
          `Violence category is filtered: ${violence?.filtered} with ${violence?.severity} severity`
        );
      }
    }
  }
}

main().catch((err) => {
  console.error("The sample encountered an error:", err);
});
```

# [PowerShell](#tab/powershell)

```powershell-interactive
# Env: for the endpoint and key assumes that you are using environment variables.
$openai = @{
    api_key     = $Env:AZURE_OPENAI_API_KEY
    api_base    = $Env:AZURE_OPENAI_ENDPOINT # your endpoint should look like the following https://YOUR_RESOURCE_NAME.openai.azure.com/
    api_version = '2023-10-01-preview' # this may change in the future
    name        = 'YOUR-DEPLOYMENT-NAME-HERE' #This will correspond to the custom name you chose for your deployment when you deployed a model.
}

$prompt = 'Example prompt where a severity level of low is detected'
    # Content that is detected at severity level medium or high is filtered, 
    # while content detected at severity level low isn't filtered by the content filters.

$headers = [ordered]@{
    'api-key' = $openai.api_key
}

$body = [ordered]@{
    prompt    = $prompt
    model      = $openai.name
} | ConvertTo-Json

# Send a completion call to generate an answer
$url = "$($openai.api_base)/openai/deployments/$($openai.name)/completions?api-version=$($openai.api_version)"

$response = Invoke-RestMethod -Uri $url -Headers $headers -Body $body -Method Post -ContentType 'application/json'
return $response.prompt_filter_results.content_filter_results | format-list
```

The `$response` object contains a property named `prompt_filter_results` that contains annotations
about the filter results. If you prefer JSON to a .NET object, pipe the output to `ConvertTo-JSON`
instead of `Format-List`.

```output
hate      : @{filtered=False; severity=safe}
self_harm : @{filtered=False; severity=safe}
sexual    : @{filtered=False; severity=safe}
violence  : @{filtered=False; severity=safe}
```

---

For details on the inference REST API endpoints for Azure OpenAI and how to create Chat and Completions please follow [Azure OpenAI Service REST API reference guidance](../reference.md). Annotations are returned for all scenarios when using any preview API version starting from `2023-06-01-preview`, as well as the GA API version `2024-02-15`.

### Example scenario: An input prompt containing content that is classified at a filtered category and severity level is sent to the completions API

```json
{
    "error": {
        "message": "The response was filtered due to the prompt triggering Azure Content management policy. 
                   Please modify your prompt and retry. To learn more about our content filtering policies
                   please read our documentation: https://go.microsoft.com/fwlink/?linkid=21298766",
        "type": null,
        "param": "prompt",
        "code": "content_filter",
        "status": 400,
        "innererror": {
            "code": "ResponsibleAIPolicyViolation",
            "content_filter_result": {
                "hate": {
                    "filtered": true,
                    "severity": "high"
                },
                "self-harm": {
                    "filtered": true,
                    "severity": "high"
                },
                "sexual": {
                    "filtered": false,
                    "severity": "safe"
                },
                "violence": {
                    "filtered":true,
                    "severity": "medium"
                }
            }
        }
    }
}
```

## Content streaming

This section describes the Azure OpenAI content streaming experience and options. With approval, you have the option to receive content from the API as it's generated, instead of waiting for chunks of content that have been verified to pass your content filters.

### Default

The content filtering system is integrated and enabled by default for all customers. In the default streaming scenario, completion content is buffered, the content filtering system runs on the buffered content, and – depending on the content filtering configuration – content is either returned to the user if it doesn't violate the content filtering policy (Microsoft's default or a custom user configuration), or it’s immediately blocked and returns a content filtering error, without returning the harmful completion content. This process is repeated until the end of the stream. Content is fully vetted according to the content filtering policy before it's returned to the user. Content isn't returned token-by-token in this case, but in “content chunks” of the respective buffer size.

### Asynchronous modified filter

Customers who have been approved for modified content filters can choose the asynchronous modified filter as an additional option, providing a new streaming experience. In this case, content filters are run asynchronously, and completion content is returned immediately with a smooth token-by-token streaming experience. No content is buffered, which allows for zero latency.

Customers must be aware that while the feature improves latency, it's a trade-off against the safety and real-time vetting of smaller sections of model output. Because content filters are run asynchronously, content moderation messages and policy violation signals are delayed, which means some sections of harmful content that would otherwise have been filtered immediately could be displayed to the user.
 
**Annotations**: Annotations and content moderation messages are continuously returned during the stream. We strongly recommend you consume annotations in your app and implement additional AI content safety mechanisms, such as redacting content or returning additional safety information to the user.

**Content filtering signal**: The content filtering error signal is delayed. In case of a policy violation, it’s returned as soon as it’s available, and the stream is stopped. The content filtering signal is guaranteed within a ~1,000-character window of the policy-violating content. 

Approval for modified content filtering is required for access to the asynchronous modified filter. The application can be found [here](https://customervoice.microsoft.com/Pages/ResponsePage.aspx?id=v4j5cvGGr0GRqy180BHbR7en2Ais5pxKtso_Pz4b1_xURE01NDY1OUhBRzQ3MkQxMUhZSE1ZUlJKTiQlQCN0PWcu). To enable it in Azure OpenAI Studio, follow the [Content filter how-to guide](/azure/ai-services/openai/how-to/content-filters) to create a new content filtering configuration, and select **Asynchronous Modified Filter** in the Streaming section.

### Comparison of content filtering modes

| Compare | Streaming - Default | Streaming - Asynchronous Modified Filter |
|---|---|---|
|Status |GA |Public Preview |
| Eligibility |All customers |Customers approved for modified content filtering |
| How to enable | Enabled by default, no action needed |Customers approved for modified content filtering can configure it directly in Azure OpenAI Studio (as part of a content filtering configuration, applied at the deployment level) |
|Modality and availability |Text; all GPT models |Text; all GPT models except gpt-4-vision |
|Streaming experience |Content is buffered and returned in chunks |Zero latency (no buffering, filters run asynchronously) |
|Content filtering signal |Immediate filtering signal |Delayed filtering signal (in up to ~1,000-character increments) |
|Content filtering configurations |Supports default and any customer-defined filter setting (including optional models) |Supports default and any customer-defined filter setting (including optional models) |

### Annotations and sample responses

#### Prompt annotation message

This is the same as default annotations.

```json
data: { 
    "id": "", 
    "object": "", 
    "created": 0, 
    "model": "", 
    "prompt_filter_results": [ 
        { 
            "prompt_index": 0, 
            "content_filter_results": { ... } 
        } 
    ], 
    "choices": [], 
    "usage": null 
} 
```

#### Completion token message

Completion messages are forwarded immediately. No moderation is performed first, and no annotations are provided initially. 

```json
data: { 
    "id": "chatcmpl-7rAJvsS1QQCDuZYDDdQuMJVMV3x3N", 
    "object": "chat.completion.chunk", 
    "created": 1692905411, 
    "model": "gpt-35-turbo", 
    "choices": [ 
        { 
            "index": 0, 
            "finish_reason": null, 
            "delta": { 
                "content": "Color" 
            } 
        } 
    ], 
    "usage": null 
} 
```

#### Annotation message

The text field will always be an empty string, indicating no new tokens. Annotations will only be relevant to already-sent tokens. There may be multiple annotation messages referring to the same tokens.  

`"start_offset"` and `"end_offset"` are low-granularity offsets in text (with 0 at beginning of prompt) to mark which text the annotation is relevant to. 

`"check_offset"` represents how much text has been fully moderated. It's an exclusive lower bound on the `"end_offset"` values of future annotations. It's non-decreasing.

```json
data: { 
    "id": "", 
    "object": "", 
    "created": 0, 
    "model": "", 
    "choices": [ 
        { 
            "index": 0, 
            "finish_reason": null, 
            "content_filter_results": { ... }, 
            "content_filter_raw": [ ... ], 
            "content_filter_offsets": { 
                "check_offset": 44, 
                "start_offset": 44, 
                "end_offset": 198 
            } 
        } 
    ], 
    "usage": null 
} 
```


#### Sample response stream (passes filters)

Below is a real chat completion response using asynchronous modified filter. Note how the prompt annotations aren't changed, completion tokens are sent without annotations, and new annotation messages are sent without tokens&mdash;they are instead associated with certain content filter offsets. 

`{"temperature": 0, "frequency_penalty": 0, "presence_penalty": 1.0, "top_p": 1.0, "max_tokens": 800, "messages": [{"role": "user", "content": "What is color?"}], "stream": true}`

```
data: {"id":"","object":"","created":0,"model":"","prompt_annotations":[{"prompt_index":0,"content_filter_results":{"hate":{"filtered":false,"severity":"safe"},"self_harm":{"filtered":false,"severity":"safe"},"sexual":{"filtered":false,"severity":"safe"},"violence":{"filtered":false,"severity":"safe"}}}],"choices":[],"usage":null} 

data: {"id":"chatcmpl-7rCNsVeZy0PGnX3H6jK8STps5nZUY","object":"chat.completion.chunk","created":1692913344,"model":"gpt-35-turbo","choices":[{"index":0,"finish_reason":null,"delta":{"role":"assistant"}}],"usage":null} 

data: {"id":"chatcmpl-7rCNsVeZy0PGnX3H6jK8STps5nZUY","object":"chat.completion.chunk","created":1692913344,"model":"gpt-35-turbo","choices":[{"index":0,"finish_reason":null,"delta":{"content":"Color"}}],"usage":null} 

data: {"id":"chatcmpl-7rCNsVeZy0PGnX3H6jK8STps5nZUY","object":"chat.completion.chunk","created":1692913344,"model":"gpt-35-turbo","choices":[{"index":0,"finish_reason":null,"delta":{"content":" is"}}],"usage":null} 

data: {"id":"chatcmpl-7rCNsVeZy0PGnX3H6jK8STps5nZUY","object":"chat.completion.chunk","created":1692913344,"model":"gpt-35-turbo","choices":[{"index":0,"finish_reason":null,"delta":{"content":" a"}}],"usage":null} 

... 

data: {"id":"","object":"","created":0,"model":"","choices":[{"index":0,"finish_reason":null,"content_filter_results":{"hate":{"filtered":false,"severity":"safe"},"self_harm":{"filtered":false,"severity":"safe"},"sexual":{"filtered":false,"severity":"safe"},"violence":{"filtered":false,"severity":"safe"}},"content_filter_offsets":{"check_offset":44,"start_offset":44,"end_offset":198}}],"usage":null} 

... 

data: {"id":"chatcmpl-7rCNsVeZy0PGnX3H6jK8STps5nZUY","object":"chat.completion.chunk","created":1692913344,"model":"gpt-35-turbo","choices":[{"index":0,"finish_reason":"stop","delta":{}}],"usage":null} 

data: {"id":"","object":"","created":0,"model":"","choices":[{"index":0,"finish_reason":null,"content_filter_results":{"hate":{"filtered":false,"severity":"safe"},"self_harm":{"filtered":false,"severity":"safe"},"sexual":{"filtered":false,"severity":"safe"},"violence":{"filtered":false,"severity":"safe"}},"content_filter_offsets":{"check_offset":506,"start_offset":44,"end_offset":571}}],"usage":null} 

data: [DONE] 
```

#### Sample response stream (blocked by filters)

`{"temperature": 0, "frequency_penalty": 0, "presence_penalty": 1.0, "top_p": 1.0, "max_tokens": 800, "messages": [{"role": "user", "content": "Tell me the lyrics to \"Hey Jude\"."}], "stream": true}`

```
data: {"id":"","object":"","created":0,"model":"","prompt_filter_results":[{"prompt_index":0,"content_filter_results":{"hate":{"filtered":false,"severity":"safe"},"self_harm":{"filtered":false,"severity":"safe"},"sexual":{"filtered":false,"severity":"safe"},"violence":{"filtered":false,"severity":"safe"}}}],"choices":[],"usage":null} 

data: {"id":"chatcmpl-8JCbt5d4luUIhYCI7YH4dQK7hnHx2","object":"chat.completion.chunk","created":1699587397,"model":"gpt-35-turbo","choices":[{"index":0,"finish_reason":null,"delta":{"role":"assistant"}}],"usage":null} 

data: {"id":"chatcmpl-8JCbt5d4luUIhYCI7YH4dQK7hnHx2","object":"chat.completion.chunk","created":1699587397,"model":"gpt-35-turbo","choices":[{"index":0,"finish_reason":null,"delta":{"content":"Hey"}}],"usage":null} 

data: {"id":"chatcmpl-8JCbt5d4luUIhYCI7YH4dQK7hnHx2","object":"chat.completion.chunk","created":1699587397,"model":"gpt-35-turbo","choices":[{"index":0,"finish_reason":null,"delta":{"content":" Jude"}}],"usage":null} 

data: {"id":"chatcmpl-8JCbt5d4luUIhYCI7YH4dQK7hnHx2","object":"chat.completion.chunk","created":1699587397,"model":"gpt-35-turbo","choices":[{"index":0,"finish_reason":null,"delta":{"content":","}}],"usage":null} 

... 

data: {"id":"chatcmpl-8JCbt5d4luUIhYCI7YH4dQK7hnHx2","object":"chat.completion.chunk","created":1699587397,"model":"gpt-35- 

turbo","choices":[{"index":0,"finish_reason":null,"delta":{"content":" better"}}],"usage":null} 

data: {"id":"","object":"","created":0,"model":"","choices":[{"index":0,"finish_reason":null,"content_filter_results":{"hate":{"filtered":false,"severity":"safe"},"self_harm":{"filtered":false,"severity":"safe"},"sexual":{"filtered":false,"severity":"safe"},"violence":{"filtered":false,"severity":"safe"}},"content_filter_offsets":{"check_offset":65,"start_offset":65,"end_offset":1056}}],"usage":null} 

data: {"id":"","object":"","created":0,"model":"","choices":[{"index":0,"finish_reason":"content_filter","content_filter_results":{"protected_material_text":{"detected":true,"filtered":true}},"content_filter_offsets":{"check_offset":65,"start_offset":65,"end_offset":1056}}],"usage":null} 

data: [DONE] 
```

> [!IMPORTANT]
> When content filtering is triggered for a prompt and a `"status": 400` is received as part of the response there may be a charge for this request as the prompt was evaluated by the service. [Charges will also occur](https://azure.microsoft.com/pricing/details/cognitive-services/openai-service/) when a `"status":200` is received with `"finish_reason": "content_filter"`. In this case the prompt did not have any issues, but the completion generated by the model was detected to violate the content filtering rules which results in the completion being filtered.

## Best practices

As part of your application design, consider the following best practices to deliver a positive experience with your application while minimizing potential harms:

- Decide how you want to handle scenarios where your users send prompts containing content that is classified at a filtered category and severity level or otherwise misuse your application.
- Check the `finish_reason` to see if a completion is filtered.
- Check that there's no error object in the `content_filter_result` (indicating that content filters didn't run).
- If you're using the protected material code model in annotate mode, display the citation URL when you're displaying the code in your application.

## Next steps

- Learn more about the [underlying models that power Azure OpenAI](../concepts/models.md).
- Apply for modified content filters via [this form](https://customervoice.microsoft.com/Pages/ResponsePage.aspx?id=v4j5cvGGr0GRqy180BHbR7en2Ais5pxKtso_Pz4b1_xUMlBQNkZMR0lFRldORTdVQzQ0TEI5Q1ExOSQlQCN0PWcu).
- Azure OpenAI content filtering is powered by [Azure AI Content Safety](https://azure.microsoft.com/products/cognitive-services/ai-content-safety).
- Learn more about understanding and mitigating risks associated with your application: [Overview of Responsible AI practices for Azure OpenAI models](/legal/cognitive-services/openai/overview?context=/azure/ai-services/openai/context/context).
- Learn more about how data is processed in connection with content filtering and abuse monitoring: [Data, privacy, and security for Azure OpenAI Service](/legal/cognitive-services/openai/data-privacy?context=/azure/ai-services/openai/context/context#preventing-abuse-and-harmful-content-generation).<|MERGE_RESOLUTION|>--- conflicted
+++ resolved
@@ -325,13 +325,8 @@
 import openai
 openai.api_type = "azure"
 openai.api_base = os.getenv("AZURE_OPENAI_ENDPOINT") 
-<<<<<<< HEAD
 openai.api_version = "2023-06-01-preview" # API version required to use Annotations
-openai.api_key = os.getenv("AZURE_OPENAI_KEY")
-=======
-openai.api_version = "2023-06-01-preview" # API version required to test out Annotations preview
 openai.api_key = os.getenv("AZURE_OPENAI_API_KEY")
->>>>>>> 892995b4
 
 response = openai.Completion.create(
     engine="gpt-35-turbo", # engine = "deployment_name".
@@ -439,13 +434,8 @@
 import openai
 openai.api_type = "azure"
 openai.api_base = os.getenv("AZURE_OPENAI_ENDPOINT") 
-<<<<<<< HEAD
-openai.api_version = "2023-06-01-preview" # API version required to use Annotations
-openai.api_key = os.getenv("AZURE_OPENAI_KEY")
-=======
-openai.api_version = "2023-06-01-preview" # API version required to test out Annotations preview
+openai.api_version = "2023-06-01-preview" # API version required to use  Annotations
 openai.api_key = os.getenv("AZURE_OPENAI_API_KEY")
->>>>>>> 892995b4
 
 try:
     response = openai.Completion.create(
