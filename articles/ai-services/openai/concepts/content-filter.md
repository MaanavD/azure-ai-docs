---
title: Azure OpenAI Service content filtering
titleSuffix: Azure OpenAI
description: Learn about the content filtering capabilities of Azure OpenAI in Azure AI services
author: mrbullwinkle
ms.author: mbullwin
ms.service: azure-ai-openai
ms.topic: conceptual 
ms.date: 11/06/2023
ms.custom: template-concept
manager: nitinme
keywords: 
---

# Content filtering

> [!IMPORTANT]
> The content filtering system isn't applied to prompts and completions processed by the Whisper model in Azure OpenAI Service. Learn more about the [Whisper model in Azure OpenAI](models.md#whisper-preview).

Azure OpenAI Service includes a content filtering system that works alongside core models. This system works by running both the prompt and completion through an ensemble of classification models aimed at detecting and preventing the output of harmful content. The content filtering system detects and takes action on specific categories of potentially harmful content in both input prompts and output completions. Variations in API configurations and application design might affect completions and thus filtering behavior.

The content filtering models for the hate, sexual, violence, and self-harm categories have been specifically trained and tested on the following languages: English, German, Japanese, Spanish, French, Italian, Portuguese, and Chinese. However, the service can work in many other languages, but the quality might vary. In all cases, you should do your own testing to ensure that it works for your application.

In addition to the content filtering system, the Azure OpenAI Service performs monitoring to detect content and/or behaviors that suggest use of the service in a manner that might violate applicable product terms. For more information about understanding and mitigating risks associated with your application, see the [Transparency Note for Azure OpenAI](/legal/cognitive-services/openai/transparency-note?tabs=text). For more information about how data is processed in connection with content filtering and abuse monitoring, see [Data, privacy, and security for Azure OpenAI Service](/legal/cognitive-services/openai/data-privacy?context=/azure/ai-services/openai/context/context#preventing-abuse-and-harmful-content-generation).  

The following sections provide information about the content filtering categories, the filtering severity levels and their configurability, and API scenarios to be considered in application design and implementation. 

## Content filtering categories

The content filtering system integrated in the Azure OpenAI Service contains: 
* Neural multi-class classification models aimed at detecting and filtering harmful content; the models cover four categories (hate, sexual, violence, and self-harm) across four severity levels (safe, low, medium, and high). Content detected at the 'safe' severity level is labeled in annotations but isn't subject to filtering and isn't configurable.
* Additional optional classification models aimed at detecting jailbreak risk and known content for text and code; these models are binary classifiers that flag whether user or model behavior qualifies as a jailbreak attack or match to known text or source code. The use of these models is optional, but use of protected material code model may be required for Customer Copyright Commitment coverage.

## Harm categories

|Category|Description|
|--------|-----------|
| Hate and fairness   |Hate and fairness-related harms refer to any content that attacks or uses pejorative or discriminatory language with reference to a person or Identity groups on the basis of certain differentiating attributes of these groups including but not limited to race, ethnicity, nationality, gender identity groups and expression, sexual orientation, religion, immigration status, ability status, personal appearance and body size. </br></br> Fairness is concerned with ensuring that AI systems treat all groups of people equitably without contributing to existing societal inequities. Similar to hate speech, fairness-related harms hinge upon disparate treatment of Identity groups.    |
| Sexual | Sexual describes language related to anatomical organs and genitals, romantic relationships, acts portrayed in erotic or affectionate terms, pregnancy, physical sexual acts, including those portrayed as an assault or a forced sexual violent act against one’s will, prostitution, pornography and abuse.   |
| Violence | Violence describes language related to physical actions intended to hurt, injure, damage, or kill someone or something; describes weapons, guns and related entities, such as manufactures, associations, legislation, etc.    |
| Self-Harm | Self-harm describes language related to physical actions intended to purposely hurt, injure, damage one’s body or kill oneself.|
| Jailbreak risk | Jailbreak attacks are User Prompts designed to provoke the Generative AI model into exhibiting behaviors it was trained to avoid or to break the rules set in the System Message. Such attacks can vary from intricate role play to subtle subversion of the safety objective. |
| Protected Material for Text<sup>*</sup> | Protected material text describes known text content (for example, song lyrics, articles, recipes, and selected web content) that can be outputted by large language models.
| Protected Material for Code | Protected material code describes source code that matches a set of source code from public repositories, which can be outputted by large language models without proper citation of source repositories.

<sup>*</sup> If you are an owner of text material and want to submit text content for protection, please [file a request](https://aka.ms/protectedmaterialsform).

[!INCLUDE [text severity-levels, four-level](../../content-safety/includes/severity-levels-text-four.md)]

[!INCLUDE [image severity-levels](../../content-safety/includes/severity-levels-image.md)]


## Configurability (preview)

The default content filtering configuration is set to filter at the medium severity threshold for all four content harm categories for both prompts and completions. That means that content that is detected at severity level medium or high is filtered, while content detected at severity level low isn't filtered by the content filters. The configurability feature is available in preview and allows customers to adjust the settings, separately for prompts and completions, to filter content for each content category at different severity levels as described in the table below:

| Severity filtered | Configurable for prompts | Configurable for completions | Descriptions |
|-------------------|--------------------------|------------------------------|--------------|
| Low, medium, high | Yes | Yes | Strictest filtering configuration. Content detected at severity levels low, medium and high is filtered.|
| Medium, high      | Yes | Yes | Default setting. Content detected at severity level low is not filtered, content at medium and high is filtered.|
| High              | Yes| Yes | Content detected at severity levels low and medium isn't filtered. Only content at severity level high is filtered.|
| No filters | If approved<sup>\*</sup>| If approved<sup>\*</sup>| No content is filtered regardless of severity level detected. Requires approval<sup>\*</sup>.|

<sup>\*</sup> Only customers who have been approved for modified content filtering have full content filtering control and can turn content filters partially or fully off. Content filtering control does not apply to content filters for DALL-E (preview) or GPT-4 Turbo with Vision (preview). Apply for modified content filters using this form: [Azure OpenAI Limited Access Review: Modified Content Filtering (microsoft.com)](https://customervoice.microsoft.com/Pages/ResponsePage.aspx?id=v4j5cvGGr0GRqy180BHbR7en2Ais5pxKtso_Pz4b1_xUMlBQNkZMR0lFRldORTdVQzQ0TEI5Q1ExOSQlQCN0PWcu). 

Customers are responsible for ensuring that applications integrating Azure OpenAI comply with the [Code of Conduct](/legal/cognitive-services/openai/code-of-conduct?context=%2Fazure%2Fai-services%2Fopenai%2Fcontext%2Fcontext). 

Content filtering configurations are created within a Resource in Azure AI Studio, and can be associated with Deployments. [Learn more about configurability here](../how-to/content-filters.md).  

## Scenario details

When the content filtering system detects harmful content, you'll receive either an error on the API call if the prompt was deemed inappropriate or the `finish_reason` on the response will be `content_filter` to signify that some of the completion was filtered. When building your application or system, you'll want to account for these scenarios where the content returned by the Completions API is filtered, which might result in content that is incomplete. How you act on this information will be application specific. The behavior can be summarized in the following points:

-	Prompts that are classified at a filtered category and severity level will return an HTTP 400 error.
-	Non-streaming completions calls won't return any content when the content is filtered. The `finish_reason` value will be set to content_filter. In rare cases with longer responses, a partial result can be returned. In these cases, the `finish_reason` will be updated.
-	For streaming completions calls, segments will be returned back to the user as they're completed. The service will continue streaming until either reaching a stop token, length, or when content that is classified at a filtered category and severity level is detected.  

### Scenario: You send a non-streaming completions call asking for multiple outputs; no content is classified at a filtered category and severity level

The table below outlines the various ways content filtering can appear:

 **HTTP response code** | **Response behavior** |
|------------------------|-------------------|
| 200 |   In the cases when all generation passes the filters as configured, no content moderation details are added to the response. The `finish_reason` for each generation will be either stop or length. |

**Example request payload:**

```json
{
    "prompt":"Text example", 
    "n": 3,
    "stream": false
}
```

**Example response JSON:**

```json
{
    "id": "example-id",
    "object": "text_completion",
    "created": 1653666286,
    "model": "davinci",
    "choices": [
        {
            "text": "Response generated text",
            "index": 0,
            "finish_reason": "stop",
            "logprobs": null
        }
    ]
}

```

### Scenario: Your API call asks for multiple responses (N>1) and at least one of the responses is filtered

| **HTTP Response Code** | **Response behavior**|
|------------------------|----------------------|
| 200 |The generations that were filtered will have a `finish_reason` value of `content_filter`.

**Example request payload:**

```json
{
    "prompt":"Text example",
    "n": 3,
    "stream": false
}
```

**Example response JSON:**

```json
{
    "id": "example",
    "object": "text_completion",
    "created": 1653666831,
    "model": "ada",
    "choices": [
        {
            "text": "returned text 1",
            "index": 0,
            "finish_reason": "length",
            "logprobs": null
        },
        {
            "text": "returned text 2",
            "index": 1,
            "finish_reason": "content_filter",
            "logprobs": null
        }
    ]
}
```

### Scenario: An inappropriate input prompt is sent to the completions API (either for streaming or non-streaming)

**HTTP Response Code** | **Response behavior**
|------------------------|----------------------|
|400 |The API call fails when the prompt triggers a content filter as configured. Modify the prompt and try again.|

**Example request payload:**

```json
{
    "prompt":"Content that triggered the filtering model"
}
```

**Example response JSON:**

```json
"error": {
    "message": "The response was filtered",
    "type": null,
    "param": "prompt",
    "code": "content_filter",
    "status": 400
}
```

### Scenario: You make a streaming completions call; no output content is classified at a filtered category and severity level

**HTTP Response Code** | **Response behavior**
|------------|------------------------|----------------------|
|200|In this case, the call will stream back with the full generation and `finish_reason` will be either 'length' or 'stop' for each generated response.|

**Example request payload:**

```json
{
    "prompt":"Text example",
    "n": 3,
    "stream": true
}
```

**Example response JSON:**

```json
{
    "id": "cmpl-example",
    "object": "text_completion",
    "created": 1653670914,
    "model": "ada",
    "choices": [
        {
            "text": "last part of generation",
            "index": 2,
            "finish_reason": "stop",
            "logprobs": null
        }
    ]
}
```

### Scenario: You make a streaming completions call asking for multiple completions and at least a portion of the output content is filtered

**HTTP Response Code** | **Response behavior**
|------------|------------------------|----------------------|
| 200 | For a given generation index, the last chunk of the generation includes a non-null `finish_reason` value. The value is `content_filter` when the generation was filtered.|

**Example request payload:**

```json
{
    "prompt":"Text example",
    "n": 3,
    "stream": true
}
```

**Example response JSON:**

```json
 {
    "id": "cmpl-example",
    "object": "text_completion",
    "created": 1653670515,
    "model": "ada",
    "choices": [
        {
            "text": "Last part of generated text streamed back",
            "index": 2,
            "finish_reason": "content_filter",
            "logprobs": null
        }
    ]
}
```

### Scenario: Content filtering system doesn't run on the completion

**HTTP Response Code** | **Response behavior**
|------------------------|----------------------|
| 200 | If the content filtering system is down or otherwise unable to complete the operation in time, your request will still complete without content filtering. You can determine that the filtering wasn't applied by looking for an error message in the `content_filter_result` object.|

**Example request payload:**

```json
{
    "prompt":"Text example",
    "n": 1,
    "stream": false
}
```

**Example response JSON:**

```json
{
    "id": "cmpl-example",
    "object": "text_completion",
    "created": 1652294703,
    "model": "ada",
    "choices": [
        {
            "text": "generated text",
            "index": 0,
            "finish_reason": "length",
            "logprobs": null,
            "content_filter_result": {
                "error": {
                    "code": "content_filter_error",
                    "message": "The contents are not filtered"
                }
            }
        }
    ]
}
```

## Annotations (preview)

### Main content filters
When annotations are enabled as shown in the code snippet below, the following information is returned via the API for the main categories (hate and fairness, sexual, violence, and self-harm): 
- content filtering category (hate, sexual, violence, self_harm)
- the severity level (safe, low, medium or high) within each content category
- filtering status (true or false).

### Optional models

Optional models can be enabled in annotate (returns information when content was flagged, but not filtered) or filter mode (returns information when content was flagged and filtered).  

When annotations are enabled as shown in the code snippet below, the following information is returned by the API for optional models jailbreak risk, protected material text and protected material code:
- category (jailbreak, protected_material_text, protected_material_code),
- detected (true or false),
- filtered (true or false).

For the protected material code model, the following additional information is returned by the API:
- an example citation of a public GitHub repository where a code snippet was found
- the license of the repository.

When displaying code in your application, we strongly recommend that the application also displays the example citation from the annotations. Compliance with the cited license may also be required for Customer Copyright Commitment coverage.

Annotations are currently in preview for Completions and Chat Completions (GPT models); the following code snippet shows how to use annotations in preview:

# [OpenAI Python 0.28.1](#tab/python)

```python
# os.getenv() for the endpoint and key assumes that you are using environment variables.

import os
import openai
openai.api_type = "azure"
openai.api_base = os.getenv("AZURE_OPENAI_ENDPOINT") 
openai.api_version = "2023-06-01-preview" # API version required to test out Annotations preview
openai.api_key = os.getenv("AZURE_OPENAI_KEY")

response = openai.Completion.create(
    engine="gpt-35-turbo", # engine = "deployment_name".
    messages=[{"role": "system", "content": "You are a helpful assistant."}, {"role": "user", "content": "Example prompt that leads to a protected code completion that was detected, but not filtered"}]     # Content that is detected at severity level medium or high is filtered, 
    # while content detected at severity level low isn't filtered by the content filters.
)

print(response)

```

### Output

```json
{ 
  "choices": [ 
    { 
      "content_filter_results": { 
        "custom_blocklists": [], 
        "hate": { 
          "filtered": false, 
          "severity": "safe" 
        }, 
        "protected_material_code": { 
          "citation": { 
            "URL": " https://github.com/username/repository-name/path/to/file-example.txt", 
            "license": "EXAMPLE-LICENSE" 
          }, 
          "detected": true,
          "filtered": false 
        }, 
        "protected_material_text": { 
          "detected": false, 
          "filtered": false 
        }, 
        "self_harm": { 
          "filtered": false, 
          "severity": "safe" 
        }, 
        "sexual": { 
          "filtered": false, 
          "severity": "safe" 
        }, 
        "violence": { 
          "filtered": false, 
          "severity": "safe" 
        } 
      }, 
      "finish_reason": "stop", 
      "index": 0, 
      "message": { 
        "content": "Example model response will be returned ", 
        "role": "assistant" 
      } 
    } 
  ], 
  "created": 1699386280, 
  "id": "chatcmpl-8IMI4HzcmcK6I77vpOJCPt0Vcf8zJ", 
  "model": "gpt-35-turbo", 
  "object": "chat.completion", 
  "prompt_filter_results": [ 
    { 
      "content_filter_results": { 
        "custom_blocklists": [], 
        "hate": { 
          "filtered": false, 
          "severity": "safe" 
        }, 
        "jailbreak": { 
          "detected": false, 
          "filtered": false 
        }, 
        "profanity": { 
          "detected": false, 
          "filtered": false 
        }, 
        "self_harm": { 
          "filtered": false, 
          "severity": "safe" 
        }, 
        "sexual": { 
          "filtered": false, 
          "severity": "safe" 
        }, 
        "violence": { 
          "filtered": false, 
          "severity": "safe" 
        } 
      }, 
      "prompt_index": 0 
    } 
  ], 
  "usage": { 
    "completion_tokens": 40, 
    "prompt_tokens": 11, 
    "total_tokens": 417 
  } 
} 
```

The following code snippet shows how to retrieve annotations when content was filtered:

```python
# os.getenv() for the endpoint and key assumes that you are using environment variables.

import os
import openai
openai.api_type = "azure"
openai.api_base = os.getenv("AZURE_OPENAI_ENDPOINT") 
openai.api_version = "2023-06-01-preview" # API version required to test out Annotations preview
openai.api_key = os.getenv("AZURE_OPENAI_KEY")

try:
    response = openai.Completion.create(
        prompt="<PROMPT>",
        engine="<MODEL_DEPLOYMENT_NAME>",
    )
    print(response)

except openai.error.InvalidRequestError as e:
    if e.error.code == "content_filter" and e.error.innererror:
        content_filter_result = e.error.innererror.content_filter_result
        # print the formatted JSON
        print(content_filter_result)

        # or access the individual categories and details
        for category, details in content_filter_result.items():
            print(f"{category}:\n filtered={details['filtered']}\n severity={details['severity']}")

```

# [OpenAI Python 1.x](#tab/python-new)

```python
# os.getenv() for the endpoint and key assumes that you are using environment variables.

import os
from openai import AzureOpenAI
client = AzureOpenAI(
    api_key=os.getenv("AZURE_OPENAI_KEY"),  
    api_version="2023-10-01-preview",
    azure_endpoint = os.getenv("AZURE_OPENAI_ENDPOINT") 
    )

response = client.completions.create(
    model="gpt-35-turbo-instruct", # model = "deployment_name".
    prompt="{Example prompt where a severity level of low is detected}" 
    # Content that is detected at severity level medium or high is filtered, 
    # while content detected at severity level low isn't filtered by the content filters.
)

print(response.model_dump_json(indent=2))
```

# [JavaScript](#tab/javascrit)

[Azure OpenAI JavaScript SDK source code & samples](https://github.com/Azure/azure-sdk-for-js/tree/main/sdk/openai/openai)

```javascript

import { OpenAIClient, AzureKeyCredential } from "@azure/openai";

// Load the .env file if it exists
import * as dotenv from "dotenv";
dotenv.config();

// You will need to set these environment variables or edit the following values
const endpoint = process.env["ENDPOINT"] || "<endpoint>";
const azureApiKey = process.env["AZURE_API_KEY"] || "<api key>";

const messages = [
  { role: "system", content: "You are a helpful assistant. You will talk like a pirate." },
  { role: "user", content: "Can you help me?" },
  { role: "assistant", content: "Arrrr! Of course, me hearty! What can I do for ye?" },
  { role: "user", content: "What's the best way to train a parrot?" },
];

export async function main() {
  console.log("== Get completions Sample ==");

  const client = new OpenAIClient(endpoint, new AzureKeyCredential(azureApiKey));
  const deploymentId = "gpt-35-turbo"; //This needs to correspond to the name you chose when you deployed the model. 
  const events = await client.listChatCompletions(deploymentId, messages, { maxTokens: 128 });

  for await (const event of events) {
    for (const choice of event.choices) {
      console.log(choice.message);
      if (!choice.contentFilterResults) {
        console.log("No content filter is found");
        return;
      }
      if (choice.contentFilterResults.error) {
        console.log(
          `Content filter ran into the error ${choice.contentFilterResults.error.code}: ${choice.contentFilterResults.error.message}`
        );
      } else {
        const { hate, sexual, selfHarm, violence } = choice.contentFilterResults;
        console.log(
          `Hate category is filtered: ${hate?.filtered} with ${hate?.severity} severity`
        );
        console.log(
          `Sexual category is filtered: ${sexual?.filtered} with ${sexual?.severity} severity`
        );
        console.log(
          `Self-harm category is filtered: ${selfHarm?.filtered} with ${selfHarm?.severity} severity`
        );
        console.log(
          `Violence category is filtered: ${violence?.filtered} with ${violence?.severity} severity`
        );
      }
    }
  }
}

main().catch((err) => {
  console.error("The sample encountered an error:", err);
});
```

# [PowerShell](#tab/powershell)

```powershell-interactive
# Env: for the endpoint and key assumes that you are using environment variables.
$openai = @{
    api_key     = $Env:AZURE_OPENAI_KEY
    api_base    = $Env:AZURE_OPENAI_ENDPOINT # your endpoint should look like the following https://YOUR_RESOURCE_NAME.openai.azure.com/
    api_version = '2023-10-01-preview' # this may change in the future
    name        = 'YOUR-DEPLOYMENT-NAME-HERE' #This will correspond to the custom name you chose for your deployment when you deployed a model.
}

$prompt = 'Example prompt where a severity level of low is detected'
    # Content that is detected at severity level medium or high is filtered, 
    # while content detected at severity level low isn't filtered by the content filters.

$headers = [ordered]@{
    'api-key' = $openai.api_key
}

$body = [ordered]@{
    prompt    = $prompt
    model      = $openai.name
} | ConvertTo-Json

# Send a completion call to generate an answer
$url = "$($openai.api_base)/openai/deployments/$($openai.name)/completions?api-version=$($openai.api_version)"

$response = Invoke-RestMethod -Uri $url -Headers $headers -Body $body -Method Post -ContentType 'application/json'
return $response.prompt_filter_results.content_filter_results | format-list
```

The `$response` object contains a property named `prompt_filter_results` that contains annotations
about the filter results. If you prefer JSON to a .NET object, pipe the output to `ConvertTo-JSON`
instead of `Format-List`.

```output
hate      : @{filtered=False; severity=safe}
self_harm : @{filtered=False; severity=safe}
sexual    : @{filtered=False; severity=safe}
violence  : @{filtered=False; severity=safe}
```

---

For details on the inference REST API endpoints for Azure OpenAI and how to create Chat and Completions please follow [Azure OpenAI Service REST API reference guidance](../reference.md). Annotations are returned for all scenarios when using `2023-06-01-preview`.

### Example scenario: An input prompt containing content that is classified at a filtered category and severity level is sent to the completions API

```json
{
    "error": {
        "message": "The response was filtered due to the prompt triggering Azure Content management policy. 
                   Please modify your prompt and retry. To learn more about our content filtering policies
                   please read our documentation: https://go.microsoft.com/fwlink/?linkid=21298766",
        "type": null,
        "param": "prompt",
        "code": "content_filter",
        "status": 400,
        "innererror": {
            "code": "ResponsibleAIPolicyViolation",
            "content_filter_result": {
                "hate": {
                    "filtered": true,
                    "severity": "high"
                },
                "self-harm": {
                    "filtered": true,
                    "severity": "high"
                },
                "sexual": {
                    "filtered": false,
                    "severity": "safe"
                },
                "violence": {
                    "filtered":true,
                    "severity": "medium"
                }
            }
        }
    }
}
```

<<<<<<< HEAD
## Content streaming

This section describes the Azure OpenAI content streaming experience and options. With approval, you have the option to receive content from the API as it's generated, instead of waiting for chunks of content that have been verified to pass your content filters.

### Default

The content filtering system is integrated and enabled by default for all customers. In the default streaming scenario, completion content is buffered, the content filtering system runs on the buffered content, and – depending on the content filtering configuration – content is either returned to the user if it does not violate the content filtering policy (Microsoft's default or a custom user configuration), or it’s immediately blocked and returns a content filtering error, without returning the harmful completion content. This process is repeated until the end of the stream. Content is fully vetted according to the content filtering policy before it's returned to the user. Content is not returned token-by-token in this case, but in “content chunks” of the respective buffer size.

### Asynchronous modified filter

Customers who have been approved for modified content filters can choose the asynchronous modified filter as an additional option, providing a new streaming experience. In this case, content filters are run asynchronously, and completion content is returned immediately with a smooth token-by-token streaming experience. No content is buffered, which allows for zero latency.

Customers must be aware that while the feature improves latency, it is a trade-off against the safety and real-time vetting of smaller sections of model output. Because content filters are run asynchronously, content moderation messages and policy violation signals are delayed, which means some sections of harmful content that would otherwise have been filtered immediately could be displayed to the user.
 
**Annotations**: Annotations and content moderation messages are continuously returned during the stream. We strongly recommend you consume annotations in your app and implement additional AI content safety mechanisms, such as redacting content or returning additional safety information to the user.

**Content filtering signal**: The content filtering error signal is delayed. In case of a policy violation, it’s returned as soon as it’s available, and the stream is stopped. The content filtering signal is guaranteed within a ~1,000-character window of the policy-violating content. 

Approval for modified content filtering is required for access to the asynchronous modified filter. The application can be found [here](https://customervoice.microsoft.com/Pages/ResponsePage.aspx?id=v4j5cvGGr0GRqy180BHbR7en2Ais5pxKtso_Pz4b1_xURE01NDY1OUhBRzQ3MkQxMUhZSE1ZUlJKTiQlQCN0PWcu). To enable it in Azure OpenAI Studio, follow the [Content filter how-to guide](/azure/ai-services/openai/how-to/content-filters) to create a new content filtering configuration, and select **Asynchronous Modified Filter** in the Streaming section.

### Comparison of content filtering modes

| | Streaming - Default | Streaming - Asynchronous Modified Filter |
|---|---|---|
|Status |GA |Public Preview |
| Eligibility |All customers |Customers approved for modified content filtering |
| How to enable | Enabled by default, no action needed |Customers approved for modified content filtering can configure it directly in Azure OpenAI Studio (as part of a content filtering configuration, applied at the deployment level) |
|Modality and availability |Text; all GPT models |Text; all GPT models except gpt-4-vision |
|Streaming experience |Content is buffered and returned in chunks |Zero latency (no buffering, filters run asynchronously) |
|Content filtering signal |Immediate filtering signal |Delayed filtering signal (in up to ~1,000-character increments) |
|Content filtering configurations |Supports default and any customer-defined filter setting (including optional models) |Supports default and any customer-defined filter setting (including optional models) |

### Annotations and sample responses
=======
## Streaming

Azure OpenAI Service includes a content filtering system that works alongside core models. The following section describes the AOAI streaming experience and options in the context of content filters. 

### Default

The content filtering system is integrated and enabled by default for all customers. In the default streaming scenario, completion content is buffered, the content filtering system runs on the buffered content, and – depending on content filtering configuration – content is either returned to the user if it does not violate the content filtering policy (Microsoft default or custom user configuration), or it’s immediately blocked which returns a content filtering error, without returning harmful completion content. This process is repeated until the end of the stream. Content was fully vetted according to the content filtering policy before returned to the user. Content is not returned token-by-token in this case, but in “content chunks” of the respective buffer size. 

### Asynchronous modified filter

Customers who have been approved for modified content filters can choose Asynchronous Modified Filter as an additional option, providing a new streaming experience. In this case, content filters are run asynchronously, completion content is returned immediately with a smooth token-by-token streaming experience. No content is buffered, the content filters run asynchronously, which allows for zero latency in this context.  

> [!NOTE]
> Customers must be aware that while the feature improves latency, it can bring a trade-off in terms of the safety and real-time vetting of smaller sections of model output. Because content filters are run asynchronously, content moderation messages and the content filtering signal in case of a policy violation are delayed, which means some sections of harmful content that would otherwise have been filtered immediately could be displayed to the user. 
 
**Annotations**: Annotations and content moderation messages are continuously returned during the stream. We strongly recommend to consume annotations and implement additional AI content safety mechanisms, such as redacting content or returning additional safety information to the user. 

**Content filtering signal**: The content filtering error signal is delayed; in case of a policy violation, it’s returned as soon as it’s available, and the stream is stopped. The content filtering signal is guaranteed within ~1,000-character windows in case of a policy violation. 

Approval for Modified Content Filtering is required for access to Streaming – Asynchronous Modified Filter. The application can be found [here](https://customervoice.microsoft.com/Pages/ResponsePage.aspx?id=v4j5cvGGr0GRqy180BHbR7en2Ais5pxKtso_Pz4b1_xURE01NDY1OUhBRzQ3MkQxMUhZSE1ZUlJKTiQlQCN0PWcu). To enable it via Azure OpenAI Studio please follow the instructions [here](/azure/ai-services/openai/how-to/content-filters) to create a new content filtering configuration, and select “Asynchronous Modified Filter” in the Streaming section, as shown in the below screenshot. 

### Overview

| Category | Streaming - Default | Streaming - Asynchronous Modified Filter |
|---|---|---|
|Status |GA |Public Preview |
| Access | Enabled by default, no action needed |Customers approved for Modified Content Filtering can configure directly via Azure OpenAI Studio (as part of a content filtering configuration; applied on deployment-level) |
| Eligibility |All customers |Customers approved for Modified Content Filtering |
|Modality and Availability |Text; all GPT-models |Text; all GPT-models except gpt-4-vision |
|Streaming experience |Content is buffered and returned in chunks |Zero latency (no buffering, filters run asynchronously) |
|Content filtering signal |Immediate filtering signal |Delayed filtering signal (in up to ~1,000 char increments) |
|Content filtering configurations |Supports default and any customer-defined filter setting (including optional models) |Supports default and any customer-defined filter setting (including optional models) | 

### Annotations and sample response stream
>>>>>>> cf97e9b4

#### Prompt annotation message

This is the same as default annotations.

```json
data: { 
    "id": "", 
    "object": "", 
    "created": 0, 
    "model": "", 
    "prompt_filter_results": [ 
        { 
            "prompt_index": 0, 
            "content_filter_results": { ... } 
        } 
    ], 
    "choices": [], 
    "usage": null 
} 
```

#### Completion token message

Completion messages are forwarded immediately. No moderation is performed first, and no annotations are provided initially. 

```json
data: { 
    "id": "chatcmpl-7rAJvsS1QQCDuZYDDdQuMJVMV3x3N", 
    "object": "chat.completion.chunk", 
    "created": 1692905411, 
    "model": "gpt-35-turbo", 
    "choices": [ 
        { 
            "index": 0, 
            "finish_reason": null, 
            "delta": { 
                "content": "Color" 
            } 
        } 
    ], 
    "usage": null 
} 
```

#### Annotation message

<<<<<<< HEAD
The text field will always be an empty string, indicating no new tokens. Annotations will only be relevant to already-sent tokens. There may be multiple annotation messages referring to the same tokens.  

`"start_offset"` and `"end_offset"` are low-granularity offsets in text (with 0 being beginning of prompt) to mark which text the annotation is relevant to. 

`"check_offset"` represents how much text has been fully moderated. It is an exclusive lower bound on the `"end_offset"` values of future annotations. It is non-decreasing.
=======
The text field will always be an empty string, indicating no new tokens. Annotations will only be relevant to already-sent tokens. There may be multiple Annotation Messages referring to the same tokens.  

“start_offset” and “end_offset” are low-granularity offsets in text (with 0 at beginning of prompt) which the annotation is relevant to. 

“check_offset” represents how much text has been fully moderated. It is an exclusive lower bound on the end_offsets of future annotations. It is nondecreasing. 
>>>>>>> cf97e9b4

```json
data: { 
    "id": "", 
    "object": "", 
    "created": 0, 
    "model": "", 
    "choices": [ 
        { 
            "index": 0, 
            "finish_reason": null, 
            "content_filter_results": { ... }, 
            "content_filter_raw": [ ... ], 
            "content_filter_offsets": { 
                "check_offset": 44, 
                "start_offset": 44, 
                "end_offset": 198 
            } 
        } 
    ], 
    "usage": null 
} 
```


<<<<<<< HEAD
#### Sample response stream (passes filters)

Below is a real chat completion response using asynchronous modified filter. Note how the prompt annotations are not changed, completion tokens are sent without annotations, and new annotation messages are sent without tokens&mdash;they are instead associated with certain content filter offsets. 
=======
### Sample response stream

Below is a real chat completion response using  Asynchronous Modified Filter. Note how prompt annotations are not changed; completion tokens are sent without annotations; and new annotation messages are sent without tokens, instead associated with certain content filter offsets. 
>>>>>>> cf97e9b4

`{"temperature": 0, "frequency_penalty": 0, "presence_penalty": 1.0, "top_p": 1.0, "max_tokens": 800, "messages": [{"role": "user", "content": "What is color?"}], "stream": true}`

```
data: {"id":"","object":"","created":0,"model":"","prompt_annotations":[{"prompt_index":0,"content_filter_results":{"hate":{"filtered":false,"severity":"safe"},"self_harm":{"filtered":false,"severity":"safe"},"sexual":{"filtered":false,"severity":"safe"},"violence":{"filtered":false,"severity":"safe"}}}],"choices":[],"usage":null} 

data: {"id":"chatcmpl-7rCNsVeZy0PGnX3H6jK8STps5nZUY","object":"chat.completion.chunk","created":1692913344,"model":"gpt-35-turbo","choices":[{"index":0,"finish_reason":null,"delta":{"role":"assistant"}}],"usage":null} 

data: {"id":"chatcmpl-7rCNsVeZy0PGnX3H6jK8STps5nZUY","object":"chat.completion.chunk","created":1692913344,"model":"gpt-35-turbo","choices":[{"index":0,"finish_reason":null,"delta":{"content":"Color"}}],"usage":null} 

data: {"id":"chatcmpl-7rCNsVeZy0PGnX3H6jK8STps5nZUY","object":"chat.completion.chunk","created":1692913344,"model":"gpt-35-turbo","choices":[{"index":0,"finish_reason":null,"delta":{"content":" is"}}],"usage":null} 

data: {"id":"chatcmpl-7rCNsVeZy0PGnX3H6jK8STps5nZUY","object":"chat.completion.chunk","created":1692913344,"model":"gpt-35-turbo","choices":[{"index":0,"finish_reason":null,"delta":{"content":" a"}}],"usage":null} 

... 

data: {"id":"","object":"","created":0,"model":"","choices":[{"index":0,"finish_reason":null,"content_filter_results":{"hate":{"filtered":false,"severity":"safe"},"self_harm":{"filtered":false,"severity":"safe"},"sexual":{"filtered":false,"severity":"safe"},"violence":{"filtered":false,"severity":"safe"}},"content_filter_offsets":{"check_offset":44,"start_offset":44,"end_offset":198}}],"usage":null} 

... 

data: {"id":"chatcmpl-7rCNsVeZy0PGnX3H6jK8STps5nZUY","object":"chat.completion.chunk","created":1692913344,"model":"gpt-35-turbo","choices":[{"index":0,"finish_reason":"stop","delta":{}}],"usage":null} 

data: {"id":"","object":"","created":0,"model":"","choices":[{"index":0,"finish_reason":null,"content_filter_results":{"hate":{"filtered":false,"severity":"safe"},"self_harm":{"filtered":false,"severity":"safe"},"sexual":{"filtered":false,"severity":"safe"},"violence":{"filtered":false,"severity":"safe"}},"content_filter_offsets":{"check_offset":506,"start_offset":44,"end_offset":571}}],"usage":null} 

data: [DONE] 
```

<<<<<<< HEAD
#### Sample response stream (blocked by filters)
=======
### Sample response stream (blocking)
>>>>>>> cf97e9b4

`{"temperature": 0, "frequency_penalty": 0, "presence_penalty": 1.0, "top_p": 1.0, "max_tokens": 800, "messages": [{"role": "user", "content": "Tell me the lyrics to \"Hey Jude\"."}], "stream": true}`

```
data: {"id":"","object":"","created":0,"model":"","prompt_filter_results":[{"prompt_index":0,"content_filter_results":{"hate":{"filtered":false,"severity":"safe"},"self_harm":{"filtered":false,"severity":"safe"},"sexual":{"filtered":false,"severity":"safe"},"violence":{"filtered":false,"severity":"safe"}}}],"choices":[],"usage":null} 

data: {"id":"chatcmpl-8JCbt5d4luUIhYCI7YH4dQK7hnHx2","object":"chat.completion.chunk","created":1699587397,"model":"gpt-35-turbo","choices":[{"index":0,"finish_reason":null,"delta":{"role":"assistant"}}],"usage":null} 

data: {"id":"chatcmpl-8JCbt5d4luUIhYCI7YH4dQK7hnHx2","object":"chat.completion.chunk","created":1699587397,"model":"gpt-35-turbo","choices":[{"index":0,"finish_reason":null,"delta":{"content":"Hey"}}],"usage":null} 

data: {"id":"chatcmpl-8JCbt5d4luUIhYCI7YH4dQK7hnHx2","object":"chat.completion.chunk","created":1699587397,"model":"gpt-35-turbo","choices":[{"index":0,"finish_reason":null,"delta":{"content":" Jude"}}],"usage":null} 

data: {"id":"chatcmpl-8JCbt5d4luUIhYCI7YH4dQK7hnHx2","object":"chat.completion.chunk","created":1699587397,"model":"gpt-35-turbo","choices":[{"index":0,"finish_reason":null,"delta":{"content":","}}],"usage":null} 

... 

data: {"id":"chatcmpl-8JCbt5d4luUIhYCI7YH4dQK7hnHx2","object":"chat.completion.chunk","created":1699587397,"model":"gpt-35- 

turbo","choices":[{"index":0,"finish_reason":null,"delta":{"content":" better"}}],"usage":null} 

data: {"id":"","object":"","created":0,"model":"","choices":[{"index":0,"finish_reason":null,"content_filter_results":{"hate":{"filtered":false,"severity":"safe"},"self_harm":{"filtered":false,"severity":"safe"},"sexual":{"filtered":false,"severity":"safe"},"violence":{"filtered":false,"severity":"safe"}},"content_filter_offsets":{"check_offset":65,"start_offset":65,"end_offset":1056}}],"usage":null} 

data: {"id":"","object":"","created":0,"model":"","choices":[{"index":0,"finish_reason":"content_filter","content_filter_results":{"protected_material_text":{"detected":true,"filtered":true}},"content_filter_offsets":{"check_offset":65,"start_offset":65,"end_offset":1056}}],"usage":null} 

data: [DONE] 
```

<<<<<<< HEAD
=======
> [!IMPORTANT]
> When content filtering is triggered for a prompt and a `"status": 400` is received as part of the response there may be a charge for this request as the prompt was evaluated by the service. [Charges will also occur](https://azure.microsoft.com/pricing/details/cognitive-services/openai-service/) when a `"status":200` is received with `"finish_reason": "content_filter"`. In this case the prompt did not have any issues, but the completion generated by the model was detected to violate the content filtering rules which results in the completion being filtered.

>>>>>>> cf97e9b4
## Best practices

As part of your application design, consider the following best practices to deliver a positive experience with your application while minimizing potential harms:

- Decide how you want to handle scenarios where your users send prompts containing content that is classified at a filtered category and severity level or otherwise misuse your application.
- Check the `finish_reason` to see if a completion is filtered.
- Check that there's no error object in the `content_filter_result` (indicating that content filters didn't run).
- If you're using the protected material code model in annotate mode, display the citation URL when you're displaying the code in your application.

## Next steps

- Learn more about the [underlying models that power Azure OpenAI](../concepts/models.md).
- Apply for modified content filters via [this form](https://customervoice.microsoft.com/Pages/ResponsePage.aspx?id=v4j5cvGGr0GRqy180BHbR7en2Ais5pxKtso_Pz4b1_xUMlBQNkZMR0lFRldORTdVQzQ0TEI5Q1ExOSQlQCN0PWcu).
- Azure OpenAI content filtering is powered by [Azure AI Content Safety](https://azure.microsoft.com/products/cognitive-services/ai-content-safety).
- Learn more about understanding and mitigating risks associated with your application: [Overview of Responsible AI practices for Azure OpenAI models](/legal/cognitive-services/openai/overview?context=/azure/ai-services/openai/context/context).
- Learn more about how data is processed in connection with content filtering and abuse monitoring: [Data, privacy, and security for Azure OpenAI Service](/legal/cognitive-services/openai/data-privacy?context=/azure/ai-services/openai/context/context#preventing-abuse-and-harmful-content-generation).<|MERGE_RESOLUTION|>--- conflicted
+++ resolved
@@ -629,7 +629,6 @@
 }
 ```
 
-<<<<<<< HEAD
 ## Content streaming
 
 This section describes the Azure OpenAI content streaming experience and options. With approval, you have the option to receive content from the API as it's generated, instead of waiting for chunks of content that have been verified to pass your content filters.
@@ -663,42 +662,6 @@
 |Content filtering configurations |Supports default and any customer-defined filter setting (including optional models) |Supports default and any customer-defined filter setting (including optional models) |
 
 ### Annotations and sample responses
-=======
-## Streaming
-
-Azure OpenAI Service includes a content filtering system that works alongside core models. The following section describes the AOAI streaming experience and options in the context of content filters. 
-
-### Default
-
-The content filtering system is integrated and enabled by default for all customers. In the default streaming scenario, completion content is buffered, the content filtering system runs on the buffered content, and – depending on content filtering configuration – content is either returned to the user if it does not violate the content filtering policy (Microsoft default or custom user configuration), or it’s immediately blocked which returns a content filtering error, without returning harmful completion content. This process is repeated until the end of the stream. Content was fully vetted according to the content filtering policy before returned to the user. Content is not returned token-by-token in this case, but in “content chunks” of the respective buffer size. 
-
-### Asynchronous modified filter
-
-Customers who have been approved for modified content filters can choose Asynchronous Modified Filter as an additional option, providing a new streaming experience. In this case, content filters are run asynchronously, completion content is returned immediately with a smooth token-by-token streaming experience. No content is buffered, the content filters run asynchronously, which allows for zero latency in this context.  
-
-> [!NOTE]
-> Customers must be aware that while the feature improves latency, it can bring a trade-off in terms of the safety and real-time vetting of smaller sections of model output. Because content filters are run asynchronously, content moderation messages and the content filtering signal in case of a policy violation are delayed, which means some sections of harmful content that would otherwise have been filtered immediately could be displayed to the user. 
- 
-**Annotations**: Annotations and content moderation messages are continuously returned during the stream. We strongly recommend to consume annotations and implement additional AI content safety mechanisms, such as redacting content or returning additional safety information to the user. 
-
-**Content filtering signal**: The content filtering error signal is delayed; in case of a policy violation, it’s returned as soon as it’s available, and the stream is stopped. The content filtering signal is guaranteed within ~1,000-character windows in case of a policy violation. 
-
-Approval for Modified Content Filtering is required for access to Streaming – Asynchronous Modified Filter. The application can be found [here](https://customervoice.microsoft.com/Pages/ResponsePage.aspx?id=v4j5cvGGr0GRqy180BHbR7en2Ais5pxKtso_Pz4b1_xURE01NDY1OUhBRzQ3MkQxMUhZSE1ZUlJKTiQlQCN0PWcu). To enable it via Azure OpenAI Studio please follow the instructions [here](/azure/ai-services/openai/how-to/content-filters) to create a new content filtering configuration, and select “Asynchronous Modified Filter” in the Streaming section, as shown in the below screenshot. 
-
-### Overview
-
-| Category | Streaming - Default | Streaming - Asynchronous Modified Filter |
-|---|---|---|
-|Status |GA |Public Preview |
-| Access | Enabled by default, no action needed |Customers approved for Modified Content Filtering can configure directly via Azure OpenAI Studio (as part of a content filtering configuration; applied on deployment-level) |
-| Eligibility |All customers |Customers approved for Modified Content Filtering |
-|Modality and Availability |Text; all GPT-models |Text; all GPT-models except gpt-4-vision |
-|Streaming experience |Content is buffered and returned in chunks |Zero latency (no buffering, filters run asynchronously) |
-|Content filtering signal |Immediate filtering signal |Delayed filtering signal (in up to ~1,000 char increments) |
-|Content filtering configurations |Supports default and any customer-defined filter setting (including optional models) |Supports default and any customer-defined filter setting (including optional models) | 
-
-### Annotations and sample response stream
->>>>>>> cf97e9b4
 
 #### Prompt annotation message
 
@@ -746,19 +709,11 @@
 
 #### Annotation message
 
-<<<<<<< HEAD
 The text field will always be an empty string, indicating no new tokens. Annotations will only be relevant to already-sent tokens. There may be multiple annotation messages referring to the same tokens.  
 
-`"start_offset"` and `"end_offset"` are low-granularity offsets in text (with 0 being beginning of prompt) to mark which text the annotation is relevant to. 
+`"start_offset"` and `"end_offset"` are low-granularity offsets in text (with 0 at beginning of prompt) to mark which text the annotation is relevant to. 
 
 `"check_offset"` represents how much text has been fully moderated. It is an exclusive lower bound on the `"end_offset"` values of future annotations. It is non-decreasing.
-=======
-The text field will always be an empty string, indicating no new tokens. Annotations will only be relevant to already-sent tokens. There may be multiple Annotation Messages referring to the same tokens.  
-
-“start_offset” and “end_offset” are low-granularity offsets in text (with 0 at beginning of prompt) which the annotation is relevant to. 
-
-“check_offset” represents how much text has been fully moderated. It is an exclusive lower bound on the end_offsets of future annotations. It is nondecreasing. 
->>>>>>> cf97e9b4
 
 ```json
 data: { 
@@ -784,15 +739,9 @@
 ```
 
 
-<<<<<<< HEAD
 #### Sample response stream (passes filters)
 
 Below is a real chat completion response using asynchronous modified filter. Note how the prompt annotations are not changed, completion tokens are sent without annotations, and new annotation messages are sent without tokens&mdash;they are instead associated with certain content filter offsets. 
-=======
-### Sample response stream
-
-Below is a real chat completion response using  Asynchronous Modified Filter. Note how prompt annotations are not changed; completion tokens are sent without annotations; and new annotation messages are sent without tokens, instead associated with certain content filter offsets. 
->>>>>>> cf97e9b4
 
 `{"temperature": 0, "frequency_penalty": 0, "presence_penalty": 1.0, "top_p": 1.0, "max_tokens": 800, "messages": [{"role": "user", "content": "What is color?"}], "stream": true}`
 
@@ -820,11 +769,7 @@
 data: [DONE] 
 ```
 
-<<<<<<< HEAD
 #### Sample response stream (blocked by filters)
-=======
-### Sample response stream (blocking)
->>>>>>> cf97e9b4
 
 `{"temperature": 0, "frequency_penalty": 0, "presence_penalty": 1.0, "top_p": 1.0, "max_tokens": 800, "messages": [{"role": "user", "content": "Tell me the lyrics to \"Hey Jude\"."}], "stream": true}`
 
@@ -852,12 +797,9 @@
 data: [DONE] 
 ```
 
-<<<<<<< HEAD
-=======
 > [!IMPORTANT]
 > When content filtering is triggered for a prompt and a `"status": 400` is received as part of the response there may be a charge for this request as the prompt was evaluated by the service. [Charges will also occur](https://azure.microsoft.com/pricing/details/cognitive-services/openai-service/) when a `"status":200` is received with `"finish_reason": "content_filter"`. In this case the prompt did not have any issues, but the completion generated by the model was detected to violate the content filtering rules which results in the completion being filtered.
 
->>>>>>> cf97e9b4
 ## Best practices
 
 As part of your application design, consider the following best practices to deliver a positive experience with your application while minimizing potential harms:
