--- conflicted
+++ resolved
@@ -106,11 +106,7 @@
 | High              | Yes| Yes | Content detected at severity levels low and medium isn't filtered. Only content at severity level high is filtered.|
 | No filters | If approved<sup>\*</sup>| If approved<sup>\*</sup>| No content is filtered regardless of severity level detected. Requires approval<sup>\*</sup>.|
 
-<<<<<<< HEAD
-<sup>\*</sup> Only customers who have been approved for modified content filtering  have full content filtering control, including configuring content filters at severity level high only or turning content filters off. Apply for modified content filters via this form: [Azure OpenAI Limited Access Review:  Modified Content Filtering (microsoft.com)](https://customervoice.microsoft.com/Pages/ResponsePage.aspx?id=v4j5cvGGr0GRqy180BHbR7en2Ais5pxKtso_Pz4b1_xUMlBQNkZMR0lFRldORTdVQzQ0TEI5Q1ExOSQlQCN0PWcu)
-=======
-<sup>\*</sup> Only customers who have been approved for modified content filtering have full content filtering control and can turn content filters partially or fully off. Apply for modified content filters using this form: [Azure OpenAI Limited Access Review:  Modified Content Filtering (microsoft.com)](https://customervoice.microsoft.com/Pages/ResponsePage.aspx?id=v4j5cvGGr0GRqy180BHbR7en2Ais5pxKtso_Pz4b1_xUMlBQNkZMR0lFRldORTdVQzQ0TEI5Q1ExOSQlQCN0PWcu)
->>>>>>> 3fafac06
+<sup>\*</sup> Only customers who have been approved for modified content filtering have full content filtering control and can turn content filters partially or fully off. Apply for modified content filters using this form: [Azure OpenAI Limited Access Review: Modified Content Filtering (microsoft.com)](https://customervoice.microsoft.com/Pages/ResponsePage.aspx?id=v4j5cvGGr0GRqy180BHbR7en2Ais5pxKtso_Pz4b1_xUMlBQNkZMR0lFRldORTdVQzQ0TEI5Q1ExOSQlQCN0PWcu)
 
 Customers are responsible for ensuring that applications integrating Azure OpenAI comply with the [Code of Conduct](/legal/cognitive-services/openai/code-of-conduct?context=%2Fazure%2Fai-services%2Fopenai%2Fcontext%2Fcontext). 
 
