--- conflicted
+++ resolved
@@ -82,32 +82,6 @@
 ## Configurability
 
 [!INCLUDE [content-filter-configurability](../includes/content-filter-configurability.md)]
-
-
-<sup>1</sup> For Azure OpenAI models, only customers who have been approved for modified content filtering have full content filtering control and can turn off content filters. Apply for modified content filters via this form: [Azure OpenAI Limited Access Review: Modified Content Filters](https://ncv.microsoft.com/uEfCgnITdR) For Azure Government customers, please apply for modified content filters via this form: [Azure Government - Request Modified Content Filtering for Azure OpenAI Service](https://aka.ms/AOAIGovModifyContentFilter).
-
-Configurable content filters for inputs (prompts) and outputs (completions) are available for the following Azure OpenAI models: 
-* GPT model series
-* GPT-4 Turbo Vision GA<sup>*</sup> (turbo-2024-04-09)
-* GPT-4o
-* GPT-4o mini
-* DALL-E 2 and 3
-
-<<<<<<< HEAD
-Configurable content filters are not available for 
-- o1-preview
-- o1-mini 
-=======
-Configurable content filters are currently not available for 
-
-`o1-preview` and `o1-mini`
->>>>>>> 9fd91730
-
-<sup>*</sup>Only available for GPT-4 Turbo Vision GA, does not apply to GPT-4 Turbo Vision preview 
-
-Content filtering configurations are created within a Resource in Azure AI Studio, and can be associated with Deployments. [Learn more about configurability here](../how-to/content-filters.md).  
-
-Customers are responsible for ensuring that applications integrating Azure OpenAI comply with the [Code of Conduct](/legal/cognitive-services/openai/code-of-conduct?context=%2Fazure%2Fai-services%2Fopenai%2Fcontext%2Fcontext). 
 
 ## Scenario details
 
