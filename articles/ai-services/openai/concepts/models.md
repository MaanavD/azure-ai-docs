---
title: Azure OpenAI Service models
titleSuffix: Azure OpenAI
description: Learn about the different model capabilities that are available with Azure OpenAI. 
ms.service: azure-ai-openai
ms.topic: conceptual 
ms.date: 10/04/2023
ms.custom: event-tier1-build-2022, references_regions, build-2023, build-2023-dataai
manager: nitinme
author: mrbullwinkle #ChrisHMSFT
ms.author: mbullwin #chrhoder
recommendations: false
keywords: 
---

# Azure OpenAI Service models

Azure OpenAI Service is powered by a diverse set of models with different capabilities and price points. Model availability varies by region.  For GPT-3 and other models retiring in July 2024, see [Azure OpenAI Service legacy models](./legacy-models.md).

| Models | Description |
|--|--|
| [GPT-4](#gpt-4) | A set of models that improve on GPT-3.5 and can understand and generate natural language and code. |
| [GPT-3.5](#gpt-35) | A set of models that improve on GPT-3 and can understand and generate natural language and code. |
| [Embeddings](#embeddings-models) | A set of models that can convert text into numerical vector form to facilitate text similarity. |
| [DALL-E](#dall-e-models-preview) (Preview) | A series of models in preview that can generate original images from natural language. |
| [Whisper](#whisper-models-preview) (Preview) | A series of models in preview that can transcribe and translate speech to text. |

## GPT-4

 GPT-4 can solve difficult problems with greater accuracy than any of OpenAI's previous models. Like GPT-3.5 Turbo, GPT-4 is optimized for chat and works well for traditional completions tasks. Use the Chat Completions API to use GPT-4. To learn more about how to interact with GPT-4 and the Chat Completions API check out our [in-depth how-to](../how-to/chatgpt.md).

- `gpt-4`
- `gpt-4-32k`
- `gpt-4v`

You can see the token context length supported by each model in the [model summary table](#model-summary-table-and-region-availability).

## GPT-3.5

GPT-3.5 models can understand and generate natural language or code. The most capable and cost effective model in the GPT-3.5 family is GPT-3.5 Turbo, which has been optimized for chat and works well for traditional completions tasks as well. GPT-3.5 Turbo is available for use with the Chat Completions API. GPT-3.5 Turbo Instruct has similar capabilities to `text-davinci-003` using the Completions API instead of the Chat Completions API.  We recommend using GPT-3.5 Turbo and GPT-3.5 Turbo Instruct over [legacy GPT-3.5 and GPT-3 models](./legacy-models.md).

- `gpt-35-turbo`
- `gpt-35-turbo-16k`
- `gpt-35-turbo-instruct`

You can see the token context length supported by each model in the [model summary table](#model-summary-table-and-region-availability).

To learn more about how to interact with GPT-3.5 Turbo and the Chat Completions API check out our [in-depth how-to](../how-to/chatgpt.md).

## Embeddings

> [!IMPORTANT]
> We strongly recommend using `text-embedding-ada-002 (Version 2)`. This model/version provides parity with OpenAI's `text-embedding-ada-002`. To learn more about the improvements offered by this model, please refer to [OpenAI's blog post](https://openai.com/blog/new-and-improved-embedding-model). Even if you are currently using Version 1 you should migrate to Version 2 to take advantage of the latest weights/updated token limit. Version 1 and Version 2 are not interchangeable, so document embedding and document search must be done using the same version of the model.

The previous embeddings models have been consolidated into the following new replacement model:

`text-embedding-ada-002`

## DALL-E (Preview)

The DALL-E models, currently in preview, generate images from text prompts that the user provides.

## Whisper (Preview)

The Whisper models, currently in preview, can be used for speech to text.

You can also use the Whisper model via Azure AI Speech [batch transcription](../../speech-service/batch-transcription-create.md) API. Check out [What is the Whisper model?](../../speech-service/whisper-overview.md) to learn more about when to use Azure AI Speech vs. Azure OpenAI Service. 

## Model summary table and region availability

> [!IMPORTANT]
> Due to high demand:
>
> - South Central US is temporarily unavailable for creating new resources and deployments.

### GPT-4 models

<<<<<<< HEAD
GPT-4, GPT-4-32k, and GPT-4V are now available to all Azure OpenAI Service customers.  Availability varies by region.  If you don't see GPT-4 in your region, please check back later.
=======
GPT-4 and GPT-4-32k models are now available to all Azure OpenAI Service customers.  Availability varies by region.  If you don't see GPT-4 in your region, please check back later.
>>>>>>> e783894a

These models can only be used with the Chat Completion API.

GPT-4 version 0314 is the first version of the model released.  Version 0613 is the second version of the model and adds function calling support. Version **NEED TO ADD** is the third version and adds support for visual recognition.

<<<<<<< HEAD
|  Model ID  | Base model Regions   | Fine-Tuning Regions | Max Request (tokens) | Training Data (up to)  |
|  --- |  --- | --- | --- | --- |
| `gpt-4` <sup>2</sup> (0314)     | East US<sup>1</sup>, France Central<sup>1</sup>  |  N/A<sup>3</sup>                 | 8,192                | September 2021         |
| `gpt-4-32k` <sup>2</sup> (0314)  |  East US<sup>1</sup>, France Central<sup>1</sup> |  N/A<sup>3</sup>                | 32,768               | September 2021         |
| `gpt-4` (0613)     |  Australia East<sup>1</sup>, Canada East, East US<sup>1</sup>, East US 2<sup>1</sup>, France Central<sup>1</sup>, Japan East<sup>1</sup>, Sweden Central, Switzerland North, UK South<sup>1</sup> |  N/A<sup>3</sup>                | 8,192                | September 2021         |
| `gpt-4-32k` (0613)  |  Australia East<sup>1</sup>, Canada East, East US<sup>1</sup>, East US 2<sup>1</sup>, France Central<sup>1</sup>, Japan East<sup>1</sup>, Sweden Central, Switzerland North, UK South<sup>1</sup> |  N/A<sup>3</sup>                | 32,768               | September 2021         |
| `gpt-4-v` (**NEED TO ADD**)  | Switzerland North |  N/A<sup>3</sup>                | 16384               | September 2021         |
=======
|  Model ID  | Max Request (tokens) | Training Data (up to)  |
|  --- |  :---: | :---: |
| `gpt-4` (0314) | 8,192 | Sep 2021         |
| `gpt-4-32k`(0314)  | 32,768               | Sep 2021         |
| `gpt-4` (0613)     | 8,192                | Sep 2021         |
| `gpt-4-32k` (0613) | 32,768               | Sep 2021         |
>>>>>>> e783894a

> [!NOTE]
> Any region where GPT-4 is listed as available will always have access to both the 8K and 32K versions of the model

### GPT-4 model availability

| Model Availability | gpt-4 (0314) | gpt-4 (0613) |
|---|:---|:---|
| Available to all subscriptions with Azure OpenAI access | | Canada East <br> Sweden Central <br> Switzerland North |
| Available to subscriptions with current access to the model version in the region | East US <br> France Central <br> South Central US <br> UK South | Australia East <br> East US <br> East US 2 <br> France Central <br> Japan East <br> UK South |

### GPT-3.5 models

GPT-3.5 Turbo is used with the Chat Completion API. GPT-3.5 Turbo (0301) can also be used with the Completions API.  GPT3.5 Turbo (0613) only supports the Chat Completions API.

GPT-3.5 Turbo version 0301 is the first version of the model released.  Version 0613 is the second version of the model and adds function calling support.

> [!NOTE]
> Version `0301` of `gpt-35-turbo` will be retired no earlier than July 5, 2024.  See [model updates](../how-to/working-with-models.md#model-updates) for model upgrade behavior.

### GPT-3.5-Turbo model availability

|  Model ID  |   Model Availability  | Max Request (tokens) | Training Data (up to) |
|  --------- |  -------------------- |:------:|:----:|
| `gpt-35-turbo`<sup>1</sup> (0301) | East US <br> France Central <br> South Central US <br> UK South <br> West Europe | 4096 | Sep 2021 |
| `gpt-35-turbo` (0613) | Australia East <br> Canada East <br> East US <br> East US 2 <br> France Central <br> Japan East <br> North Central US <br> Sweden Central <br> Switzerland North <br> UK South | 4096 | Sep 2021 |
| `gpt-35-turbo-16k` (0613) | Australia East <br> Canada East <br> East US <br> East US 2 <br> France Central <br> Japan East <br> North Central US <br> Sweden Central <br> Switzerland North<br> UK South | 16,384 | Sep 2021 |
| `gpt-35-turbo-instruct` (0914) | East US <br> Sweden Central | 4097 |Sep 2021 |

<sup>1</sup> This model will accept requests > 4096 tokens. It is not recommended to exceed the 4096 input token limit as the newer version of the model are capped at 4096 tokens. If you encounter issues when exceeding 4096 input tokens with this model this configuration is not officially supported.

### Embeddings models

These models can only be used with Embedding API requests.

> [!NOTE]
> We strongly recommend using `text-embedding-ada-002 (Version 2)`. This model/version provides parity with OpenAI's `text-embedding-ada-002`. To learn more about the improvements offered by this model, please refer to [OpenAI's blog post](https://openai.com/blog/new-and-improved-embedding-model). Even if you are currently using Version 1 you should migrate to Version 2 to take advantage of the latest weights/updated token limit. Version 1 and Version 2 are not interchangeable, so document embedding and document search must be done using the same version of the model.

|  Model ID  |  Model Availability  | Max Request (tokens) | Training Data (up to)  | Output Dimensions |
|---|---| :---:|:---:|:---:|
| `text-embedding-ada-002` (version 2) | Australia East <br> Canada East <br> East US <br> East US2 <br> France Central <br> Japan East <br> North Central US <br> South Central US <br> Switzerland North <br> UK South <br> West Europe |8,191 | Sep 2021 | 1536 |
| `text-embedding-ada-002` (version 1) | East US <br> South Central US <br> West Europe |2,046 | Sep 2021 | 1536 |

### DALL-E models (Preview)

|  Model ID  | Feature Availability | Max Request (characters) |
|  --- |  --- | :---: |
| dalle2 | East US | 1000 |

### Fine-tuning models (Preview)

`babbage-002` and `davinci-002` are not trained to follow instructions. Querying these base models should only be done as a point of reference to a fine-tuned version to evaluate the progress of your training.

`gpt-35-turbo-0613` - fine-tuning of this model is limited to a subset of regions, and is not available in every region the base model is available.  

|  Model ID  | Fine-Tuning Regions | Max Request (tokens) | Training Data (up to) |
|  --- | --- | :---: | :---: |
| `babbage-002` | North Central US <br> Sweden Central | 16,384 | Sep 2021 |
| `davinci-002` | North Central US <br> Sweden Central | 16,384 | Sep 2021 |
| `gpt-35-turbo` (0613) | North Central US <br> Sweden Central | 4096 | Sep 2021 |

### Whisper models (Preview)

|  Model ID  | Model Availability | Max Request (audio file size) |
|  --- |  --- | :---: |
| `whisper` | North Central US <br> West Europe | 25 MB |

## Next steps

- [Learn more about working with Azure OpenAI models](../how-to/working-with-models.md)
- [Learn more about Azure OpenAI](../overview.md)
- [Learn more about fine-tuning Azure OpenAI models](../how-to/fine-tuning.md)<|MERGE_RESOLUTION|>--- conflicted
+++ resolved
@@ -75,17 +75,15 @@
 
 ### GPT-4 models
 
-<<<<<<< HEAD
+
 GPT-4, GPT-4-32k, and GPT-4V are now available to all Azure OpenAI Service customers.  Availability varies by region.  If you don't see GPT-4 in your region, please check back later.
-=======
-GPT-4 and GPT-4-32k models are now available to all Azure OpenAI Service customers.  Availability varies by region.  If you don't see GPT-4 in your region, please check back later.
->>>>>>> e783894a
+
 
 These models can only be used with the Chat Completion API.
 
 GPT-4 version 0314 is the first version of the model released.  Version 0613 is the second version of the model and adds function calling support. Version **NEED TO ADD** is the third version and adds support for visual recognition.
 
-<<<<<<< HEAD
+
 |  Model ID  | Base model Regions   | Fine-Tuning Regions | Max Request (tokens) | Training Data (up to)  |
 |  --- |  --- | --- | --- | --- |
 | `gpt-4` <sup>2</sup> (0314)     | East US<sup>1</sup>, France Central<sup>1</sup>  |  N/A<sup>3</sup>                 | 8,192                | September 2021         |
@@ -93,14 +91,7 @@
 | `gpt-4` (0613)     |  Australia East<sup>1</sup>, Canada East, East US<sup>1</sup>, East US 2<sup>1</sup>, France Central<sup>1</sup>, Japan East<sup>1</sup>, Sweden Central, Switzerland North, UK South<sup>1</sup> |  N/A<sup>3</sup>                | 8,192                | September 2021         |
 | `gpt-4-32k` (0613)  |  Australia East<sup>1</sup>, Canada East, East US<sup>1</sup>, East US 2<sup>1</sup>, France Central<sup>1</sup>, Japan East<sup>1</sup>, Sweden Central, Switzerland North, UK South<sup>1</sup> |  N/A<sup>3</sup>                | 32,768               | September 2021         |
 | `gpt-4-v` (**NEED TO ADD**)  | Switzerland North |  N/A<sup>3</sup>                | 16384               | September 2021         |
-=======
-|  Model ID  | Max Request (tokens) | Training Data (up to)  |
-|  --- |  :---: | :---: |
-| `gpt-4` (0314) | 8,192 | Sep 2021         |
-| `gpt-4-32k`(0314)  | 32,768               | Sep 2021         |
-| `gpt-4` (0613)     | 8,192                | Sep 2021         |
-| `gpt-4-32k` (0613) | 32,768               | Sep 2021         |
->>>>>>> e783894a
+
 
 > [!NOTE]
 > Any region where GPT-4 is listed as available will always have access to both the 8K and 32K versions of the model
