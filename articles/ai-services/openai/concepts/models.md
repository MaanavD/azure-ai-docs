--- conflicted
+++ resolved
@@ -300,7 +300,6 @@
 
 For Assistants you need a combination of a supported model, and a supported region. Certain tools and capabilities require the latest models. The following models are available in the Assistants API, SDK, Azure AI Studio and Azure OpenAI Studio. The following table is for pay-as-you-go. For information on Provisioned Throughput Unit (PTU) availability, see [provisioned throughput](./provisioned-throughput.md). 
 
-<<<<<<< HEAD
 | Region | `gpt-35-turbo (0613)` | `gpt-35-turbo (1106)`| `fine tuned gpt-3.5-turbo-0125` | `gpt-4 (0613)` | `gpt-4 (1106)` | `gpt-4 (0125)` |
 |-----|---|---|---|---|---|---|
 | Australia East | ✅ | ✅ | | ✅ |✅ | |
@@ -315,21 +314,6 @@
 | West US |  | ✅ | | | ✅ | | 
 | West US 3 |  |  | | |✅ | | 
 
-=======
-| Region | `gpt-35-turbo (0613)` | `gpt-35-turbo (1106)` | `gpt-4 (0613)` | `gpt-4 (1106)` | `gpt-4 (0125)` | 
-|-----|---|---|---|---|---|
-| Australia East | ✅ | ✅ | ✅ |✅ | |
-| East US  | ✅ | | | | ✅ |
-| East US 2 | ✅ |  | ✅ |✅ | |
-| France Central  | ✅ | ✅ |✅ |✅ |  |
-| Norway East | |  | | ✅ |  |
-| Sweden Central  | ✅ |✅ |✅ |✅| |
-| UK South  | ✅ |  ✅ | ✅ |✅ | |
-
-### Early access playground
-
-The GPT-4o model is now [GA and available for regular model deployment](#gpt-4o-and-gpt-4-turbo).
->>>>>>> 00562a8a
 
 ## Next steps
 
