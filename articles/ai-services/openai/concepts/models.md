--- conflicted
+++ resolved
@@ -145,13 +145,8 @@
 
 |  Model ID  |  Model Availability  | Max Request (tokens) | Training Data (up to)  | Output Dimensions |
 |---|---| :---:|:---:|:---:|
-<<<<<<< HEAD
 | `text-embedding-ada-002` (version 2) | Australia East <br> Canada East <br> East US <br> East US2 <br> France Central <br> Japan East <br> North Central US <br> South Central US <br> Sweden Central <br> Switzerland North <br> UK South <br> West Europe |8,191 | Sep 2021 | 1,536 |
 | `text-embedding-ada-002` (version 1) | East US <br> South Central US <br> West Europe |2,046 | Sep 2021 | 1,536 |
-=======
-| `text-embedding-ada-002` (version 2) | Australia East <br> Canada East <br> East US <br> East US2 <br> France Central <br> Japan East <br> North Central US <br> Norway East <br> South Central US <br> Sweden Central <br> Switzerland North <br> UK South <br> West Europe |8,191 | Sep 2021 | 1536 |
-| `text-embedding-ada-002` (version 1) | East US <br> South Central US <br> West Europe |2,046 | Sep 2021 | 1536 |
->>>>>>> 1dd4c8f7
 
 ### DALL-E models (Preview)
 
