--- conflicted
+++ resolved
@@ -204,13 +204,8 @@
 
 |  Model ID  | Feature Availability | Max Request (characters) |
 |  --- |  --- | :---: |
-<<<<<<< HEAD
 | dalle2 (preview) | East US | 1,000 |
-| dalle3 | East US, Australia East, Sweden Central | 4,000 |
-=======
-| dalle2 | East US | 1,000 |
-| dall-e-3 | Sweden Central | 4,000 |
->>>>>>> 892995b4
+| dall-e-3 | East US, Australia East, Sweden Central | 4,000 |
 
 ### Fine-tuning models
 
