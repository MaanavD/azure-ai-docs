---
title: Azure OpenAI Service models
titleSuffix: Azure OpenAI
description: Learn about the different model capabilities that are available with Azure OpenAI.
ms.service: azure-ai-openai
ms.topic: conceptual
ms.date: 02/21/2024
ms.custom: references_regions, build-2023, build-2023-dataai, refefences_regions
manager: nitinme
author: mrbullwinkle #ChrisHMSFT
ms.author: mbullwin #chrhoder
recommendations: false
---

# Azure OpenAI Service models

Azure OpenAI Service is powered by a diverse set of models with different capabilities and price points. Model availability varies by region.  For GPT-3 and other models retiring in July 2024, see [Azure OpenAI Service legacy models](./legacy-models.md).

| Models | Description |
|--|--|
| [GPT-4](#gpt-4-and-gpt-4-turbo-preview) | A set of models that improve on GPT-3.5 and can understand and generate natural language and code. |
| [GPT-3.5](#gpt-35) | A set of models that improve on GPT-3 and can understand and generate natural language and code. |
| [Embeddings](#embeddings-models) | A set of models that can convert text into numerical vector form to facilitate text similarity. |
| [DALL-E](#dall-e-models-preview) (Preview) | A series of models in preview that can generate original images from natural language. |
| [Whisper](#whisper-models-preview) (Preview) | A series of models in preview that can transcribe and translate speech to text. |
| [Text to speech](#text-to-speech-models-preview) (Preview) | A series of models in preview that can synthesize text to speech. |

## GPT-4 and GPT-4 Turbo Preview

 GPT-4 can solve difficult problems with greater accuracy than any of OpenAI's previous models. Like GPT-3.5 Turbo, GPT-4 is optimized for chat and works well for traditional completions tasks. Use the Chat Completions API to use GPT-4. To learn more about how to interact with GPT-4 and the Chat Completions API check out our [in-depth how-to](../how-to/chatgpt.md).

- `gpt-4`
- `gpt-4-32k`
- `gpt-4-vision`

You can see the token context length supported by each model in the [model summary table](#model-summary-table-and-region-availability).

## GPT-3.5

GPT-3.5 models can understand and generate natural language or code. The most capable and cost effective model in the GPT-3.5 family is GPT-3.5 Turbo, which has been optimized for chat and works well for traditional completions tasks as well. GPT-3.5 Turbo is available for use with the Chat Completions API. GPT-3.5 Turbo Instruct has similar capabilities to `text-davinci-003` using the Completions API instead of the Chat Completions API.  We recommend using GPT-3.5 Turbo and GPT-3.5 Turbo Instruct over [legacy GPT-3.5 and GPT-3 models](./legacy-models.md).

- `gpt-35-turbo`
- `gpt-35-turbo-16k`
- `gpt-35-turbo-instruct`

You can see the token context length supported by each model in the [model summary table](#model-summary-table-and-region-availability).

To learn more about how to interact with GPT-3.5 Turbo and the Chat Completions API check out our [in-depth how-to](../how-to/chatgpt.md).

## Embeddings

 `text-embedding-3-large` is the latest and most capable embedding model. Upgrading between embeddings models is not possible. In order to move from using `text-embedding-ada-002` to `text-embedding-3-large` you would need to generate new embeddings. 

- `text-embedding-3-large`
- `text-embedding-3-small`
- `text-embedding-ada-002`

In testing, OpenAI reports both the large and small third generation embeddings models offer better average multi-language retrieval performance with the [MIRACL](https://github.com/project-miracl/miracl) benchmark while still maintaining performance for English tasks with the [MTEB](https://github.com/embeddings-benchmark/mteb) benchmark.

|Evaluation Benchmark| `text-embedding-ada-002` | `text-embedding-3-small` |`text-embedding-3-large` |
|---|---|---|---|
| MIRACL average | 31.4 | 44.0 | 54.9 |
| MTEB average | 61.0 | 62.3 | 64.6 |

The third generation embeddings models support reducing the size of the embedding via a new `dimensions` parameter. Typically larger embeddings are more expensive from a compute, memory, and storage perspective. Being able to adjust the number of dimensions allows more control over overall cost and performance. The `dimensions` parameter is not supported in all versions of the OpenAI 1.x Python library, to take advantage of this parameter  we recommend upgrading to the latest version: `pip install openai --upgrade`.

OpenAI's MTEB benchmark testing found that even when the third generation model's dimensions are reduced to less than `text-embeddings-ada-002` 1,536 dimensions performance remains slightly better.

## DALL-E (Preview)

The DALL-E models, currently in preview, generate images from text prompts that the user provides.

## Whisper (Preview)

The Whisper models, currently in preview, can be used for speech to text.

You can also use the Whisper model via Azure AI Speech [batch transcription](../../speech-service/batch-transcription-create.md) API. Check out [What is the Whisper model?](../../speech-service/whisper-overview.md) to learn more about when to use Azure AI Speech vs. Azure OpenAI Service. 

## Text to speech (Preview)

The OpenAI text to speech models, currently in preview, can be used to synthesize text to speech.

You can also use the OpenAI text to speech voices via Azure AI Speech. To learn more, see [OpenAI text to speech voices via Azure OpenAI Service or via Azure AI Speech](../../speech-service/openai-voices.md#openai-text-to-speech-voices-via-azure-openai-service-or-via-azure-ai-speech) guide. 

## Model summary table and region availability

### GPT-4 and GPT-4 Turbo Preview models

GPT-4, GPT-4-32k, and GPT-4 Turbo with Vision are now available to all Azure OpenAI Service customers.  Availability varies by region.  If you don't see GPT-4 in your region, please check back later.

These models can only be used with the Chat Completion API.

GPT-4 version 0314 is the first version of the model released.  Version 0613 is the second version of the model and adds function calling support. 

See [model versions](../concepts/model-versions.md) to learn about how Azure OpenAI Service handles model version upgrades, and [working with models](../how-to/working-with-models.md) to learn how to view and configure the model version settings of your GPT-4 deployments.

> [!NOTE]
> Version `0314` of `gpt-4` and `gpt-4-32k` will be retired no earlier than July 5, 2024.  Version `0613` of `gpt-4` and `gpt-4-32k` will be retired no earlier than September 30, 2024.  See [model updates](../how-to/working-with-models.md#model-updates) for model upgrade behavior.


GPT-4 version 0125-preview is an updated version of the GPT-4 Turbo preview previously released as version 1106-preview.  GPT-4 version 0125-preview completes tasks such as code generation more completely compared to gpt-4-1106-preview.  Because of this, depending on the task, customers may find that GPT-4-0125-preview generates more output compared to the gpt-4-1106-preview.  We recommend customers compare the outputs of the new model.  GPT-4-0125-preview also addresses bugs in gpt-4-1106-preview with UTF-8 handling for non-English languages. 

> [!IMPORTANT]
>
> - `gpt-4` version 0125-preview replaces version 1106-preview. Deployments of `gpt-4` version 1106-preview set to "Auto-update to default" and "Upgrade when expired" will start to be upgraded on March 8th, 2024 and will complete upgrades within 2 weeks. Deployments of `gpt-4` version 1106-preview set to "No autoupgrade" will stop working starting March 8th, 2024. If you have a deployment of `gpt-4` version 1106-preview, you can test version `0125-preview` in the available regions below.

|  Model ID  | Max Request (tokens) | Training Data (up to)  |
|  --- |  :--- | :---: |
| `gpt-4` (0314) | 8,192 | Sep 2021         |
| `gpt-4-32k`(0314)  | 32,768               | Sep 2021         |
| `gpt-4` (0613)     | 8,192                | Sep 2021         |
| `gpt-4-32k` (0613) | 32,768               | Sep 2021         |
| `gpt-4` (1106-preview)**<sup>1</sup>**<br>**GPT-4 Turbo Preview** | Input: 128,000  <br> Output: 4,096           | Apr 2023         |
| `gpt-4` (0125-preview)**<sup>1</sup>**<br>**GPT-4 Turbo Preview** | Input: 128,000  <br> Output: 4,096           | Dec 2023         |
| `gpt-4` (vision-preview)**<sup>2</sup>**<br>**GPT-4 Turbo with Vision Preview**  | Input: 128,000  <br> Output: 4,096              | Apr 2023       |

**<sup>1</sup>** GPT-4 Turbo Preview = `gpt-4` (0125-preview). To deploy this model, under **Deployments** select model **gpt-4**. For **Model version** select **0125-preview**. 

**<sup>2</sup>** GPT-4 Turbo with Vision Preview = `gpt-4` (vision-preview). To deploy this model, under **Deployments** select model **gpt-4**. For **Model version** select **vision-preview**.

> [!CAUTION]
> We don't recommend using preview models in production. We will upgrade all deployments of preview models to future preview versions and a stable version. Models designated preview do not follow the standard Azure OpenAI model lifecycle.

> [!NOTE]
> Regions where GPT-4 (0314) & (0613) are listed as available have access to both the 8K and 32K versions of the model

### GPT-4 and GPT-4 Turbo Preview model availability

#### Public cloud regions

| Model | Regions where model is available to all subscriptions with Azure OpenAI access | Regions where model is available only to subscriptions with previous access to that model/region |  
|---|:---|:---|  
| gpt-4 (0314) | | East US <br> France Central <br> South Central US <br> UK South |  
| gpt-4 (0613) | Australia East <br> Canada East <br> France Central <br> Sweden Central <br> Switzerland North | East US <br> East US 2 <br> Japan East <br> UK South |  
| gpt-4 (1106-preview) | Australia East <br> Canada East <br> East US 2 <br> France Central <br> Norway East <br> South India <br> Sweden Central <br> UK South <br> West US | |  
| gpt-4 (0125-preview) | East US <br> North Central US <br> South Central US <br> |
<<<<<<< HEAD
| gpt-4 (vision-preview) |  Sweden Central <br> West US <br> Japan East <br> Switzerland North <br> Australia East|   |  
=======
| gpt-4 (vision-preview) |  Sweden Central <br> West US <br> Japan East| Switzerland North <br> Australia East  |  
>>>>>>> 15858dfc

#### Azure Government regions

The following GPT-4 models are available with [Azure Government](/azure/azure-government/documentation-government-welcome):

|Model ID | Model Availability |
|--|--|
| `gpt-4` (1106-preview) | US Gov Virginia<br>US Gov Arizona |


### GPT-3.5 models

> [!IMPORTANT]
> The NEW `gpt-35-turbo (0125)`  model has various improvements, including higher accuracy at responding in requested formats and a fix for a bug which caused a text encoding issue for non-English language function calls.

GPT-3.5 Turbo is used with the Chat Completion API. GPT-3.5 Turbo version 0301 can also be used with the Completions API.  GPT-3.5 Turbo versions 0613 and 1106 only support the Chat Completions API.

GPT-3.5 Turbo version 0301 is the first version of the model released.  Version 0613 is the second version of the model and adds function calling support.

See [model versions](../concepts/model-versions.md) to learn about how Azure OpenAI Service handles model version upgrades, and [working with models](../how-to/working-with-models.md) to learn how to view and configure the model version settings of your GPT-3.5 Turbo deployments.

> [!NOTE]
> Version `0613` of `gpt-35-turbo` and `gpt-35-turbo-16k` will be retired no earlier than June 13, 2024. Version `0301` of `gpt-35-turbo` will be retired no earlier than July 5, 2024.  See [model updates](../how-to/working-with-models.md#model-updates) for model upgrade behavior.

### GPT-3.5-Turbo model availability


#### Public cloud regions

|  Model ID  |   Model Availability  | Max Request (tokens) | Training Data (up to) |
|  --------- |  -------------------- |:------:|:----:|
| `gpt-35-turbo`**<sup>1</sup>** (0301) | East US <br> France Central <br> South Central US <br> UK South <br> West Europe | 4,096 | Sep 2021 |
| `gpt-35-turbo` (0613) | Australia East <br> Canada East <br> East US <br> East US 2 <br> France Central <br> Japan East <br> North Central US <br> Sweden Central <br> Switzerland North <br> UK South | 4,096 | Sep 2021 |
| `gpt-35-turbo-16k` (0613) | Australia East <br> Canada East <br> East US <br> East US 2 <br> France Central <br> Japan East <br> North Central US <br> Sweden Central <br> Switzerland North<br> UK South | 16,384 | Sep 2021 |
| `gpt-35-turbo-instruct` (0914) | East US <br> Sweden Central | 4,097 |Sep 2021 |
| `gpt-35-turbo` (1106) | Australia East <br> Canada East <br> France Central <br> South India <br> Sweden Central<br> UK South <br> West US | Input: 16,385<br> Output: 4,096 |  Sep 2021|
|`gpt-35-turbo` (0125) **NEW** | Canada East <br> North Central US <br> South Central US | 16,385 | Sep 2021 |

**<sup>1</sup>** This model will accept requests > 4,096 tokens. It is not recommended to exceed the 4,096 input token limit as the newer version of the model are capped at 4,096 tokens. If you encounter issues when exceeding 4,096 input tokens with this model this configuration is not officially supported.

### Embeddings models

These models can only be used with Embedding API requests.

> [!NOTE]
> `text-embedding-3-large` is the latest and most capable embedding model. Upgrading between embedding models is not possible. In order to migrate from using `text-embedding-ada-002` to `text-embedding-3-large` you would need to generate new embeddings.  

|  Model ID  |  Model Availability  | Max Request (tokens) | Output Dimensions |Training Data (up-to)
|---|---| :---:|:---:|:---:|
| `text-embedding-ada-002` (version 2) | Australia East <br> Canada East <br> East US <br> East US2 <br> France Central <br> Japan East <br> North Central US <br> Norway East <br> South Central US <br> Sweden Central <br> Switzerland North <br> UK South <br> West Europe <br> West US |8,191 | 1,536 | Sep 2021 |
| `text-embedding-ada-002` (version 1) | East US <br> South Central US <br> West Europe |2,046 | 1,536 | Sep 2021 |
| `text-embedding-3-large` | Canada East, East US, East US 2 | 8,191 | 3,072 |Sep 2021 |
| `text-embedding-3-small` | Canada East, East US, East US 2 | 8,191|  1,536 | Sep 2021 |

> [!NOTE]
> When sending an array of inputs for embedding, the max number of input items in the array per call to the embedding endpoint is 2048.

#### Azure Government regions

The following Embeddings models are available with [Azure Government](/azure/azure-government/documentation-government-welcome):

|Model ID | Model Availability |
|--|--|
|`text-embedding-ada-002` (version 2) |US Gov Virginia<br>US Gov Arizona |

### DALL-E models (Preview)

|  Model ID  | Feature Availability | Max Request (characters) |
|  --- |  --- | :---: |
| dalle2 | East US | 1,000 |
| dalle3 | Sweden Central | 4,000 |

### Fine-tuning models

`babbage-002` and `davinci-002` are not trained to follow instructions. Querying these base models should only be done as a point of reference to a fine-tuned version to evaluate the progress of your training.

`gpt-35-turbo-0613` - fine-tuning of this model is limited to a subset of regions, and is not available in every region the base model is available.  

|  Model ID  | Fine-Tuning Regions | Max Request (tokens) | Training Data (up to) |
|  --- | --- | :---: | :---: |
| `babbage-002` | North Central US <br> Sweden Central | 16,384 | Sep 2021 |
| `davinci-002` | North Central US <br> Sweden Central | 16,384 | Sep 2021 |
| `gpt-35-turbo` (0613) | North Central US <br> Sweden Central | 4,096 | Sep 2021 |
| `gpt-35-turbo` (1106) | North Central US <br> Sweden Central | Input: 16,385<br> Output: 4,096 |  Sep 2021|


### Whisper models (Preview)

|  Model ID  | Model Availability | Max Request (audio file size) |
|  --- |  --- | :---: |
| `whisper` | North Central US <br> West Europe | 25 MB |

### Text to speech models (Preview)

|  Model ID  | Model Availability |
|  --- |  --- | :---: |
| `tts-1` | North Central US <br> Sweden Central |
| `tts-1-hd` | North Central US <br> Sweden Central |

### Assistants (Preview)

For Assistants you need a combination of a supported model, and a supported region. Certain tools and capabilities require the latest models. For example [parallel function](../how-to/assistant-functions.md) calling requires the latest 1106 models.


| Region | `gpt-35-turbo (0613)` | `gpt-35-turbo (1106)` | `gpt-4 (0613)` | `gpt-4 (1106)` | 
|-----|---|---|---|---|
| Australia East | ✅ | ✅ | ✅ |✅ |
| East US 2 | ✅ | ⬜| ✅ |✅ |
| Sweden Central | ✅ |✅ |✅ |✅|


## Next steps

- [Learn more about working with Azure OpenAI models](../how-to/working-with-models.md)
- [Learn more about Azure OpenAI](../overview.md)
- [Learn more about fine-tuning Azure OpenAI models](../how-to/fine-tuning.md)<|MERGE_RESOLUTION|>--- conflicted
+++ resolved
@@ -134,11 +134,7 @@
 | gpt-4 (0613) | Australia East <br> Canada East <br> France Central <br> Sweden Central <br> Switzerland North | East US <br> East US 2 <br> Japan East <br> UK South |  
 | gpt-4 (1106-preview) | Australia East <br> Canada East <br> East US 2 <br> France Central <br> Norway East <br> South India <br> Sweden Central <br> UK South <br> West US | |  
 | gpt-4 (0125-preview) | East US <br> North Central US <br> South Central US <br> |
-<<<<<<< HEAD
 | gpt-4 (vision-preview) |  Sweden Central <br> West US <br> Japan East <br> Switzerland North <br> Australia East|   |  
-=======
-| gpt-4 (vision-preview) |  Sweden Central <br> West US <br> Japan East| Switzerland North <br> Australia East  |  
->>>>>>> 15858dfc
 
 #### Azure Government regions
 
