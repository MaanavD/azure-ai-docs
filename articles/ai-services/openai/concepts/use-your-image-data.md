---
title: 'Use your image data with Azure OpenAI Service in Azure OpenAI studio'
titleSuffix: Azure OpenAI
description: Use this article to learn about using your image data for image generation in Azure OpenAI.
services: cognitive-services
manager: nitinme
ms.service: azure-ai-openai
ms.topic: quickstart
author: aahill
ms.author: aahi
ms.date: 11/02/2023
recommendations: false
---

# Azure OpenAI on your data with images using GPT-4 Turbo with Vision (preview) in Azure OpenAI studio

Use this article to learn how to provide your own image data for GPT-4 Turbo with Vision, Azure OpenAI’s vision model. GPT-4 Turbo with Vision on your data allows the model to generate more customized and targeted answers using Retrieval Augmented Generation based on your own images and image metadata. 

> [!IMPORTANT]
> This article is for using your data on the GPT-4 Turbo with Vision model. If you are interested in using your data for text-based models, see [Use your text data](./use-your-data.md).  

## Prerequisites 

- An Azure subscription - <a href="https://azure.microsoft.com/free/cognitive-services" target="_blank">Create one for free</a>.
- Access granted to Azure OpenAI in the desired Azure subscription.

    Currently, access to this service is granted only by application. You can apply for access to Azure OpenAI by completing the form at <a href="https://aka.ms/oai/access" target="_blank">https://aka.ms/oai/access</a>. Open an issue on this repo to contact us if you have an issue.
- An Azure OpenAI resource with the GPT-4 Turbo with Vision model deployed. For more information about model deployment, see the [resource deployment guide](../how-to/create-resource.md).
- Be sure that you're assigned at least the [Cognitive Services Contributor role](../how-to/role-based-access-control.md#cognitive-services-contributor) for the Azure OpenAI resource. 

## Add your data source

Navigate to [Azure OpenAI Studio](https://oai.azure.com/) and sign-in with credentials that have access to your Azure OpenAI resource. During or after the sign-in workflow, select the appropriate directory, Azure subscription, and Azure OpenAI resource. 

:::image type="content" source="../media/use-your-image-data/chat-playground.png" alt-text="A screenshot showing the chat playground in Azure OpenAI studio." lightbox="../media/use-your-image-data/chat-playground.png":::

On the **Assistant setup** tile, select **Add your data (preview)** > **+ Add a data source**.

:::image type="content" source="../media/use-your-image-data/chatgpt-playground-add-your-data.png" alt-text="A screenshot showing the button for adding your data in Azure OpenAI Studio." lightbox="../media/use-your-image-data/chatgpt-playground-add-your-data.png":::

In the pane that appears after you select **Add a data source**, you'll see multiple options to select a data source.

:::image type="content" source="../media/use-your-image-data/select-add-data-source.png" alt-text="A screenshot showing the data source selection." lightbox="../media/use-your-image-data/select-add-data-source.png":::

You have three different options to add your data for GPT-4 Turbo with Vision’s data source: 

* Using [your own image files and image metadata](#add-your-data-by-uploading-files)
* Using [Azure AI Search](#add-your-data-using-azure-ai-search) 
* Using [Azure Blob Storage](#add-your-data-using-azure-blob-storage)  

All three options use Azure AI Search index to do image-to-image search and retrieve the top search results for your input prompt image. For Azure Blob Storage and Upload files options, Azure OpenAI will generate an image search index for you. For Azure AI Search, you need to have an image search index. The following sections contain details on how to create the search index.  

When using these options for the first time, you might see this red notice asking you to turn on Cross-origin resource sharing (CORS). This is a notice asking you to enable CORS, so that Azure OpenAI can access your blob storage account. To fix the warning, select **Turn on CORS**. 


## Add your data by uploading files

You can manually upload your image files and enter metadata of them manually, using Azure OpenAI. This is especially useful if you are experimenting with a small set of images and would like to build your data source.

1. Navigate to the **Select a data source** button in Azure OpenAI as [described above](#add-your-data-source). Select **Upload files**.

1. Select your subscription. Select an Azure Blob storage to which your uploaded image files will be stored to. Select an Azure AI Search resource in which your new image search index will be created. Enter the image search index name of your choice.

    Once you have filled out all the fields, check the two boxes at the bottom acknowledging the incurring usage, and select **Next**.

    :::image type="content" source="../media/use-your-image-data/completed-data-source-file-upload.png" alt-text="A screenshot showing the completed fields for Azure Blob storage." lightbox="../media/use-your-image-data/completed-data-source-file-upload.png":::

    The following file types are supported for your image files:
    * .jpg
    * .png
    * .gif
    * .bmp
    * .tiff

1. Select **Browse for a file** to select image files you would like to use from your local directory.

1. Once you select your image files, you'll see the image files selected in the right table. Select **Upload files**. Once you have uploaded the files, you'll see the status for each is **Uploaded**. Select **Next**.

    :::image type="content" source="../media/use-your-image-data/uploaded-files.png" alt-text="A screenshot showing uploaded files." lightbox="../media/use-your-image-data/uploaded-files.png":::

1. For each image file, enter the metadata in the provided description fields. Once you have descriptions for each image, select **Next**.

    :::image type="content" source="../media/use-your-image-data/add-metadata.png" alt-text="A screenshot showing the metadata entry field." lightbox="../media/use-your-image-data/add-metadata.png":::

1. Review that all the information is correct. Select **Save and close**.

## Add your data using Azure AI Search

If you have an existing [Azure AI search](/azure/search/search-what-is-azure-search) index, you can use it as a data source. If you don't already have a search index created for your images, you can create one using the [AI Search vector search repository on GitHub](https://github.com/Azure/cognitive-search-vector-pr), which provides you with scripts to create an index with your image files. This option is also great if you would like to create your data source using your own files like the option above, and then come back to the playground experience to select that data source you already have created but have not added yet.

1. Navigate to the **Select a data source** button in Azure OpenAI as [described above](#add-your-data-source). Select **Azure AI Search**. 

    > [!TIP]
    > You can select an image search index that you have created with the Azure Blob Storage or Upload files options.  
 
1. Select your subscription, and the Azure AI Search service you used to create the image search index.

1. Select your Azure AI Search index you have created with your images.

1. After you have filled in all fields, select the two checkboxes at the bottom asking you to acknowledge the charges incurred from using GPT-4 Turbo with Vision vector embeddings and Azure AI Search. Select **Next**. If [CORS](#turn-on-cors) isn't already turned on for the AI Search resource, you will see a warning. To fix the warning, select **Turn on CORS**. 


    :::image type="content" source="../media/use-your-image-data/completed-data-source-cognitive-search.png" alt-text="A screenshot showing the completed fields for using an Azure AI Search index." lightbox="../media/use-your-image-data/completed-data-source-cognitive-search.png":::

1. Review the details, then select **Save and close**.

## Add your data using Azure Blob Storage

If you have an existing [Azure Blob Storage](/azure/storage/blobs/storage-blobs-introduction) container, you can use it to create an image search index. If you want to create a new blob storage, see the [Azure Blob storage quickstart](/azure/storage/blobs/storage-quickstart-blobs-portal) documentation.

Your blob storage should contain image files and a JSON file with the image file paths and metadata. This option is especially useful if you have a large number of image files and don't want to manually upload each one. 

If you don't already have a blob storage populated with these files, and would like to upload files one by one, you can upload your files using Azure OpenAI studio instead.

Before you start adding your Azure Blob Storage container as your data source, make sure your blob storage contains all the images that you would like to ingest, and a JSON file that contains the image file paths and metadata. 


> [!IMPORTANT]
> Your metadata JSON file must:
> * Have a file name that starts with the word “metadata”, all in lowercase without a space. 
> * Have a maximum of 10,000 image files. If you have more than this number of files in your container, you can have multiple JSON files each with up to this maximum.

```json
[
    {
        "image_blob_path": "image1.jpg",
        "description": "description of image1"
    },
    {
        "image_blob_path": "image2.jpg",
        "description": "description of image2"
    },
    ...
    {
        "image_blob_path": "image50.jpg",
        "description": "description of image50"
    }
]
```

After you have a blob storage populated with image files and at least one metadata JSON file, you are ready to add the blob storage as a data source. 

1. Navigate to the **Select a data source** button in Azure OpenAI as [described above](#add-your-data-source). Select **Azure Blob Storage**.

1. Select your subscription, Azure Blob storage, and storage container. You'll also need to select an Azure AI Search resource, as a new image search index will be created in this resource group. If you don't have an Azure AI Search resource, you can create a new one using the link below the dropdown. If [CORS](#turn-on-cors) isn't already turned on for the Azure Blob storage resource, you will see a warning. To fix the warning, select **Turn on CORS**. 

1. Once you've selected an Azure AI search resource, enter a name for the search index in the **Index name** field.   

    > [!NOTE]
    > The name of the index will be suffixed with `–v`, to indicate that this is an index with image vectors extracted from the images provided. The description filed in the metadata.json will be added as text metadata in the index.

1. After you've filled in all fields, select the two checkboxes at the bottom asking you to acknowledge the charges incurred from using GPT-4 Turbo with Vision vector embeddings and Azure AI Search. Select **Next**.

    :::image type="content" source="../media/use-your-image-data/data-source-fields-blob-storage.png" alt-text="A screenshot showing the data source selection fields for blob storage." lightbox="../media/use-your-image-data/data-source-fields-blob-storage.png":::

1. Review the details, then select **Save and close**.



## Using your ingested data with your GPT-4 Turbo with Vision model 

After you connect your data source using any of the three methods listed above, It will take some time for the data ingestion process to finish. You will see an icon and a **Ingestion in progress** message as the process progresses. Once the ingestion has been completed, you'll see that a data source has been created.

:::image type="content" source="../media/use-your-image-data/completed-data-source.png" alt-text="A screenshot showing the completed data source ingestion." lightbox="../media/use-your-image-data/completed-data-source.png":::

<<<<<<< HEAD
## Turn on CORS

If CORS isn't already turned on for your data source, you will see the following message appear.

:::image type="content" source="../media/use-your-image-data/cross-origin-resource-sharing-requirement.png" alt-text="A screenshot showing an error stating that CORS has not been enabled." lightbox="../media/use-your-image-data/cross-origin-resource-sharing-requirement.png":::

If you see this message, select **Turn on CORS** when you connect your data source. 
=======
Once the data source has finished being ingested, you will see your data source details as well as the image search index name. Now this ingested data is ready to be used as the grounding data for your deployed GPT-4 Turbo with Vision model. Your model will use the top retrieval data from your image search index and generate a response specifically adhered to your ingested data.
>>>>>>> 659e8e63

:::image type="content" source="../media/use-your-image-data/tent-chat-example.png" alt-text="A screenshot showing a chat example with tent image." lightbox="../media/use-your-image-data/dtent-chat-example.png":::


## Additional Tips

### Adding and Removing Data Sources 
Azure OpenAI currently allows only one data source to be used per a chat session. If you would like to add a new data source, you must remove the existing data source first. This can be done by selecting **Remove data source** under your data source information.

When you remove a data source, you'll see a warning message. Removing a data source clears the chat session and resets all playground settings.

:::image type="content" source="../media/use-your-image-data/remove-data-source-warning.png" alt-text="A screenshot showing the data source removal warning." lightbox="../media/use-your-image-data/remove-data-source-warning.png":::

> [!IMPORTANT] 
> If you switch to a model deployment which is not using the GPT-4 Turbo with Vision model, you will see a warning message for removing a data source. Please note that removing a data source will clear the chat session and reset all playground settings.

## Next steps

You can also chat on Azure OpenAI text models. See [Use your text data](./use-your-data.md) for more information. <|MERGE_RESOLUTION|>--- conflicted
+++ resolved
@@ -163,19 +163,15 @@
 
 :::image type="content" source="../media/use-your-image-data/completed-data-source.png" alt-text="A screenshot showing the completed data source ingestion." lightbox="../media/use-your-image-data/completed-data-source.png":::
 
-<<<<<<< HEAD
-## Turn on CORS
+Once the data source has finished being ingested, you will see your data source details as well as the image search index name. Now this ingested data is ready to be used as the grounding data for your deployed GPT-4 Turbo with Vision model. Your model will use the top retrieval data from your image search index and generate a response specifically adhered to your ingested data.
+
+:::image type="content" source="../media/use-your-image-data/tent-chat-example.png" alt-text="A screenshot showing a chat example with tent image." lightbox="../media/use-your-image-data/tent-chat-example.png":::
 
 If CORS isn't already turned on for your data source, you will see the following message appear.
 
 :::image type="content" source="../media/use-your-image-data/cross-origin-resource-sharing-requirement.png" alt-text="A screenshot showing an error stating that CORS has not been enabled." lightbox="../media/use-your-image-data/cross-origin-resource-sharing-requirement.png":::
 
 If you see this message, select **Turn on CORS** when you connect your data source. 
-=======
-Once the data source has finished being ingested, you will see your data source details as well as the image search index name. Now this ingested data is ready to be used as the grounding data for your deployed GPT-4 Turbo with Vision model. Your model will use the top retrieval data from your image search index and generate a response specifically adhered to your ingested data.
->>>>>>> 659e8e63
-
-:::image type="content" source="../media/use-your-image-data/tent-chat-example.png" alt-text="A screenshot showing a chat example with tent image." lightbox="../media/use-your-image-data/dtent-chat-example.png":::
 
 
 ## Additional Tips
