---
title: Azure OpenAI Service provisioned throughput
description: Learn about provisioned throughput and Azure OpenAI.
ms.service: azure-ai-openai
ms.topic: conceptual
ms.date: 08/07/2024
manager: nitinme
author: mrbullwinkle #ChrisHMSFT
ms.author: mbullwin #chrhoder
recommendations: false
---

# What is provisioned throughput?

> [!NOTE]
> The Azure OpenAI Provisioned offering received significant updates on August 12, 2024, including aligning the purchase model with Azure standards and moving to model-independent quota. It is highly recommended that customers onboarded before this date read the Azure [OpenAI provisioned August update](./provisioned-migration.md) to learn more about these changes.


The provisioned throughput capability allows you to specify the amount of throughput you require in a deployment. The service then allocates the necessary model processing capacity and ensures it's ready for you. Throughput is defined in terms of provisioned throughput units (PTU) which is a normalized way of representing the throughput for your deployment. Each model-version pair requires different amounts of PTU to deploy and provide different amounts of throughput per PTU. 

## What do the provisioned deployment types provide?

- **Predictable performance:** stable max latency and throughput for uniform workloads.
- **Allocated processing capacity:** A deployment configures the amount of throughput. Once deployed, the throughput is available whether used or not.
- **Cost savings:** High throughput workloads might provide cost savings vs token-based consumption.

> [!NOTE]
> Customers can take advantage of additional cost savings on provisioned deployments when they buy [Microsoft Azure OpenAI Service reservations](/azure/cost-management-billing/reservations/azure-openai#buy-a-microsoft-azure-openai-service-reservation). 


An Azure OpenAI Deployment is a unit of management for a specific OpenAI Model. A deployment provides customer access to a model for inference and integrates more features like Content Moderation ([See content moderation documentation](content-filter.md)). Global provisioned deployments are available in the same Azure OpenAI resources as all other deployment types but allow you to leverage Azure's global infrastructure to dynamically route traffic to the data center with the best availability for each request. Similarly, data zone provisioned deployments are also available in the same resources as all other deployment types but allow you to leverage Azure's global infrastructure to dynamically route traffic to the data center within the Microsoft specified data zone with the best availability for each request. 

## What do you get?

| Topic | Provisioned|
|---|---|
| What is it? |Provides guaranteed throughput at smaller increments than the existing provisioned offer. Deployments have a consistent max latency for a given model-version. |
| Who is it for? | Customers who want guaranteed throughput with minimal latency variance. |
| Quota |Provisioned Managed Throughput Unit, Global Provisioned Managed Throughput Unit, or Data Zone Provisioned Managed Throughput Unit assigned per region. Quota can be used across any available Azure OpenAI model.|
| Latency | Max latency constrained from the model. Overall latency is a factor of call shape.  |
| Utilization | Provisioned-managed Utilization V2 measure provided in Azure Monitor. |
|Estimating size |Provided sizing calculator in Azure AI Foundry.|
|Prompt caching | For supported models, we discount up to 100% of cached input tokens. |


## How much throughput per PTU you get for each model
The amount of throughput (tokens per minute or TPM) a deployment gets per PTU is a function of the input and output tokens in the minute. Generating output tokens requires more processing than input tokens. For the models specified in the table below, 1 output token counts as 3 input tokens towards your TPM per PTU limit. The service dynamically balances the input & output costs, so users do not have to set specific input and output limits. This approach means your deployment is resilient to fluctuations in the workload shape.

To help with simplifying the sizing effort, the following table outlines the TPM per PTU for the specified models. To understand the impact of output tokens on the TPM per PTU limit, use the 3 input token to 1 output token ratio. For a detailed understanding of how different ratios of input and output tokens impact the throughput your workload needs, see the [Azure OpenAI capacity calculator](https://ai.azure.com/resource/calculator). The table also shows Service Level Agreement (SLA) Latency Target Values per model.  For more information about the SLA for Azure OpenAI Service, see the [Service Level Agreements (SLA) for Online Services page](https://www.microsoft.com/licensing/docs/view/Service-Level-Agreements-SLA-for-Online-Services?lang=1)

|Topic| **gpt-4o**   | **gpt-4o-mini**  | **o1**|
| --- | --- | --- | --- |
|Global & data zone provisioned minimum deployment|15|15|15|
|Global & data zone provisioned scale increment|5|5|5|
|Regional provisioned minimum deployment|50|25|50|
|Regional provisioned scale increment|50|25|50|
|Input TPM per PTU |2,500|37,000|230|
|Latency Target Value |25 Tokens Per Second|33 Tokens Per Second|25 Tokens Per Second|

For a full list see the [Azure OpenAI Service in Azure AI Foundry portal calculator](https://ai.azure.com/resource/calculator).


> [!NOTE]
> Global provisioned and data zone provisioned deployments are only supported for gpt-4o and gpt-4o-mini models at this time. For more information on model availability, review the [models documentation](./models.md).

## Key concepts

### Deployment types

When creating a provisioned deployment in Azure AI Foundry, the deployment type on the Create Deployment dialog can be set to the Global Provisioned-Managed, DataZone Provisioned-Managed, or regional Provisioned-Managed deployment type depending on the data processing needs for the given workload.

When creating a provisioned deployment in Azure OpenAI via CLI or API, the `sku-name` can be set to `GlobalProvisionedManaged`, `DataZoneProvisionedManaged`, or `ProvisionedManaged` depending on the data processing need for the given workload. To adapt the Azure CLI example command below to a different deployment type, simply update the `sku-name` parameter to match the deployment type you wish to deploy.

```azurecli
az cognitiveservices account deployment create \
--name <myResourceName> \
--resource-group  <myResourceGroupName> \
--deployment-name MyDeployment \
--model-name gpt-4o \
--model-version 2024-08-06  \
--model-format OpenAI \
--sku-capacity 15 \
--sku-name GlobalProvisionedManaged
```

### Quota

#### Provisioned throughput units

Provisioned throughput units (PTU) are generic units of model processing capacity that you can use to size provisioned deployments to achieve the required throughput for processing prompts and generating completions.   Provisioned throughput units are granted to a subscription as quota. Each quota is specific to a region and defines  the maximum number of PTUs that can be assigned to deployments in that subscription and region.


#### Model independent quota

Unlike the Tokens Per Minute (TPM) quota used by other Azure OpenAI offerings, PTUs are model-independent. The PTUs might be used to deploy any supported model/version in the region.

:::image type="content" source="../media/provisioned/model-independent-quota.png" alt-text="Diagram of model independent quota with one pool of PTUs available to multiple Azure OpenAI models." lightbox="../media/provisioned/model-independent-quota.png":::

For provisioned deployments, the new quota shows up in Azure AI Foundry as a quota item named **Provisioned Managed Throughput Unit**. For global provisioned deployments, the new quota shows up in the Azure AI Foundry as a quota item named **Global Provisioned Managed Throughput Unit**.  For data zone provisioned deployments, the new quota shows up in Azure AI Foundry as a quota item named **Data Zone Provisioned Managed Throughput Unit.** In the Foundry Quota pane, expanding the quota item shows the deployments contributing to usage of each quota.

:::image type="content" source="../media/provisioned/ptu-quota-page.png" alt-text="Screenshot of quota UI for Azure OpenAI provisioned." lightbox="../media/provisioned/ptu-quota-page.png":::

#### Obtaining PTU Quota

PTU quota is available by default in many regions. If more quota is required, customers can request quota via the Request Quota link. This link can be found to the right of the designated provisioned deployment type quota tabs in Azure AI Foundry The form allows the customer to request an increase in the specified PTU quota for a given region. The customer receives an email at the included address once the request is approved, typically within two business days. 

#### Per-Model PTU Minimums

The minimum PTU deployment, increments, and processing capacity associated with each unit varies by model type & version.

## Capacity transparency

Azure OpenAI is a highly sought-after service where customer demand might exceed service GPU capacity. Microsoft strives to provide capacity for all in-demand regions and models, but selling out a region is always a possibility. This constraint can limit some customers' ability to create a deployment of their desired model, version, or number of PTUs in a desired region - even if they have quota available in that region. Generally speaking:

- Quota places a limit on the maximum number of PTUs that can be deployed in a subscription and region, and does not guarantee of capacity availability.
- Capacity is allocated at deployment time and is held for as long as the deployment exists.  If service capacity is not available, the deployment will fail
- Customers use real-time information on quota/capacity availability to choose an appropriate region for their scenario with the necessary model capacity
- Scaling down or deleting a deployment releases capacity back to the region.  There is no guarantee that the capacity will be available should the deployment be scaled up or re-created later.

#### Regional capacity guidance

To find the capacity needed for their deployments, use the capacity API or the Azure AI Foundry deployment experience to provide real-time information on capacity availability.

In Azure AI Foundry, the deployment experience identifies when a region lacks the capacity needed to deploy the model. This looks at the desired model, version and number of PTUs. If capacity is unavailable, the experience directs  users to a select an alternative region.

Details on the new deployment experience can be found in the Azure OpenAI [Provisioned get started guide](../how-to/provisioned-get-started.md).

The new [model capacities API](/rest/api/aiservices/accountmanagement/model-capacities/list?view=rest-aiservices-accountmanagement-2024-04-01-preview&tabs=HTTP&preserve-view=true) can  be used to programmatically identify the maximum sized deployment of a specified model.  The API considers both your quota and service capacity in the region.

If an acceptable region isn't available to support the desire model, version and/or PTUs, customers can also try the following steps:

- Attempt the deployment with a smaller number of PTUs.
- Attempt the deployment at a different time. Capacity availability changes dynamically based on customer demand and more capacity might become available later.
- Ensure that quota is available in all acceptable regions. The [model capacities API](/rest/api/aiservices/accountmanagement/model-capacities/list?view=rest-aiservices-accountmanagement-2024-04-01-preview&tabs=HTTP&preserve-view=true) and Azure AI Foundry experience consider quota availability in returning alternative regions for creating a deployment.

### Determining the number of PTUs needed for a workload

PTUs represent an amount of model processing capacity. Similar to your computer or databases, different workloads or requests to the model will consume different amounts of underlying processing capacity. The conversion from throughput needs to PTUs can be approximated using historical token usage data or call shape estimations (input tokens, output tokens, and requests per minute) as outlined in our [performance and latency](../how-to/latency.md) documentation. To simplify this process, you can use the [Azure OpenAI Capacity calculator](https://ai.azure.com/resource/calculator) to size specific workload shapes.

A few high-level considerations:
- Generations require more capacity than prompts
- For GPT-4o and later models, the TPM per PTU is set for input and output tokens separately. For older models, larger calls are progressively more expensive to compute. For example, 100 calls of with a 1000 token prompt size requires less capacity than one call with 100,000 tokens in the prompt. This tiering means that the distribution of these call shapes is important in overall throughput. Traffic patterns with a wide distribution that includes some large calls might experience lower throughput per PTU than a narrower distribution with the same average prompt & completion token sizes.

### How utilization performance works

Provisioned deployments provide you with an allocated amount of model processing capacity to run a given model.

In all provisioned deployment types, when capacity is exceeded, the API will return a 429 HTTP Status Error. This fast response enables the user to make decisions on how to manage their traffic. Users can redirect requests to a separate deployment, to a standard pay-as-you-go instance, or use a retry strategy to manage a given request. The service continues to return the 429 HTTP status code until the utilization drops below 100%.

### How can I monitor capacity?

The [Provisioned-Managed Utilization V2 metric](../how-to/monitoring.md#azure-openai-metrics) in Azure Monitor measures a given deployments utilization on 1-minute increments. All provisioned deployment types are optimized to ensure that accepted calls are processed with a consistent model processing time (actual end-to-end latency is dependent on a call's characteristics).  

#### What should  I do when I receive a 429 response?
The 429 response isn't an error, but instead part of the design for telling users that a given deployment is fully utilized at a point in time. By providing a fast-fail response, you have control over how to handle these situations in a way that best fits your application requirements.

The  `retry-after-ms` and `retry-after` headers in the response tell you the time to wait before the next call will be accepted. How you choose to handle this response depends on your application requirements. Here are some considerations:
-    You can consider redirecting the traffic to other models, deployments, or experiences. This option is the lowest-latency solution because the action can be taken as soon as you receive the 429 signal. For ideas on how to effectively implement this pattern see this [community post](https://github.com/Azure/aoai-apim).
-    If you're okay with longer per-call latencies, implement client-side retry logic. This option gives you the highest amount of throughput per PTU. The Azure OpenAI client libraries include built-in capabilities for handling retries.

#### How does the service decide when to send a 429?

In all provisioned deployment types, each request is evaluated individually according to its prompt size, expected generation size, and model to determine its expected utilization. This is in contrast to pay-as-you-go deployments, which have a [custom rate limiting behavior](../how-to/quota.md) based on the estimated traffic load. For pay-as-you-go deployments this can lead to HTTP 429 errors being generated prior to defined quota values being exceeded if traffic is not evenly distributed.

For provisioned deployments, we use a variation of the leaky bucket algorithm to maintain utilization below 100% while allowing some burstiness in the traffic. The high-level logic is as follows:

1. Each customer has a set amount of capacity they can utilize on a deployment
1. When a request is made:

    a.    When the current utilization is above 100%, the service returns a 429 code with the `retry-after-ms` header set to the time until utilization is below 100%
   
<<<<<<< HEAD
1.	When a request finishes, we now know the actual compute cost for the call. To ensure an accurate accounting, we correct the utilization using the following logic:

    a.	If the actual > estimated, then the difference is added to the deployment's utilization

    b.	If the actual < estimated, then the difference is subtracted. 

1.    The overall utilization is decremented down at a continuous rate based on the number of PTUs deployed. 
=======
    b.    Otherwise, the service estimates the incremental change to utilization required to serve the request by combining the prompt tokens, less any cached tokens, and the specified `max_tokens` in the call. A customer can receive up to a 100% discount on their prompt tokens depending on the size of their cached tokens. If the `max_tokens` parameter is not specified, the service estimates a value. This estimation can lead to lower concurrency than expected when the number of actual generated tokens is small.  For highest concurrency, ensure that the `max_tokens` value is as close as possible to the true generation size.
   
1. When a request finishes, we now know the actual compute cost for the call. To ensure an accurate accounting, we correct the utilization using the following logic:

   a.    If the actual > estimated, then the difference is added to the deployment's utilization.
   
   b.    If the actual < estimated, then the difference is subtracted.
   
1. The overall utilization is decremented down at a continuous rate based on the number of PTUs deployed. 
>>>>>>> fe8edeeb

> [!NOTE]
> Calls are accepted until utilization reaches 100%. Bursts just over 100% may be permitted in short periods, but over time, your traffic is capped at 100% utilization.


:::image type="content" source="../media/provisioned/utilization.jpg" alt-text="Diagram showing how subsequent calls are added to the utilization." lightbox="../media/provisioned/utilization.jpg":::

#### How many concurrent calls can I have on my deployment?

The number of concurrent calls you can achieve depends on each call's shape (prompt size, `max_tokens` parameter, etc.). The service continues to accept calls until the utilization reaches 100%. To determine the approximate number of concurrent calls, you can model out the maximum requests per minute for a particular call shape in the [capacity calculator](https://ai.azure.com/resource/calculator). If the system generates less than the number of output tokens set for the `max_tokens` parameter, then the provisioned deployment will accept more requests.

## What models and regions are available for provisioned throughput?

# [Global Provisioned Managed](#tab/global-ptum)

### Global provisioned managed model availability

[!INCLUDE [Provisioned Managed Global](../includes/model-matrix/provisioned-global.md)]

# [Data Zone Provisioned Managed](#tab/datazone-provisioned-managed)

### Data zone provisioned managed model availability

[!INCLUDE [Global data zone provisioned managed](../includes/model-matrix/datazone-provisioned-managed.md)]

# [Provisioned Managed](#tab/provisioned)

### Provisioned deployment model availability

[!INCLUDE [Provisioned](../includes/model-matrix/provisioned-models.md)]

---

> [!NOTE]
> The provisioned version of `gpt-4` **Version:** `turbo-2024-04-09` is currently limited to text only.

## Next steps

- [Learn about the onboarding steps for provisioned deployments](../how-to/provisioned-throughput-onboarding.md)
- [Provisioned Throughput Units (PTU) getting started guide](../how-to//provisioned-get-started.md)<|MERGE_RESOLUTION|>--- conflicted
+++ resolved
@@ -169,15 +169,6 @@
 
     a.    When the current utilization is above 100%, the service returns a 429 code with the `retry-after-ms` header set to the time until utilization is below 100%
    
-<<<<<<< HEAD
-1.	When a request finishes, we now know the actual compute cost for the call. To ensure an accurate accounting, we correct the utilization using the following logic:
-
-    a.	If the actual > estimated, then the difference is added to the deployment's utilization
-
-    b.	If the actual < estimated, then the difference is subtracted. 
-
-1.    The overall utilization is decremented down at a continuous rate based on the number of PTUs deployed. 
-=======
     b.    Otherwise, the service estimates the incremental change to utilization required to serve the request by combining the prompt tokens, less any cached tokens, and the specified `max_tokens` in the call. A customer can receive up to a 100% discount on their prompt tokens depending on the size of their cached tokens. If the `max_tokens` parameter is not specified, the service estimates a value. This estimation can lead to lower concurrency than expected when the number of actual generated tokens is small.  For highest concurrency, ensure that the `max_tokens` value is as close as possible to the true generation size.
    
 1. When a request finishes, we now know the actual compute cost for the call. To ensure an accurate accounting, we correct the utilization using the following logic:
@@ -187,7 +178,6 @@
    b.    If the actual < estimated, then the difference is subtracted.
    
 1. The overall utilization is decremented down at a continuous rate based on the number of PTUs deployed. 
->>>>>>> fe8edeeb
 
 > [!NOTE]
 > Calls are accepted until utilization reaches 100%. Bursts just over 100% may be permitted in short periods, but over time, your traffic is capped at 100% utilization.
