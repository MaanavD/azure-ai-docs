---
title: Azure OpenAI Service provisioned throughput
description: Learn about provisioned throughput and Azure OpenAI. 
ms.service: azure-ai-openai
ms.topic: conceptual 
ms.date: 1/16/2024
ms.custom: 
manager: nitinme
author: mrbullwinkle #ChrisHMSFT
ms.author: mbullwin #chrhoder
recommendations: false
keywords: 
---

# What is provisioned throughput?

The provisioned throughput capability allows you to specify the amount of throughput you require in a deployment. The service then allocates the necessary model processing capacity and ensures it's ready for you. Throughput is defined in terms of provisioned throughput units (PTU) which is a normalized way of representing the throughput for your deployment. Each model-version pair requires different amounts of PTU to deploy and provide different amounts of throughput per PTU.

## What does the provisioned deployment type provide?

- **Predictable performance:** stable max latency and throughput for uniform workloads. 
- **Reserved processing capacity:** A deployment configures the amount of throughput. Once deployed, the throughput is available whether used or not.
- **Cost savings:** High throughput workloads might provide cost savings vs token-based consumption.

An Azure OpenAI Deployment is a unit of management for a specific OpenAI Model. A deployment provides customer access to a model for inference and integrates more features like Content Moderation ([See content moderation documentation](content-filter.md)).

> [!NOTE]
> Provisioned throughput unit(PTU) quota is different from standard quota in Azure OpenAI and are not available by default. To learn more about this offering contact your Microsoft Account Team.

## What do you get?

| Topic | Provisioned|
|---|---|
| What is it? | Provides guaranteed throughput at smaller increments than the existing provisioned offer. Deployments have a consistent max latency for a given model-version |
| Who is it for? | Customers who want guaranteed throughput with minimal latency variance. |
| Quota | Provisioned-managed throughput Units for a given model |
| Latency | Max latency constrained from the model. Overall latency is a factor of call shape.  |
| Utilization | Provisioned-managed Utilization measure provided in Azure Monitor |
| Estimating size | Provided calculator in the studio & benchmarking script |

## Key concepts

### Provisioned throughput units

Provisioned throughput Units (PTU) are units of model processing capacity that customers you can reserve and deploy for processing prompts and generating completions. The minimum PTU deployment, increments, and processing capacity associated with each unit varies by model type & version.

### Deployment types

When deploying a model in Azure OpenAI, you need to set the `sku-name` to be Provisioned-Managed. The `sku-capacity` specifies the number of PTUs assigned to the deployment. 

```azurecli
az cognitiveservices account deployment create \
--name <myResourceName> \
--resource-group  <myResourceGroupName> \
--deployment-name MyDeployment \
--model-name GPT-4 \
--model-version 0613  \
--model-format OpenAI \
--sku-capacity 100 \
--sku-name Provisioned-Managed 
```

### Quota

Provisioned throughput quota represents a specific amount of total throughput you can deploy. Quota in the Azure OpenAI Service is managed at the subscription level. All Azure OpenAI resources within the subscription share this quota. 

Quota is specific to a (deployment type, model, region) triplet and isn't interchangeable. Meaning you can't use quota for GPT-4 to deploy GPT-35-turbo. You can raise a support request to move quota across deployment types, models, or regions but the swap isn't guaranteed.

While we make every attempt to ensure that quota is deployable, quota doesn't represent a guarantee that the underlying capacity is available. The service assigns capacity during the deployment operation and if capacity is unavailable the deployment fails with an out of capacity error.


### How utilization enforcement works
Provisioned deployments provide you with an allocated amount of model processing capacity to run a given model. The `Provisioned-Managed Utilization` metric in Azure Monitor measures a given deployments utilization on 1-minute increments. Provisioned-Managed deployments are optimized to ensure that accepted calls are processed with a consistent model processing time (actual end-to-end latency is dependent on a call's characteristics). When the workload exceeds the allocated PTU capacity, the service returns a 429 HTTP status code until the utilization drops down below 100%. 


#### What should  I do when I receive a 429 response?
The 429 response isn't an error, but instead part of the design for telling users that a given deployment is fully utilized at a point in time. By providing a fast-fail response, you have control over how to handle these situations in a way that best fits your application requirements.

The  `retry-after-ms` and `retry-after` headers in the response tell you the time to wait before the next call will be accepted. How you choose to handle this response depends on your application requirements. Here are some considerations:
-	You can consider redirecting the traffic to other models, deployments or experiences. This option is the lowest-latency solution because the action can be taken as soon as you receive the 429 signal.
-	If you're okay with longer per-call latencies, implement client-side retry logic. This option gives you the highest amount of throughput per PTU. The Azure OpenAI client libraries include built-in capabilities for handling retries.

#### How does the service decide when to send a 429?
We use a variation of the leaky bucket algorithm to maintain utilization below 100% while allowing some burstiness in the traffic. The high-level logic is as follows:
1.	Each customer has a set amount of capacity they can utilize on a deployment
2.	When a request is made:

    a.	When the current utilization is above 100%, the service returns a 429 code with the `retry-after-ms` header set to the time until utilization is below 100%
     
    b.	Otherwise, the service estimates the incremental change to utilization required to serve the request by combining prompt tokens and the specified max_tokens in the call.

3.	When a request finishes, we now know the actual compute cost for the call. To ensure an accurate accounting, we correct the utilization using the following logic:

    a.	If the actual > estimated, then the difference is added to the deployment's utilization
    b.	If the actual < estimated, then the difference is subtracted. 

4.	The overall utilization is decremented down at a continuous rate based on the number of PTUs deployed. 

Since calls are accepted until utilization reaches 100%, you're allowed to burst over 100% utilization when first increasing traffic. For sizeable calls and small sized deployments, you might then be over 100% utilization for up to several minutes.


:::image type="content" source="../media/provisioned/utilization.jpg" alt-text="Diagram showing how subsequent calls are added to the utilization." lightbox="../media/provisioned/utilization.jpg":::



<<<<<<< HEAD
Quota is specific to a (deployment type, model, region) triplet and isn't interchangeable. Meaning you can't use quota for GPT-4 to deploy GPT-35-turbo. Customers can raise a support request to move the quota across deployment types, models, or regions but we can't guarantee that it will be possible.
=======
## Next steps
>>>>>>> 4197be65

- [Learn about the onboarding steps for provisioned deployments](../how-to/provisioned-throughput-onboarding.md)
- [Provisioned Throughput Units (PTU) getting started guide](./provisioned-get-started.md) <|MERGE_RESOLUTION|>--- conflicted
+++ resolved
@@ -103,11 +103,7 @@
 
 
 
-<<<<<<< HEAD
-Quota is specific to a (deployment type, model, region) triplet and isn't interchangeable. Meaning you can't use quota for GPT-4 to deploy GPT-35-turbo. Customers can raise a support request to move the quota across deployment types, models, or regions but we can't guarantee that it will be possible.
-=======
 ## Next steps
->>>>>>> 4197be65
 
 - [Learn about the onboarding steps for provisioned deployments](../how-to/provisioned-throughput-onboarding.md)
 - [Provisioned Throughput Units (PTU) getting started guide](./provisioned-get-started.md) 