---
title: Azure OpenAI Service provisioned throughput
description: Learn about provisioned throughput and Azure OpenAI.
ms.service: azure-ai-openai
ms.topic: conceptual
ms.date: 08/07/2024
manager: nitinme
author: mrbullwinkle #ChrisHMSFT
ms.author: mbullwin #chrhoder
recommendations: false
---

# What is provisioned throughput?

> [!NOTE]
> The Azure OpenAI Provisioned offering received significant updates on August 12, 2024, including aligning the purchase model with Azure standards and moving to model-independent quota. It is highly recommended that customers onboarded before this date read the Azure [OpenAI provisioned August update](./provisioned-migration.md) to learn more about these changes.


The provisioned throughput offering is a model deployment type that allows you to specify the amount of throughput you require in a model deployment. The Azure OpenAI service then allocates the necessary model processing capacity and ensures it's ready for you. Provisioned throughput provides:

- **Predictable performance:** stable max latency and throughput for uniform workloads.
- **Allocated processing capacity:** A deployment configures the amount of throughput. Once deployed, the throughput is available whether used or not.
- **Cost savings:** High throughput workloads might provide cost savings vs token-based consumption.

> [!TIP]
> * You can take advantage of additional cost savings when you buy [Microsoft Azure OpenAI Service reservations](/azure/cost-management-billing/reservations/azure-openai#buy-a-microsoft-azure-openai-service-reservation).
> * Provisioned throughput is available as the following deployment types: [global provisioned](../how-to/deployment-types.md#global-provisioned), [data zone provisioned](../how-to/deployment-types.md#data-zone-provisioned) and [standard provisioned](../how-to/deployment-types.md#provisioned).

<!--
Throughput is defined in terms of provisioned throughput units (PTU) which is a normalized way of representing the throughput for your deployment. Each model-version pair requires different amounts of PTU to deploy, and provides different amounts of throughput per PTU. 

An Azure OpenAI deployment is a unit of management for a specific OpenAI Model. A deployment provides customer access to a model for inference and using features, such as [content moderation](content-filter.md). 
-->

## When to use provisioned throughput

You should consider switching from standard deployments to provisioned managed deployments when you have well-defined, predictable throughput and latency requirements. Typically, this occurs when the application is ready for production or has already been deployed in production and there's an understanding of the expected traffic. This allows users to accurately forecast the required capacity and avoid unexpected billing. Provisioned managed deployments are also useful for applications that have real-time/latency sensitive requirements.

<!--
## What do you get?


| Topic | Description |
|---|---|
| What is it? |Provides guaranteed throughput at smaller increments than the existing provisioned offer. Deployments have a consistent max latency for a given model-version. |
| Who is it for? | Customers who want guaranteed throughput with minimal latency variance. |
| Quota |Provisioned Managed Throughput Unit, Global Provisioned Managed Throughput Unit, or Data Zone Provisioned Managed Throughput Unit assigned per region. Quota can be used across any available Azure OpenAI model.|
| Latency | Max latency constrained from the model. Overall latency is a factor of call shape.  |
| Utilization | Provisioned-managed Utilization V2 measure provided in Azure Monitor. |
|Estimating size |Provided sizing calculator in Azure AI Foundry.|
|Prompt caching | For supported models, we discount up to 100% of cached input tokens. |
-->

## Key concepts

<<<<<<< HEAD
### Provisioned Throughput Units (PTU)
=======
## How much throughput per PTU you get for each model
The amount of throughput (tokens per minute or TPM) a deployment gets per PTU is a function of the input and output tokens in the minute. Generating output tokens requires more processing than input tokens. For the models specified in the table below, 1 output token counts as 3 input tokens towards your TPM per PTU limit. The service dynamically balances the input & output costs, so users do not have to set specific input and output limits. This approach means your deployment is resilient to fluctuations in the workload shape.

To help with simplifying the sizing effort, the following table outlines the TPM per PTU for the specified models. To understand the impact of output tokens on the TPM per PTU limit, use the 3 input token to 1 output token ratio. For a detailed understanding of how different ratios of input and output tokens impact the throughput your workload needs, see the [Azure OpenAI capacity calculator](https://ai.azure.com/resource/calculator). The table also shows Service Level Agreement (SLA) Latency Target Values per model.  For more information about the SLA for Azure OpenAI Service, see the [Service Level Agreements (SLA) for Online Services page](https://www.microsoft.com/licensing/docs/view/Service-Level-Agreements-SLA-for-Online-Services?lang=1)

|Topic| **gpt-4o**   | **gpt-4o-mini**  | **o1**|
| --- | --- | --- | --- |
|Global & data zone provisioned minimum deployment|15|15|15|
|Global & data zone provisioned scale increment|5|5|5|
|Regional provisioned minimum deployment|50|25|50|
|Regional provisioned scale increment|50|25|50|
|Input TPM per PTU |2,500|37,000|230|
|Latency Target Value |25 Tokens Per Second|33 Tokens Per Second|25 Tokens Per Second|

For a full list see the [Azure OpenAI Service in Azure AI Foundry portal calculator](https://ai.azure.com/resource/calculator).


> [!NOTE]
> Global provisioned and data zone provisioned deployments are only supported for gpt-4o and gpt-4o-mini models at this time. For more information on model availability, review the [models documentation](./models.md).
>>>>>>> cafbd3f3

Provisioned throughput units (PTUs) are generic units of model processing capacity that you can use to size provisioned deployments to achieve the required throughput for processing prompts and generating completions. Provisioned throughput units are granted to a subscription as quota, and used to define costs. Each quota is specific to a region and defines the maximum number of PTUs that can be assigned to deployments in that subscription and region. For information about the costs associated with the provision managed offering and PTUs, see [Understanding costs associated with PTU](../how-to/provisioned-throughput-onboarding.md).

### Deployment types

When creating a provisioned deployment in Azure AI Foundry, the deployment type on the Create Deployment dialog can be set to the Global Provisioned-Managed, DataZone Provisioned-Managed, or regional Provisioned-Managed deployment type depending on the data processing needs for the given workload.

When creating a provisioned deployment in Azure OpenAI via CLI or API, the `sku-name` can be set to `GlobalProvisionedManaged`, `DataZoneProvisionedManaged`, or `ProvisionedManaged` depending on the data processing need for the given workload. To adapt the Azure CLI example command below to a different deployment type, simply update the `sku-name` parameter to match the deployment type you wish to deploy.

```azurecli
az cognitiveservices account deployment create \
--name <myResourceName> \
--resource-group  <myResourceGroupName> \
--deployment-name MyDeployment \
--model-name gpt-4o \
--model-version 2024-08-06  \
--model-format OpenAI \
--sku-capacity 15 \
--sku-name GlobalProvisionedManaged
```

### Capacity transparency

Azure OpenAI is a highly sought-after service where customer demand might exceed service GPU capacity. Microsoft strives to provide capacity for all in-demand regions and models, but selling out a region is always a possibility. This constraint can limit some customers' ability to create a deployment of their desired model, version, or number of PTUs in a desired region - even if they have quota available in that region. Generally speaking:

- Quota places a limit on the maximum number of PTUs that can be deployed in a subscription and region, and does not guarantee of capacity availability.
- Capacity is allocated at deployment time and is held for as long as the deployment exists.  If service capacity is not available, the deployment will fail
- Customers use real-time information on quota/capacity availability to choose an appropriate region for their scenario with the necessary model capacity
- Scaling down or deleting a deployment releases capacity back to the region.  There is no guarantee that the capacity will be available should the deployment be scaled up or re-created later.

#### Regional capacity guidance

To find the capacity needed for their deployments, use the capacity API or the Azure AI Foundry deployment experience to provide real-time information on capacity availability.

In Azure AI Foundry, the deployment experience identifies when a region lacks the capacity needed to deploy the model. This looks at the desired model, version and number of PTUs. If capacity is unavailable, the experience directs users to a select an alternative region.

Details on the deployment experience can be found in the Azure OpenAI [Provisioned get started guide](../how-to/provisioned-get-started.md).

The [model capacities API](/rest/api/aiservices/accountmanagement/model-capacities/list?view=rest-aiservices-accountmanagement-2024-04-01-preview&tabs=HTTP&preserve-view=true) can be used to programmatically identify the maximum sized deployment of a specified model.  The API considers both your quota and service capacity in the region.

If an acceptable region isn't available to support the desire model, version and/or PTUs, customers can also try the following steps:

- Attempt the deployment with a smaller number of PTUs.
- Attempt the deployment at a different time. Capacity availability changes dynamically based on customer demand and more capacity might become available later.
- Ensure that quota is available in all acceptable regions. The [model capacities API](/rest/api/aiservices/accountmanagement/model-capacities/list?view=rest-aiservices-accountmanagement-2024-04-01-preview&tabs=HTTP&preserve-view=true) and Azure AI Foundry experience consider quota availability in returning alternative regions for creating a deployment.

<<<<<<< HEAD
### How can I monitor capacity?
=======
### Determining the number of PTUs needed for a workload

PTUs represent an amount of model processing capacity. Similar to your computer or databases, different workloads or requests to the model will consume different amounts of underlying processing capacity. The conversion from throughput needs to PTUs can be approximated using historical token usage data or call shape estimations (input tokens, output tokens, and requests per minute) as outlined in our [performance and latency](../how-to/latency.md) documentation. To simplify this process, you can use the [Azure OpenAI Capacity calculator](https://ai.azure.com/resource/calculator) to size specific workload shapes.
>>>>>>> cafbd3f3

The [Provisioned-Managed Utilization V2 metric](../how-to/monitoring.md#azure-openai-metrics) in Azure Monitor measures a given deployments utilization on 1-minute increments. All provisioned deployment types are optimized to ensure that accepted calls are processed with a consistent model processing time (actual end-to-end latency is dependent on a call's characteristics).  

### How utilization performance works

Provisioned deployments provide you with an allocated amount of model processing capacity to run a given model.

In all provisioned deployment types, when capacity is exceeded, the API will return a 429 HTTP Status Error. This fast response enables the user to make decisions on how to manage their traffic. Users can redirect requests to a separate deployment, to a standard pay-as-you-go instance, or use a retry strategy to manage a given request. The service continues to return the 429 HTTP status code until the utilization drops below 100%.

#### What should  I do when I receive a 429 response?
The 429 response isn't an error, but instead part of the design for telling users that a given deployment is fully utilized at a point in time. By providing a fast-fail response, you have control over how to handle these situations in a way that best fits your application requirements.

The  `retry-after-ms` and `retry-after` headers in the response tell you the time to wait before the next call will be accepted. How you choose to handle this response depends on your application requirements. Here are some considerations:
-    You can consider redirecting the traffic to other models, deployments, or experiences. This option is the lowest-latency solution because the action can be taken as soon as you receive the 429 signal. For ideas on how to effectively implement this pattern see this [community post](https://github.com/Azure/aoai-apim).
-    If you're okay with longer per-call latencies, implement client-side retry logic. This option gives you the highest amount of throughput per PTU. The Azure OpenAI client libraries include built-in capabilities for handling retries.

#### How does the service decide when to send a 429?

In all provisioned deployment types, each request is evaluated individually according to its prompt size, expected generation size, and model to determine its expected utilization. This is in contrast to pay-as-you-go deployments, which have a [custom rate limiting behavior](../how-to/quota.md) based on the estimated traffic load. For pay-as-you-go deployments this can lead to HTTP 429 errors being generated prior to defined quota values being exceeded if traffic is not evenly distributed.

For provisioned deployments, we use a variation of the leaky bucket algorithm to maintain utilization below 100% while allowing some burstiness in the traffic. The high-level logic is as follows:

1. Each customer has a set amount of capacity they can utilize on a deployment
1. When a request is made:

    a.    When the current utilization is above 100%, the service returns a 429 code with the `retry-after-ms` header set to the time until utilization is below 100%
   
    b.    Otherwise, the service estimates the incremental change to utilization required to serve the request by combining the prompt tokens, less any cached tokens, and the specified `max_tokens` in the call. A customer can receive up to a 100% discount on their prompt tokens depending on the size of their cached tokens. If the `max_tokens` parameter is not specified, the service estimates a value. This estimation can lead to lower concurrency than expected when the number of actual generated tokens is small. For highest concurrency, ensure that the `max_tokens` value is as close as possible to the true generation size.
   
1. When a request finishes, we now know the actual compute cost for the call. To ensure an accurate accounting, we correct the utilization using the following logic:

   a.    If the actual > estimated, then the difference is added to the deployment's utilization.
   
   b.    If the actual < estimated, then the difference is subtracted.
   
1. The overall utilization is decremented down at a continuous rate based on the number of PTUs deployed. 

> [!NOTE]
> Calls are accepted until utilization reaches 100%. Bursts just over 100% may be permitted in short periods, but over time, your traffic is capped at 100% utilization.


:::image type="content" source="../media/provisioned/utilization.jpg" alt-text="Diagram showing how subsequent calls are added to the utilization." lightbox="../media/provisioned/utilization.jpg":::

#### How many concurrent calls can I have on my deployment?

The number of concurrent calls you can achieve depends on each call's shape (prompt size, `max_tokens` parameter, etc.). The service continues to accept calls until the utilization reaches 100%. To determine the approximate number of concurrent calls, you can model out the maximum requests per minute for a particular call shape in the [capacity calculator](https://ai.azure.com/resource/calculator). If the system generates less than the number of output tokens set for the `max_tokens` parameter, then the provisioned deployment will accept more requests.

## What models and regions are available for provisioned throughput?

# [Global Provisioned Managed](#tab/global-ptum)

### Global provisioned managed model availability

[!INCLUDE [Provisioned Managed Global](../includes/model-matrix/provisioned-global.md)]

# [Data Zone Provisioned Managed](#tab/datazone-provisioned-managed)

### Data zone provisioned managed model availability

[!INCLUDE [Global data zone provisioned managed](../includes/model-matrix/datazone-provisioned-managed.md)]

# [Provisioned Managed](#tab/provisioned)

### Provisioned deployment model availability

[!INCLUDE [Provisioned](../includes/model-matrix/provisioned-models.md)]

---

> [!NOTE]
> The provisioned version of `gpt-4` **Version:** `turbo-2024-04-09` is currently limited to text only.

## Next steps

- [Learn about the onboarding steps for provisioned deployments](../how-to/provisioned-throughput-onboarding.md)
- [Provisioned Throughput Units (PTU) getting started guide](../how-to//provisioned-get-started.md)<|MERGE_RESOLUTION|>--- conflicted
+++ resolved
@@ -53,29 +53,7 @@
 
 ## Key concepts
 
-<<<<<<< HEAD
 ### Provisioned Throughput Units (PTU)
-=======
-## How much throughput per PTU you get for each model
-The amount of throughput (tokens per minute or TPM) a deployment gets per PTU is a function of the input and output tokens in the minute. Generating output tokens requires more processing than input tokens. For the models specified in the table below, 1 output token counts as 3 input tokens towards your TPM per PTU limit. The service dynamically balances the input & output costs, so users do not have to set specific input and output limits. This approach means your deployment is resilient to fluctuations in the workload shape.
-
-To help with simplifying the sizing effort, the following table outlines the TPM per PTU for the specified models. To understand the impact of output tokens on the TPM per PTU limit, use the 3 input token to 1 output token ratio. For a detailed understanding of how different ratios of input and output tokens impact the throughput your workload needs, see the [Azure OpenAI capacity calculator](https://ai.azure.com/resource/calculator). The table also shows Service Level Agreement (SLA) Latency Target Values per model.  For more information about the SLA for Azure OpenAI Service, see the [Service Level Agreements (SLA) for Online Services page](https://www.microsoft.com/licensing/docs/view/Service-Level-Agreements-SLA-for-Online-Services?lang=1)
-
-|Topic| **gpt-4o**   | **gpt-4o-mini**  | **o1**|
-| --- | --- | --- | --- |
-|Global & data zone provisioned minimum deployment|15|15|15|
-|Global & data zone provisioned scale increment|5|5|5|
-|Regional provisioned minimum deployment|50|25|50|
-|Regional provisioned scale increment|50|25|50|
-|Input TPM per PTU |2,500|37,000|230|
-|Latency Target Value |25 Tokens Per Second|33 Tokens Per Second|25 Tokens Per Second|
-
-For a full list see the [Azure OpenAI Service in Azure AI Foundry portal calculator](https://ai.azure.com/resource/calculator).
-
-
-> [!NOTE]
-> Global provisioned and data zone provisioned deployments are only supported for gpt-4o and gpt-4o-mini models at this time. For more information on model availability, review the [models documentation](./models.md).
->>>>>>> cafbd3f3
 
 Provisioned throughput units (PTUs) are generic units of model processing capacity that you can use to size provisioned deployments to achieve the required throughput for processing prompts and generating completions. Provisioned throughput units are granted to a subscription as quota, and used to define costs. Each quota is specific to a region and defines the maximum number of PTUs that can be assigned to deployments in that subscription and region. For information about the costs associated with the provision managed offering and PTUs, see [Understanding costs associated with PTU](../how-to/provisioned-throughput-onboarding.md).
 
@@ -122,13 +100,7 @@
 - Attempt the deployment at a different time. Capacity availability changes dynamically based on customer demand and more capacity might become available later.
 - Ensure that quota is available in all acceptable regions. The [model capacities API](/rest/api/aiservices/accountmanagement/model-capacities/list?view=rest-aiservices-accountmanagement-2024-04-01-preview&tabs=HTTP&preserve-view=true) and Azure AI Foundry experience consider quota availability in returning alternative regions for creating a deployment.
 
-<<<<<<< HEAD
 ### How can I monitor capacity?
-=======
-### Determining the number of PTUs needed for a workload
-
-PTUs represent an amount of model processing capacity. Similar to your computer or databases, different workloads or requests to the model will consume different amounts of underlying processing capacity. The conversion from throughput needs to PTUs can be approximated using historical token usage data or call shape estimations (input tokens, output tokens, and requests per minute) as outlined in our [performance and latency](../how-to/latency.md) documentation. To simplify this process, you can use the [Azure OpenAI Capacity calculator](https://ai.azure.com/resource/calculator) to size specific workload shapes.
->>>>>>> cafbd3f3
 
 The [Provisioned-Managed Utilization V2 metric](../how-to/monitoring.md#azure-openai-metrics) in Azure Monitor measures a given deployments utilization on 1-minute increments. All provisioned deployment types are optimized to ensure that accepted calls are processed with a consistent model processing time (actual end-to-end latency is dependent on a call's characteristics).  
 
