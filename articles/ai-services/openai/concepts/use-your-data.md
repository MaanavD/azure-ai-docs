---
title: 'Using your data with Azure OpenAI Service'
titleSuffix: Azure OpenAI
description: Use this article to learn about using your data for better text generation in Azure OpenAI.
services: cognitive-services
manager: nitinme
ms.service: cognitive-services
ms.subservice: openai
ms.topic: quickstart
author: aahill
ms.author: aahi
<<<<<<< HEAD
ms.date: 08/22/2023
=======
ms.date: 08/17/2023
>>>>>>> 1ef6e4db
recommendations: false
---

# Azure OpenAI on your data (preview)

Azure OpenAI on your data enables you to run supported chat models such as GPT-35-Turbo and GPT-4 on your data without needing to train or fine-tune models. Running models on your data enables you to chat on top of, and analyze your data with greater accuracy and speed. By doing so, you can unlock valuable insights that can help you make better business decisions, identify trends and patterns, and optimize your operations. One of the key benefits of Azure OpenAI on your data is its ability to tailor the content of conversational AI. 

Because the model has access to, and can reference specific sources to support its responses, answers are not only based on its pretrained knowledge but also on the latest information available in the designated data source. This grounding data also helps the model avoid generating responses based on outdated or incorrect information.

## What is Azure OpenAI on your data

Azure OpenAI on your data works with OpenAI's powerful GPT-35-Turbo and GPT-4 language models, enabling them to provide responses based on your data. You can access Azure OpenAI on your data using a REST API or the web-based interface in the [Azure OpenAI Studio](https://oai.azure.com/) to create a solution that connects to your data to enable an enhanced chat experience. 

One of the key features of Azure OpenAI on your data is its ability to retrieve and utilize data in a way that enhances the model's output.  Azure OpenAI on your data, together with Azure Cognitive Search, determines what data to retrieve from the designated data source based on the user input and provided conversation history. This data is then augmented and resubmitted as a prompt to the OpenAI model, with retrieved  information being appended to the original prompt. Although retrieved data is being appended to the prompt, the resulting input is still processed by the model like any other prompt. Once the data has been retrieved and the prompt has been submitted to the model, the model uses this information to provide a completion. See the [Data, privacy, and security for Azure OpenAI Service](/legal/cognitive-services/openai/data-privacy?context=/azure/ai-services/openai/context/context) article for more information. 

## Get started

To get started, [connect your data source](../use-your-data-quickstart.md) using Azure OpenAI Studio and start asking questions and chatting on your data.

> [!NOTE]
> To get started, you need to already have been approved for [Azure OpenAI access](../overview.md#how-do-i-get-access-to-azure-openai) and have an [Azure OpenAI Service resource](../how-to/create-resource.md) with either the gpt-35-turbo or the gpt-4 models deployed.

## Data source options

Azure OpenAI on your data uses an [Azure Cognitive Search](/azure/search/search-what-is-azure-search) index to determine what data to retrieve based on  user inputs and provided conversation history. We recommend using Azure OpenAI Studio to create your index from a blob storage or local files. See the [quickstart article](../use-your-data-quickstart.md?pivots=programming-language-studio) for more information.

## Ingesting your data into Azure Cognitive Search

For documents and datasets with long text, you should use the available [data preparation script](https://go.microsoft.com/fwlink/?linkid=2244395) to ingest the data into cognitive search. The script chunks the data so that your response with the service will be more accurate. This script also supports scanned PDF file and images and ingests the data using [Document Intelligence](../../../ai-services/document-intelligence/overview.md).


## Data formats and file types

Azure OpenAI on your data supports the following filetypes:

* `.txt`
* `.md`
* `.html` 
* Microsoft Word files
* Microsoft PowerPoint files
* PDF

There is an [upload limit](../quotas-limits.md), and there are some caveats about document structure and how it might affect the quality of responses from the model: 

* The model provides the best citation titles from markdown (`.md`) files. 

* If a document is a PDF file, the text contents are extracted as a preprocessing step (unless you're connecting your own Azure Cognitive Search index). If your document contains images, graphs, or other visual content, the model's response quality depends on the quality of the text that can be extracted from them. 

* If you're converting data from an unsupported format into a supported format, make sure the conversion:

    * Doesn't lead to significant data loss.
    * Doesn't add unexpected noise to your data.  

    This will impact the quality of Azure Cognitive Search and the model response. 

## Virtual network support & private network support

If you have Azure OpenAI resource protected by a private network, and want to allow Azure OpenAI on your data to access your search service, complete [an application form](https://aka.ms/applyacsvpnaoaionyourdata). The application will be reviewed in five business days and you will be contacted via email about the results. If you are eligible, we will send a private endpoint request to your search service, and you will need to approve the request.

:::image type="content" source="../media/use-your-data/approve-private-endpoint.png" alt-text="A screenshot showing private endpoint approval screen." lightbox="../media/use-your-data/approve-private-endpoint.png":::

Learn more about the [manual approval workflow](/azure/private-link/private-endpoint-overview#access-to-a-private-link-resource-using-approval-workflow).

After you approve the request in your search service, you can start using the [chat completions extensions API](/azure/ai-services/openai/reference#completions-extensions). Public network access can be disabled for that search service. Private network access for Azure OpenAI Studio is not currently supported.

### Azure OpenAI resources in private networks

You can protect Azure OpenAI resource in [private networks](/azure/ai-services/cognitive-services-virtual-networks) the same way as any Azure AI services.

### Storage accounts in private networks

Storage accounts in private networks are currently not supported by Azure OpenAI on your data.

## Azure Role-based access controls (Azure RBAC)

To add a new data source to your Azure OpenAI resource, you need the following Azure RBAC roles.


|Azure RBAC role  |Needed when  |
|---------|---------|
|[Cognitive Services Contributor](../how-to/role-based-access-control.md#cognitive-services-contributor) | You want to use Azure OpenAI on your data. |
|[Search Index Data Contributor](/azure/role-based-access-control/built-in-roles#search-index-data-contributor)     | You have an existing Azure Cognitive Search index that you want to use, instead of creating a new one.        |
|[Storage Blob Data Contributor](/azure/role-based-access-control/built-in-roles#storage-blob-data-contributor)     | You have an existing Blob storage container that you want to use, instead of creating a new one.        |

## Recommended settings

Use the following sections to help you configure Azure OpenAI on your data for optimal results.

### System message

Give the model instructions about how it should behave and any context it should reference when generating a response. You can describe the assistant's personality, what it should and shouldn't answer, and how to format responses. There's no token limit for the system message, but will be included with every API call and counted against the overall token limit. The system message will be truncated if it's greater than 200 tokens. 

For example, if you're creating a chatbot where the data consists of transcriptions of quarterly financial earnings calls, you might use the following system message:

*"You are a financial chatbot useful for answering questions from financial reports. You are given excerpts from the earnings call. Please answer the questions by parsing through all dialogue."*

This system message can help improve the quality of the response by specifying the domain (in this case finance) and mentioning that the data consists of call transcriptions. It helps set the necessary context for the model to respond appropriately. 

> [!NOTE] 
> The system message is only guidance. The model might not adhere to every instruction specified because it has been primed with certain behaviors such as objectivity, and avoiding controversial statements. Unexpected behavior may occur if the system message contradicts with these behaviors. 

### Maximum response 

Set a limit on the number of tokens per model response. The upper limit for Azure OpenAI on Your Data is 1500. This is equivalent to setting the `max_tokens` parameter in the API. 

### Limit responses to your data 

This option encourages the model to respond using your data only, and is selected by default. If you unselect this option, the model may more readily apply its internal knowledge to respond. Determine the correct selection based on your use case and scenario. 

### Semantic search 

> [!IMPORTANT]
> * Semantic search is subject to [additional pricing](/azure/search/semantic-search-overview#availability-and-pricing)
> * Currently Azure OpenAI on your data supports semantic search for English data only. Only enable semantic search if both your documents and use case are in English.

If [semantic search](/azure/search/semantic-search-overview) is enabled for your Azure Cognitive Search service, you are more likely to produce better retrieval of your data, which can improve response and citation quality.

### Index field mapping 

If you're using your own index, you will be prompted in the Azure OpenAI Studio to define which fields you want to map for answering questions when you add your data source. You can provide multiple fields for *Content data*, and should include all fields that have text pertaining to your use case. 

:::image type="content" source="../media/use-your-data/index-data-mapping.png" alt-text="A screenshot showing the index field mapping options in Azure OpenAI Studio." lightbox="../media/use-your-data/index-data-mapping.png":::

In this example, the fields mapped to **Content data** and **Title** provide information to the model to answer questions. **Title** is also used to title citation text. The field mapped to **File name** generates the citation names in the response. 

Mapping these fields correctly helps ensure the model has better response and citation quality. 

### Interacting with the model

Use the following practices for best results when chatting with the model. 

**Conversation history** 

* Before starting a new conversation (or asking a question that is not related to the previous ones), clear the chat history. 
* Getting different responses for the same question between the first conversational turn and subsequent turns can be expected because the conversation history changes the current state of the model. If you receive incorrect answers, report it as a quality bug. 

**Model response**

* If you are not satisfied with the model response for a specific question, try either making the question more specific or more generic to see how the model responds, and reframe your question accordingly. 

* [Chain-of-thought prompting](advanced-prompt-engineering.md?pivots=programming-language-chat-completions#chain-of-thought-prompting) has been shown to be effective in getting the model to produce desired outputs for complex questions/tasks.

**Question length**

Avoid asking long questions and break them down into multiple questions if possible. The GPT models have limits on the number of tokens they can accept. Token limits are counted toward: the user question, the system message, the retrieved search documents (chunks), internal prompts, the conversation history (if any), and the response. If the question exceeds the token limit, it will be truncated.

**Multi-lingual support**  

* Azure OpenAI on your data supports queries that are in the same language as the documents. For example, if your data is in Japanese, then queries need to be in Japanese too.  

* Currently Azure OpenAI on your data supports [semantic search](/azure/search/semantic-search-overview) for English data only. Don't enable semantic search if your data is in other languages.   

* We recommend using a system message to inform the model that your data is in another language. For example:
    
    *"You are an AI assistant that helps people find information. You retrieve Japanese documents, and you should read them carefully in Japanese and answer in Japanese."* 

* If you have documents in multiple languages, we recommend building a new index for each language and connecting them separately to Azure OpenAI.  

### Deploying the model

After you connect Azure OpenAI to your data, you can deploy it using the **Deploy to** button in Azure OpenAI studio.

:::image type="content" source="../media/use-your-data/deploy-model.png" alt-text="A screenshot showing the model deployment button in Azure OpenAI Studio." lightbox="../media/use-your-data/deploy-model.png":::

#### Using Power Virtual Agents

You can deploy your model to [Power Virtual Agents](/power-virtual-agents/fundamentals-what-is-power-virtual-agents) directly from Azure OpenAI studio, enabling you to bring conversational experiences to various Microsoft Teams, Websites, Power Platform solutions, Dynamics 365, and other [Azure Bot Service channels](/power-virtual-agents/publication-connect-bot-to-azure-bot-service-channels). Power Virtual Agents acts as a conversational and generative AI platform, making the process of creating, publishing and deploying a bot to any number of channels simple and accessible.

While Power Virtual Agents has features that leverage Azure OpenAI such as [generative answers](/power-virtual-agents/nlu-boost-conversations), deploying a model grounded on your data lets you create a chatbot that will respond using your data, and connect it to the Power Platform. For more information, see [Use a connection to Azure OpenAI on your data](/power-virtual-agents/nlu-generative-answers-azure-openai).

> [!VIDEO https://www.microsoft.com/videoplayer/embed/RW18YwQ]


#### Using the web app

You can also use the available standalone web app to interact with your model using a graphical user interface, which you can deploy using either Azure OpenAI studio or a [manual deployment](https://github.com/microsoft/sample-app-aoai-chatGPT). 

![A screenshot of the web app interface.](../media/use-your-data/web-app.png)

You can also customize the app's frontend and backend logic. For example, you could change the icon that appears in the center of the app by updating `/frontend/src/assets/Azure.svg` and then redeploying the app [using the Azure CLI](https://github.com/microsoft/sample-app-aoai-chatGPT#deploy-with-the-azure-cli).  See the source code for the web app, and more information [on GitHub](https://github.com/microsoft/sample-app-aoai-chatGPT).

When customizing the app, we recommend:

- Resetting the chat session (clear chat) if the user changes any settings. Notify the user that their chat history will be lost.

- Clearly communicating the impact on the user experience that each setting you implement will have.

- When you rotate API keys for your Azure OpenAI or Azure Cognitive Search resource, be sure to update the app settings for each of your deployed apps to use the new keys.

- Pulling changes from the `main` branch for the web app's source code frequently to ensure you have the latest bug fixes and improvements.

#### Important considerations

- Publishing creates an Azure App Service in your subscription. It may incur costs depending on the 
[pricing plan](https://azure.microsoft.com/pricing/details/app-service/windows/) you select. When you're done with your app, you can delete it from the Azure portal.
- You can customize the frontend and backend logic of the web app.
- By default, the app will only be accessible to you. To add authentication (for example, restrict access to the app to members of your Azure tenant):

    1. Go to the [Azure portal](https://portal.azure.com/#home) and search for the app name you specified during publishing. Select the web app, and go to the **Authentication** tab on the left navigation menu. Then select **Add an identity provider**. 
    
        :::image type="content" source="../media/quickstarts/web-app-authentication.png" alt-text="Screenshot of the authentication page in the Azure portal." lightbox="../media/quickstarts/web-app-authentication.png":::

    1. Select Microsoft as the identity provider. The default settings on this page will restrict the app to your tenant only, so you don't need to change anything else here. Then select **Add**
    
    Now users will be asked to sign in with their Azure Active Directory account to be able to access your app. You can follow a similar process to add another identity provider if you prefer. The app doesn't use the user's login information in any other way other than verifying they are a member of your tenant.


### Using the API

Consider setting the following parameters even if they are optional for using the API.


|Parameter  |Recommendation  |
|---------|---------|
|`fieldsMapping`    | Explicitly set the title and content fields of your index. This impacts the search retrieval quality of Azure Cognitive Search, which impacts the overall response and citation quality.         |
|`roleInformation`     | Corresponds to the "System Message" in the Azure OpenAI Studio. See the [System message](#system-message) section above for recommendations. |

#### Streaming data

You can send a streaming request using the `stream` parameter, allowing data to be sent and received incrementally, without waiting for the entire API response. This can improve performance and user experience, especially for large or dynamic data.

```json
{
    "stream": true,
    "dataSources": [
        {
            "type": "AzureCognitiveSearch",
            "parameters": {
                "endpoint": "'$SearchEndpoint'",
                "key": "'$SearchKey'",
                "indexName": "'$SearchIndex'"
            }
        }
    ],
    "messages": [
        {
            "role": "user",
            "content": "What are the differences between Azure Machine Learning and Azure AI services?"
        }
    ]
}
```

#### Conversation history for better results

When you chat with a model, providing a history of the chat will help the model return higher quality results. 

```json
{
    "dataSources": [
        {
            "type": "AzureCognitiveSearch",
            "parameters": {
                "endpoint": "'$SearchEndpoint'",
                "key": "'$SearchKey'",
                "indexName": "'$SearchIndex'"
            }
        }
    ],
    "messages": [
        {
            "role": "user",
            "content": "What are the differences between Azure Machine Learning and Azure AI services?"
        },
        {
            "role": "tool",
            "content": "{\"citations\": [{\"content\": \"title: Azure AI services and Machine Learning\\ntitleSuffix: Azure AI services\\ndescription: Learn where Azure AI services fits in with other Azure offerings for machine learning.\\nAzure AI services and machine learning\\nAzure AI services provides machine learning capabilities to solve general problems such as...\\n \"articles\\\\cognitive-services\\\\cognitive-services-and-machine-learning.md\", \"url\": null, \"metadata\": {\"chunking\": \"orignal document size=1018. Scores=0.32200050354003906 and 1.2880020141601562.Org Highlight count=115.\"}, \"chunk_id\": \"0\"}], \"intent\": \"[\\\"What are the differences between Azure Machine Learning and Azure AI services?\\\"]\"}"
        },
        {
            "role": "assistant",
            "content": " \nAzure Machine Learning is a product and service tailored for data scientists to build, train, and deploy machine learning models [doc1]..."
        },
        {
            "role": "user",
            "content": "How do I use Azure machine learning?"
        }
    ]
}
```


## Next steps
* [Get started using your data with Azure OpenAI](../use-your-data-quickstart.md)

* [Introduction to prompt engineering](./prompt-engineering.md)

<|MERGE_RESOLUTION|>--- conflicted
+++ resolved
@@ -9,11 +9,7 @@
 ms.topic: quickstart
 author: aahill
 ms.author: aahi
-<<<<<<< HEAD
 ms.date: 08/22/2023
-=======
-ms.date: 08/17/2023
->>>>>>> 1ef6e4db
 recommendations: false
 ---
 
