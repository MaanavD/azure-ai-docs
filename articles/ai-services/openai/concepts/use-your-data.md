--- conflicted
+++ resolved
@@ -488,7 +488,6 @@
 token_output = TokenEstimator.estimate_tokens(input_text)
 ```
 
-<<<<<<< HEAD
 ## Troubleshooting 
 
 ### failed ingestion jobs
@@ -525,10 +524,9 @@
 This means the storage account is not accessible with the given credentials. In this case, please review the storage account credentials passed to the API and ensure the storage account is not hidden behind a private endpoint (if a private endpoint is not configured for this resource). 
 
 
-=======
 ## Azure OpenAI on your data regional availability
 
-You can use Azure OpenAI on your data with an Azure OpenAI resource in the following regions: 
+You can use Azure OpenAI on your data with an Azure OpenAI resource in the following regions:
 * Australia East
 * Brazil South
 * Canada East
@@ -547,7 +545,6 @@
 * West US
 
 If your Azure OpenAI resource is in another region, you won't be able to use Azure OpenAI on your data.
->>>>>>> 45c94f31
 
 ## Next steps
 * [Get started using your data with Azure OpenAI](../use-your-data-quickstart.md)
