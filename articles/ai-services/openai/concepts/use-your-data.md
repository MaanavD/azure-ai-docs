--- conflicted
+++ resolved
@@ -221,14 +221,7 @@
 |**Retrieved documents**     |  Specifies the number of top-scoring documents from your data index used to generate responses. You might want to increase the value when you have short documents or want to provide more context. The default value is 5. This is the `topNDocuments` parameter in the API.     |
 | **Strictness**     | Sets the threshold to categorize documents as relevant to your queries. Raising the value means a higher threshold for relevance and filters out more less-relevant documents for responses. Setting this value too high might cause the model to fail to generate responses due to limited available documents. The default value is 3.         |
 
-<<<<<<< HEAD
-## Virtual network support & private endpoint support
-
-> [!NOTE] 
-> Virtual network support & private endpoint are supported on Azure AI search only.
-=======
 ## Azure Role-based access controls (Azure RBAC) for adding data sources
->>>>>>> ce97f044
 
 To add a new data source to Azure OpenAI on your data, you need the following Azure RBAC roles.
 
@@ -246,7 +239,8 @@
 ## Virtual network support & private endpoint support (Azure AI Search only)
 
 > [!TIP]
-> For instructions on setting up your resources to work on a virtual private network or private endpoint, see [Use Azure OpenAI on your data securely](../how-to/use-your-data-securely.md)
+> * For instructions on setting up your resources to work on a virtual private network or private endpoint, see [Use Azure OpenAI on your data securely](../how-to/use-your-data-securely.md)
+> * Virtual network support & private endpoint are supported for Azure AI search only.
 
 ### Azure OpenAI resources
 
@@ -262,53 +256,10 @@
 
 After you approve the request in your search service, you can start using the [chat completions extensions API](/azure/ai-services/openai/reference#completions-extensions). Public network access can be disabled for that search service.
 
-<<<<<<< HEAD
-### Storage accounts
-
-Storage accounts in virtual networks, firewalls, and private endpoints are supported by Azure OpenAI on your data. To use a storage account in a private network:
-
-1. Ensure you have the system assigned managed identity principal enabled for your Azure OpenAI and Azure AI Search resources.
-    1. Using the Azure portal, navigate to your resource, and select **Identity** from the navigation menu on the left side of the screen.
-    1. Set **Status** to **On**.
-    1. Perform these steps for both of your Azure OpenAI and Azure AI Search resources.
-
-    :::image type="content" source="../media/use-your-data/managed-identity.png" alt-text="A screenshot showing managed identity settings in the Azure portal." lightbox="../media/use-your-data/managed-identity.png":::
-
-1. Navigate back to your storage account. Select **Access Control (IAM)** for your resource. Select **Add**, then **Add role assignment**. In the window that appears, add the **Storage Data Contributor** role to the storage resource for your Azure OpenAI and search resource's managed identity. 
-    1. Assign access to **Managed Identity**.
-    1. If you have multiple search resources, Perform this step for each search resource.
-
-    :::image type="content" source="../media/use-your-data/add-role-assignment.png" alt-text="A screenshot showing the role assignment option in the Azure portal." lightbox="../media/use-your-data/add-role-assignment.png":::
-
-1. If your storage account hasn't already been network restricted, go to networking tab and select **Enabled from selected virtual networks and IP addresses**.
-
-    :::image type="content" source="../media/use-your-data/enable-virtual-network.png" alt-text="A screenshot showing the option for enabling virtual networks in the Azure portal." lightbox="../media/use-your-data/enable-virtual-network.png":::
-
-## Azure Role-based access controls (Azure RBAC)
-
-To add a new data source to your Azure OpenAI resource, you need the following Azure RBAC roles.
-
-
-|Azure RBAC role  | Which resource needs this role? | Needed when  |
-|---------|---------|---------|
-| [Cognitive Services OpenAI Contributor](../how-to/role-based-access-control.md#cognitive-services-openai-contributor) | The Azure AI Search resource, to access Azure OpenAI resource. | You want to use Azure OpenAI on your data.   |
-|[Search Index Data Reader](/azure/role-based-access-control/built-in-roles#search-index-data-reader) | The Azure OpenAI resource, to access the Azure AI Search resource.    | You want to use Azure OpenAI on your data.        |
-|[Search Service Contributor](/azure/role-based-access-control/built-in-roles#search-service-contributor) | The Azure OpenAI resource, to access the Azure AI Search resource.    | You plan to create a new Azure AI Search index.        |
-|[Storage Blob Data Contributor](/azure/role-based-access-control/built-in-roles#storage-blob-data-contributor)     | You have an existing Blob storage container that you want to use, instead of creating a new one.  | The Azure AI Search and Azure OpenAI resources, to access the storage account.       |
-| [Cognitive Services OpenAI User](../how-to/role-based-access-control.md#cognitive-services-openai-user) | The web app, to access the Azure OpenAI resource. | You want to deploy a web app.   |
-| [Contributor](/azure/role-based-access-control/built-in-roles#contributor) | Your subscription, to access Azure Resource Manager. | You want to deploy a web app. |
-| [Cognitive Services Contributor Role](/azure/role-based-access-control/built-in-roles#cognitive-services-contributor) | The Azure AI Search resource, to access Azure OpenAI resource. | You want to deploy a [web app](#using-the-web-app).   |
-
-
-
-
 ## Document-level access control
 
 > [!NOTE] 
-> Document-level access control is supported on Azure AI search only.
-=======
-## Document-level access control (Azure AI Search only)
->>>>>>> ce97f044
+> Document-level access control is supported for Azure AI search only.
 
 Azure OpenAI on your data lets you restrict the documents that can be used in responses for different users with Azure AI Search [security filters](/azure/search/search-security-trimming-for-azure-search-with-aad). When you enable document level access, the search results returned from Azure AI Search and used to generate a response will be trimmed based on user Microsoft Entra group membership. You can only enable document-level access on existing Azure AI Search indexes. To enable document-level access:
 
