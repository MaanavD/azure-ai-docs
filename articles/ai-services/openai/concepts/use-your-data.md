---
title: 'Using your data with Azure OpenAI Service'
titleSuffix: Azure OpenAI
description: Use this article to learn about using your data for better text generation in Azure OpenAI.
services: cognitive-services
manager: nitinme
ms.service: cognitive-services
ms.subservice: openai
ms.topic: quickstart
author: aahill
ms.author: aahi
ms.date: 08/25/2023
recommendations: false
---

# Azure OpenAI on your data (preview)

Azure OpenAI on your data enables you to run supported chat models such as GPT-35-Turbo and GPT-4 on your data without needing to train or fine-tune models. Running models on your data enables you to chat on top of, and analyze your data with greater accuracy and speed. By doing so, you can unlock valuable insights that can help you make better business decisions, identify trends and patterns, and optimize your operations. One of the key benefits of Azure OpenAI on your data is its ability to tailor the content of conversational AI. 

Because the model has access to, and can reference specific sources to support its responses, answers are not only based on its pretrained knowledge but also on the latest information available in the designated data source. This grounding data also helps the model avoid generating responses based on outdated or incorrect information.

## What is Azure OpenAI on your data

Azure OpenAI on your data works with OpenAI's powerful GPT-35-Turbo and GPT-4 language models, enabling them to provide responses based on your data. You can access Azure OpenAI on your data using a REST API or the web-based interface in the [Azure OpenAI Studio](https://oai.azure.com/) to create a solution that connects to your data to enable an enhanced chat experience. 

One of the key features of Azure OpenAI on your data is its ability to retrieve and utilize data in a way that enhances the model's output.  Azure OpenAI on your data, together with Azure Cognitive Search, determines what data to retrieve from the designated data source based on the user input and provided conversation history. This data is then augmented and resubmitted as a prompt to the OpenAI model, with retrieved  information being appended to the original prompt. Although retrieved data is being appended to the prompt, the resulting input is still processed by the model like any other prompt. Once the data has been retrieved and the prompt has been submitted to the model, the model uses this information to provide a completion. See the [Data, privacy, and security for Azure OpenAI Service](/legal/cognitive-services/openai/data-privacy?context=/azure/ai-services/openai/context/context) article for more information. 

## Get started

To get started, [connect your data source](../use-your-data-quickstart.md) using Azure OpenAI Studio and start asking questions and chatting on your data.

> [!NOTE]
> To get started, you need to already have been approved for [Azure OpenAI access](../overview.md#how-do-i-get-access-to-azure-openai) and have an [Azure OpenAI Service resource](../how-to/create-resource.md) with either the gpt-35-turbo or the gpt-4 models deployed.

## Data source options

Azure OpenAI on your data uses an [Azure Cognitive Search](/azure/search/search-what-is-azure-search) index to determine what data to retrieve based on  user inputs and provided conversation history. We recommend using Azure OpenAI Studio to create your index from a blob storage or local files. See the [quickstart article](../use-your-data-quickstart.md?pivots=programming-language-studio) for more information.

## Ingesting your data into Azure Cognitive Search

For documents and datasets with long text, you should use the available [data preparation script](https://go.microsoft.com/fwlink/?linkid=2244395) to ingest the data into cognitive search. The script chunks the data so that your response with the service will be more accurate. This script also supports scanned PDF file and images and ingests the data using [Document Intelligence](../../../ai-services/document-intelligence/overview.md).


## Data formats and file types

Azure OpenAI on your data supports the following filetypes:

* `.txt`
* `.md`
* `.html` 
* Microsoft Word files
* Microsoft PowerPoint files
* PDF

There is an [upload limit](../quotas-limits.md), and there are some caveats about document structure and how it might affect the quality of responses from the model: 

* The model provides the best citation titles from markdown (`.md`) files. 

* If a document is a PDF file, the text contents are extracted as a preprocessing step (unless you're connecting your own Azure Cognitive Search index). If your document contains images, graphs, or other visual content, the model's response quality depends on the quality of the text that can be extracted from them. 

* If you're converting data from an unsupported format into a supported format, make sure the conversion:

    * Doesn't lead to significant data loss.
    * Doesn't add unexpected noise to your data.  

    This will impact the quality of Azure Cognitive Search and the model response. 

## Virtual network support & private endpoint support

You can protect Azure OpenAI resources in [virtual networks and private endpoints](/azure/ai-services/cognitive-services-virtual-networks) the same way as any Azure AI service.

If you have Azure OpenAI resource protected by a private network, and want to allow Azure OpenAI on your data to access your search service, complete [an application form](https://aka.ms/applyacsvpnaoaionyourdata). The application will be reviewed in five business days and you will be contacted via email about the results. If you are eligible, we will send a private endpoint request to your search service, and you will need to approve the request.

:::image type="content" source="../media/use-your-data/approve-private-endpoint.png" alt-text="A screenshot showing private endpoint approval screen." lightbox="../media/use-your-data/approve-private-endpoint.png":::

Learn more about the [manual approval workflow](/azure/private-link/private-endpoint-overview#access-to-a-private-link-resource-using-approval-workflow).

After you approve the request in your search service, you can start using the [chat completions extensions API](/azure/ai-services/openai/reference#completions-extensions). Public network access can be disabled for that search service.

> [!NOTE]
> Virtual networks & private endpoints are only supported for the API, and not currently supported for Azure OpenAI Studio. 
### Storage accounts in private virtual networks

Storage accounts in virtual networks and private endpoints are currently not supported by Azure OpenAI on your data.

## Azure Role-based access controls (Azure RBAC)

To add a new data source to your Azure OpenAI resource, you need the following Azure RBAC roles.


|Azure RBAC role  |Needed when  |
|---------|---------|
|[Cognitive Services Contributor](../how-to/role-based-access-control.md#cognitive-services-contributor) | You want to use Azure OpenAI on your data. |
|[Search Index Data Contributor](/azure/role-based-access-control/built-in-roles#search-index-data-contributor)     | You have an existing Azure Cognitive Search index that you want to use, instead of creating a new one.        |
|[Storage Blob Data Contributor](/azure/role-based-access-control/built-in-roles#storage-blob-data-contributor)     | You have an existing Blob storage container that you want to use, instead of creating a new one.        |

## Document-level access control

Azure OpenAI on your data lets you restrict the documents that can be used in responses for different users with Azure Cognitive Search [security filters](/azure/search/search-security-trimming-for-azure-search-with-aad). When you enable document level access, the search results returned from Azure Cognitive Search and used to generate a response will be trimmed based on user Azure Active Directory (AD) group membership. You can only enable document-level access on existing Azure Cognitive search indexes. To enable document-level access:

1. Follow the steps in the [Azure Cognitive Search documentation](/azure/search/search-security-trimming-for-azure-search-with-aad) to register your application and create users and groups.
1. [Index your documents with their permitted groups](/azure/search/search-security-trimming-for-azure-search-with-aad#index-document-with-their-permitted-groups). Be sure that your new [security fields](/azure/search/search-security-trimming-for-azure-search#create-security-field) have the schema below:
        
    ```json
    {"name": "group_ids", "type": "Collection(Edm.String)", "filterable": true }
    ```

    `group_ids` is the default field name. If you use a different field name like `my_group_ids`, you can map the field in [index field mapping](#index-field-mapping).

1. Make sure each sensitive document in the index has the value set correctly on this security field to indicate the permitted groups of the document.
1. In [Azure OpenAI Studio](https://oai.azure.com/portal), add your data source. in the [index field mapping](#index-field-mapping) section, you can map zero or one value to the **permitted groups** field, as long as the schema is compatible. If the **Permitted groups** field isn't mapped, document level access won't be enabled. 

**Azure OpenAI Studio**

Once the Azure Cognitive Search index is connected, your responses in the studio will have document access based on the Azure AD permissions of the logged in user.

**Web app**

If you are using a published [web app](#using-the-web-app), you need to redeploy it to upgrade to the latest version. The latest version of the web app includes the ability to retrieve the groups of the logged in user's Azure AD account, cache it, and include the group IDs in each API request.

**API**

When using the API, pass the `filter` parameter in each API request. For example:

```json
{
    "messages": [
        {
            "role": "user",
            "content": "who is my manager?"
        }
    ],
    "dataSources": [
        {
            "type": "AzureCognitiveSearch",
            "parameters": {
                "endpoint": "'$SearchEndpoint'",
                "key": "'$SearchKey'",
                "indexName": "'$SearchIndex'",
                "filter": "my_group_ids/any(g:search.in(g, 'group_id1, group_id2'))"
            }
        }
    ]
}
```
* `my_group_ids` is the field name that you selected for **Permitted groups** during [fields mapping](#index-field-mapping).
* `group_id1, group_id2` are groups attributed to the logged in user. The client application can retrieve and cache users' groups.

## Schedule automatic index refreshes

To keep your Azure Cognitive Search index up-to-date with your latest data, you can schedule a refresh for it that runs automatically rather than manually updating it every time your data is updated. to enable an automatic index refresh:

1. [Add a data source](../quickstart.md) using Azure OpenAI studio.
1. Under **Select or add data source** select **Indexer schedule** and choose the refresh cadence you would like to apply.

    :::image type="content" source="../media/use-your-data/indexer-schedule.png" alt-text="A screenshot of the indexer schedule in Azure OpenAI Studio." lightbox="../media/use-your-data/indexer-schedule.png":::

After the data ingestion is set to a cadence other than once, Azure Cognitive Search indexers will be created with a schedule equivalent to `0.5 * the cadence specified`. This means that at the specified cadence, the indexers will pull the documents that were added, modified, or deleted from the storage container, reprocess and index them. This ensures that the updated data gets preprocessed and indexed in the final index at the desired cadence automatically. The intermediate assets created in the Azure Cognitive Search resource will not be cleaned up after ingestion to allow for future runs. These assets are:
   - `{Index Name}-index`
   - `{Index Name}-indexer`
   - `{Index Name}-indexer-chunk`
   - `{Index Name}-datasource`
   - `{Index Name}-skillset`

To modify the schedule, you can use the [Azure portal](https://portal.azure.com/).

1. Open your search resource page in the Azure portal
1. Select **Indexers** from the left pane 
    
    :::image type="content" source="../media/use-your-data/indexers-azure-portal.png" alt-text="A screenshot of the indexers tab in the Azure portal." lightbox="../media/use-your-data/indexers-azure-portal.png":::

1. Perform the following steps on the two indexers that have your index name as a prefix.
    1. Select the indexer to open it. Then select the **settings** tab.
    1. Update the schedule to the desired cadence from "Schedule" or specify a custom cadence from "Interval (minutes)"
        
        :::image type="content" source="../media/use-your-data/indexer-schedule-azure-portal.png" alt-text="A screenshot of the settings page for an individual indexer." lightbox="../media/use-your-data/indexer-schedule-azure-portal.png":::

    1. Select **Save**.

## Recommended settings

Use the following sections to help you configure Azure OpenAI on your data for optimal results.

### System message

Give the model instructions about how it should behave and any context it should reference when generating a response. You can describe the assistant's personality, what it should and shouldn't answer, and how to format responses. There's no token limit for the system message, but will be included with every API call and counted against the overall token limit. The system message will be truncated if it's greater than 200 tokens. 

For example, if you're creating a chatbot where the data consists of transcriptions of quarterly financial earnings calls, you might use the following system message:

*"You are a financial chatbot useful for answering questions from financial reports. You are given excerpts from the earnings call. Please answer the questions by parsing through all dialogue."*

This system message can help improve the quality of the response by specifying the domain (in this case finance) and mentioning that the data consists of call transcriptions. It helps set the necessary context for the model to respond appropriately. 

> [!NOTE] 
> The system message is only guidance. The model might not adhere to every instruction specified because it has been primed with certain behaviors such as objectivity, and avoiding controversial statements. Unexpected behavior may occur if the system message contradicts with these behaviors. 

### Maximum response 

Set a limit on the number of tokens per model response. The upper limit for Azure OpenAI on Your Data is 1500. This is equivalent to setting the `max_tokens` parameter in the API. 

### Limit responses to your data 

This option encourages the model to respond using your data only, and is selected by default. If you unselect this option, the model may more readily apply its internal knowledge to respond. Determine the correct selection based on your use case and scenario. 

### Search options

Azure OpenAI on your data provides several search options you can use when you add your data source, leveraging the following types of search.

* [Simple search](/azure/search/search-lucene-query-architecture)

* [Semantic search](/azure/search/semantic-search-overview)
* [Vector search](/azure/search/vector-search-overview) using Ada [embedding](./understand-embeddings.md) models. 

    To enable vector search, you will need a `text-embedding-ada-002` deployment in your Azure OpenAI resource. Select your embedding deployment when connecting your data, then select one of the vector search types under **Data management**.  

> [!IMPORTANT]
<<<<<<< HEAD
> 
> * [Semantic search](/azure/search/semantic-search-overview#availability-and-pricing) and [vector search](https://azure.microsoft.com/pricing/details/cognitive-services/openai-service/) are subject to additional pricing. You need to choose **Basic or higher SKU** to enable semantic search or vector search, for more details on [pricing tier difference](/azure/search/search-sku-tier) and [service limits](/azure/search/search-limits-quotas-capacity).
> 
> 
>    * Currently Azure OpenAI on your data supports semantic search for the following language: English, French, Spanish, Portuguese, Italian, Germany, Chinese(Zh), Japanese, Korean, Russian, Arabic. Don't enable semantic search if your data is in other languages.
>    
| Search option       | Retrieval type | Additional pricing? |Benefits|
|---------------------|------------------------|---------------------| -------- |
| *simple*            | Simple search                       | No additional pricing.                    |It performs fast and flexible query parsing and matching over searchable fields, using terms or phrases in any supported language, with or without operators.|
| *semantic*          |  Semantic search  |  Additional pricing for [semantic search](/azure/search/semantic-search-overview#availability-and-pricing) usage.                  |It improves the precision and relevance of search results by using a reranker (with AI models) to understand the semantic meaning of query terms and documents returned by the initial search ranker|
| *vector*            | Vector search       | [Additional pricing](https://azure.microsoft.com/pricing/details/cognitive-services/openai-service/) on your Azure OpenAI account from calling the embedding model.                    |It enables you to find documents that are similar to a given query input based on the vector embeddings of the content. |
| *vector + simple*   | A hybrid of vector search and simple search | [Additional pricing](https://azure.microsoft.com/pricing/details/cognitive-services/openai-service/) on your Azure OpenAI account from calling the embedding model.            |It performs similarity search over vector fields using vector embeddings, while also supporting flexible query parsing and full text search over alphanumeric fields using term queries.|
| *vector + semantic* + simple| A hybrid of vector search, semantic and simple search for retrieval.     | [Additional pricing](https://azure.microsoft.com/pricing/details/cognitive-services/openai-service/) on your Azure OpenAI account from calling the embedding model, and additional pricing for [semantic search](/azure/search/semantic-search-overview#availability-and-pricing) usage.                    |It leverages vector embeddings, language understanding and flexible query parsing to create rich search experiences and generative AI apps that can handle complex and diverse information retrieval scenarios. |
=======
> * [Semantic search](/azure/search/semantic-search-overview#availability-and-pricing) and [vector search](https://azure.microsoft.com/pricing/details/cognitive-services/openai-service/) are subject to additional pricing.
> * Currently Azure OpenAI on your data supports semantic search for English data only. Only enable semantic search if both your documents and use case are in English.

| Search option       | Retrieval type | Additional pricing? | 
|---------------------|------------------------|---------------------|
| *simple*            | Simple search                       | No additional pricing.                    |
| *semantic*          |  Semantic search  |  Additional pricing for [semantic search](/azure/search/semantic-search-overview#availability-and-pricing) usage.                  |      
| *vector*            | Vector search       | [Additional pricing](https://azure.microsoft.com/pricing/details/cognitive-services/openai-service/) on your Azure OpenAI account from calling the embedding model.                    |   
| *vector + simple*   | A hybrid of vector search and simple search | [Additional pricing](https://azure.microsoft.com/pricing/details/cognitive-services/openai-service/) on your Azure OpenAI account from calling the embedding model.            |      
| *vector + semantic + simple * | A hybrid of vector search, simple search (keyword based) and  semantic search for retrieval     | [Additional pricing](https://azure.microsoft.com/pricing/details/cognitive-services/openai-service/) on your Azure OpenAI account from calling the embedding model, and additional pricing for [semantic search](/azure/search/semantic-search-overview#availability-and-pricing) usage.                    |     
>>>>>>> d5522548

The optimal search option can vary depending on your dataset and use-case. You may need to experiment with multiple options to determine which works best for your use-case.

### Index field mapping 

If you're using your own index, you will be prompted in the Azure OpenAI Studio to define which fields you want to map for answering questions when you add your data source. You can provide multiple fields for *Content data*, and should include all fields that have text pertaining to your use case. 

:::image type="content" source="../media/use-your-data/index-data-mapping.png" alt-text="A screenshot showing the index field mapping options in Azure OpenAI Studio." lightbox="../media/use-your-data/index-data-mapping.png":::

In this example, the fields mapped to **Content data** and **Title** provide information to the model to answer questions. **Title** is also used to title citation text. The field mapped to **File name** generates the citation names in the response. 

Mapping these fields correctly helps ensure the model has better response and citation quality. 

### Interacting with the model

Use the following practices for best results when chatting with the model. 

**Conversation history** 

* Before starting a new conversation (or asking a question that is not related to the previous ones), clear the chat history. 
* Getting different responses for the same question between the first conversational turn and subsequent turns can be expected because the conversation history changes the current state of the model. If you receive incorrect answers, report it as a quality bug. 

**Model response**

* If you are not satisfied with the model response for a specific question, try either making the question more specific or more generic to see how the model responds, and reframe your question accordingly. 

* [Chain-of-thought prompting](advanced-prompt-engineering.md?pivots=programming-language-chat-completions#chain-of-thought-prompting) has been shown to be effective in getting the model to produce desired outputs for complex questions/tasks.

**Question length**

Avoid asking long questions and break them down into multiple questions if possible. The GPT models have limits on the number of tokens they can accept. Token limits are counted toward: the user question, the system message, the retrieved search documents (chunks), internal prompts, the conversation history (if any), and the response. If the question exceeds the token limit, it will be truncated.

**Multi-lingual support**  

* Azure OpenAI on your data supports queries that are in the same language as the documents. For example, if your data is in Japanese, then queries need to be in Japanese too.  

* Currently Azure OpenAI on your data supports [semantic search](/azure/search/semantic-search-overview) for the following language: English, French, Spanish, Portuguese, Italian, Germany, Chinese(Zh), Japanese, Korean, Russian, Arabic. Don't enable semantic search if your data is in other languages.   

* We recommend using a system message to inform the model that your data is in another language. For example:

*   *"**You are an AI assistant designed to help users extract information from retrieved Japanese documents. Please scrutinize the Japanese documents carefully before formulating a response. The user's query will be in Japanese, and you must response also in Japanese."*


* If you have documents in multiple languages, we recommend building a new index for each language and connecting them separately to Azure OpenAI.  

### Deploying the model

After you connect Azure OpenAI to your data, you can deploy it using the **Deploy to** button in Azure OpenAI studio.

:::image type="content" source="../media/use-your-data/deploy-model.png" alt-text="A screenshot showing the model deployment button in Azure OpenAI Studio." lightbox="../media/use-your-data/deploy-model.png":::

#### Using Power Virtual Agents

You can deploy your model to [Power Virtual Agents](/power-virtual-agents/fundamentals-what-is-power-virtual-agents) directly from Azure OpenAI studio, enabling you to bring conversational experiences to various Microsoft Teams, Websites, Power Platform solutions, Dynamics 365, and other [Azure Bot Service channels](/power-virtual-agents/publication-connect-bot-to-azure-bot-service-channels). Power Virtual Agents acts as a conversational and generative AI platform, making the process of creating, publishing and deploying a bot to any number of channels simple and accessible.

While Power Virtual Agents has features that leverage Azure OpenAI such as [generative answers](/power-virtual-agents/nlu-boost-conversations), deploying a model grounded on your data lets you create a chatbot that will respond using your data, and connect it to the Power Platform. For more information, see [Use a connection to Azure OpenAI on your data](/power-virtual-agents/nlu-generative-answers-azure-openai).

> [!VIDEO https://www.microsoft.com/videoplayer/embed/RW18YwQ]



#### Using the web app

You can also use the available standalone web app to interact with your model using a graphical user interface, which you can deploy using either Azure OpenAI studio or a [manual deployment](https://github.com/microsoft/sample-app-aoai-chatGPT). 

![A screenshot of the web app interface.](../media/use-your-data/web-app.png)

You can also customize the app's frontend and backend logic. For example, you could change the icon that appears in the center of the app by updating `/frontend/src/assets/Azure.svg` and then redeploying the app [using the Azure CLI](https://github.com/microsoft/sample-app-aoai-chatGPT#deploy-with-the-azure-cli).  See the source code for the web app, and more information [on GitHub](https://github.com/microsoft/sample-app-aoai-chatGPT).

When customizing the app, we recommend:

- Resetting the chat session (clear chat) if the user changes any settings. Notify the user that their chat history will be lost.

- Clearly communicating the impact on the user experience that each setting you implement will have.

- When you rotate API keys for your Azure OpenAI or Azure Cognitive Search resource, be sure to update the app settings for each of your deployed apps to use the new keys.

- Pulling changes from the `main` branch for the web app's source code frequently to ensure you have the latest bug fixes and improvements.

#### Important considerations

- Publishing creates an Azure App Service in your subscription. It may incur costs depending on the 

[pricing plan](https://azure.microsoft.com/pricing/details/app-service/windows/) you select. When you're done with your app, you can delete it from the Azure portal.
- You can customize the frontend and backend logic of the web app.
- By default, the app will only be accessible to you. To add authentication (for example, restrict access to the app to members of your Azure tenant):

    1. Go to the [Azure portal](https://portal.azure.com/#home) and search for the app name you specified during publishing. Select the web app, and go to the **Authentication** tab on the left navigation menu. Then select **Add an identity provider**. 
    
        :::image type="content" source="../media/quickstarts/web-app-authentication.png" alt-text="Screenshot of the authentication page in the Azure portal." lightbox="../media/quickstarts/web-app-authentication.png":::

    1. Select Microsoft as the identity provider. The default settings on this page will restrict the app to your tenant only, so you don't need to change anything else here. Then select **Add**
    
    Now users will be asked to sign in with their Azure Active Directory account to be able to access your app. You can follow a similar process to add another identity provider if you prefer. The app doesn't use the user's login information in any other way other than verifying they are a member of your tenant.

### Chat history

You can enable chat history for your users of the web app. By enabling the feature, your users will have access to their individual previous queries and responses. 

To enable chat history, deploy or redeploy your model as a web app using [Azure OpenAI Studio](https://oai.azure.com/portal)

:::image type="content" source="../media/use-your-data/enable-chat-history.png" alt-text="A screenshot of the chat history enablement button on Azure OpenAI studio." lightbox="../media/use-your-data/enable-chat-history.png":::

> [!IMPORTANT]
> Enabling chat history will create a [Cosmos DB](/azure/cosmos-db/introduction) instance in your resource group, and incur [additional charges](https://azure.microsoft.com/pricing/details/cosmos-db/autoscale-provisioned/) for the storage used. 

Once you've enabled chat history, your users will be able to show and hide it in the top right corner of the app. When the history is shown, they can rename, or delete conversations. As they're logged into the app, conversations will be automatically ordered from newest to oldest, and named based on the first query in the conversation. 

:::image type="content" source="../media/use-your-data/web-app-chat-history.jpg" alt-text="A screenshot of the chat history in the web app." lightbox="../media/use-your-data/web-app-chat-history.jpg":::

#### Deleting your Cosmos DB instance

Deleting your web app does not delete your Cosmos DB instance automatically. To delete your Cosmos DB instance, along with all stored chats, you need to navigate to the associated resource in the [Azure portal](https://portal.azure.com) and delete it. If you delete the Cosmos DB resource but keep the chat history option enabled on the studio, your users will be notified of a connection error, but can continue to use the web app without access to the chat history.

### Using the API

Consider setting the following parameters even if they are optional for using the API.



|Parameter  |Recommendation  |
|---------|---------|
|`fieldsMapping`    | Explicitly set the title and content fields of your index. This impacts the search retrieval quality of Azure Cognitive Search, which impacts the overall response and citation quality.         |
|`roleInformation`     | Corresponds to the "System Message" in the Azure OpenAI Studio. See the [System message](#system-message) section above for recommendations. |

#### Streaming data

You can send a streaming request using the `stream` parameter, allowing data to be sent and received incrementally, without waiting for the entire API response. This can improve performance and user experience, especially for large or dynamic data.

```json
{
    "stream": true,
    "dataSources": [
        {
            "type": "AzureCognitiveSearch",
            "parameters": {
                "endpoint": "'$SearchEndpoint'",
                "key": "'$SearchKey'",
                "indexName": "'$SearchIndex'"
            }
        }
    ],
    "messages": [
        {
            "role": "user",
            "content": "What are the differences between Azure Machine Learning and Azure AI services?"
        }
    ]
}
```

#### Conversation history for better results

When you chat with a model, providing a history of the chat will help the model return higher quality results. 

```json
{
    "dataSources": [
        {
            "type": "AzureCognitiveSearch",
            "parameters": {
                "endpoint": "'$SearchEndpoint'",
                "key": "'$SearchKey'",
                "indexName": "'$SearchIndex'"
            }
        }
    ],
    "messages": [
        {
            "role": "user",
            "content": "What are the differences between Azure Machine Learning and Azure AI services?"
        },
        {
            "role": "tool",
            "content": "{\"citations\": [{\"content\": \"title: Azure AI services and Machine Learning\\ntitleSuffix: Azure AI services\\ndescription: Learn where Azure AI services fits in with other Azure offerings for machine learning.\\nAzure AI services and machine learning\\nAzure AI services provides machine learning capabilities to solve general problems such as...\\n \"articles\\\\cognitive-services\\\\cognitive-services-and-machine-learning.md\", \"url\": null, \"metadata\": {\"chunking\": \"orignal document size=1018. Scores=0.32200050354003906 and 1.2880020141601562.Org Highlight count=115.\"}, \"chunk_id\": \"0\"}], \"intent\": \"[\\\"What are the differences between Azure Machine Learning and Azure AI services?\\\"]\"}"
        },
        {
            "role": "assistant",
            "content": " \nAzure Machine Learning is a product and service tailored for data scientists to build, train, and deploy machine learning models [doc1]..."
        },
        {
            "role": "user",
            "content": "How do I use Azure machine learning?"
        }
    ]
}
```


## Next steps
* [Get started using your data with Azure OpenAI](../use-your-data-quickstart.md)

* [Introduction to prompt engineering](./prompt-engineering.md)

<|MERGE_RESOLUTION|>--- conflicted
+++ resolved
@@ -209,18 +209,14 @@
 * [Simple search](/azure/search/search-lucene-query-architecture)
 
 * [Semantic search](/azure/search/semantic-search-overview)
-* [Vector search](/azure/search/vector-search-overview) using Ada [embedding](./understand-embeddings.md) models. 
+* [Vector search](/azure/search/vector-search-overview) using Ada [embedding](./understand-embeddings.md) models, available in [select regions](models.md#embeddings-models-1). 
 
     To enable vector search, you will need a `text-embedding-ada-002` deployment in your Azure OpenAI resource. Select your embedding deployment when connecting your data, then select one of the vector search types under **Data management**.  
 
 > [!IMPORTANT]
-<<<<<<< HEAD
-> 
-> * [Semantic search](/azure/search/semantic-search-overview#availability-and-pricing) and [vector search](https://azure.microsoft.com/pricing/details/cognitive-services/openai-service/) are subject to additional pricing. You need to choose **Basic or higher SKU** to enable semantic search or vector search, for more details on [pricing tier difference](/azure/search/search-sku-tier) and [service limits](/azure/search/search-limits-quotas-capacity).
-> 
-> 
->    * Currently Azure OpenAI on your data supports semantic search for the following language: English, French, Spanish, Portuguese, Italian, Germany, Chinese(Zh), Japanese, Korean, Russian, Arabic. Don't enable semantic search if your data is in other languages.
->    
+> * [Semantic search](/azure/search/semantic-search-overview#availability-and-pricing) and [vector search](https://azure.microsoft.com/pricing/details/cognitive-services/openai-service/) are subject to additional pricing. You need to choose **Basic or higher SKU** to enable semantic search or vector search. See [pricing tier difference](/azure/search/search-sku-tier) and [service limits](/azure/search/search-limits-quotas-capacity) for more information.
+> * Currently Azure OpenAI on your data supports semantic search for the following language: English, French, Spanish, Portuguese, Italian, Germany, Chinese(Zh), Japanese, Korean, Russian, Arabic. Don't enable semantic search if your data is in other languages.
+
 | Search option       | Retrieval type | Additional pricing? |Benefits|
 |---------------------|------------------------|---------------------| -------- |
 | *simple*            | Simple search                       | No additional pricing.                    |It performs fast and flexible query parsing and matching over searchable fields, using terms or phrases in any supported language, with or without operators.|
@@ -228,18 +224,6 @@
 | *vector*            | Vector search       | [Additional pricing](https://azure.microsoft.com/pricing/details/cognitive-services/openai-service/) on your Azure OpenAI account from calling the embedding model.                    |It enables you to find documents that are similar to a given query input based on the vector embeddings of the content. |
 | *vector + simple*   | A hybrid of vector search and simple search | [Additional pricing](https://azure.microsoft.com/pricing/details/cognitive-services/openai-service/) on your Azure OpenAI account from calling the embedding model.            |It performs similarity search over vector fields using vector embeddings, while also supporting flexible query parsing and full text search over alphanumeric fields using term queries.|
 | *vector + semantic* + simple| A hybrid of vector search, semantic and simple search for retrieval.     | [Additional pricing](https://azure.microsoft.com/pricing/details/cognitive-services/openai-service/) on your Azure OpenAI account from calling the embedding model, and additional pricing for [semantic search](/azure/search/semantic-search-overview#availability-and-pricing) usage.                    |It leverages vector embeddings, language understanding and flexible query parsing to create rich search experiences and generative AI apps that can handle complex and diverse information retrieval scenarios. |
-=======
-> * [Semantic search](/azure/search/semantic-search-overview#availability-and-pricing) and [vector search](https://azure.microsoft.com/pricing/details/cognitive-services/openai-service/) are subject to additional pricing.
-> * Currently Azure OpenAI on your data supports semantic search for English data only. Only enable semantic search if both your documents and use case are in English.
-
-| Search option       | Retrieval type | Additional pricing? | 
-|---------------------|------------------------|---------------------|
-| *simple*            | Simple search                       | No additional pricing.                    |
-| *semantic*          |  Semantic search  |  Additional pricing for [semantic search](/azure/search/semantic-search-overview#availability-and-pricing) usage.                  |      
-| *vector*            | Vector search       | [Additional pricing](https://azure.microsoft.com/pricing/details/cognitive-services/openai-service/) on your Azure OpenAI account from calling the embedding model.                    |   
-| *vector + simple*   | A hybrid of vector search and simple search | [Additional pricing](https://azure.microsoft.com/pricing/details/cognitive-services/openai-service/) on your Azure OpenAI account from calling the embedding model.            |      
-| *vector + semantic + simple * | A hybrid of vector search, simple search (keyword based) and  semantic search for retrieval     | [Additional pricing](https://azure.microsoft.com/pricing/details/cognitive-services/openai-service/) on your Azure OpenAI account from calling the embedding model, and additional pricing for [semantic search](/azure/search/semantic-search-overview#availability-and-pricing) usage.                    |     
->>>>>>> d5522548
 
 The optimal search option can vary depending on your dataset and use-case. You may need to experiment with multiple options to determine which works best for your use-case.
 
