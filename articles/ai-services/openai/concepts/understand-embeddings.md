--- conflicted
+++ resolved
@@ -7,11 +7,7 @@
 ms.service: cognitive-services
 ms.subservice: openai
 ms.topic: tutorial
-<<<<<<< HEAD
-ms.date: 08/25/2023
-=======
 ms.date: 09/12/2023
->>>>>>> 5508f708
 author: mrbullwinkle
 ms.author: mbullwin
 recommendations: false
@@ -20,11 +16,7 @@
 
 # Understand embeddings in Azure OpenAI Service
 
-<<<<<<< HEAD
 An embedding is a special format of data representation that machine learning models and algorithms can easily use. The embedding is an information dense representation of the semantic meaning of a piece of text. Each embedding is a vector of floating-point numbers, such that the distance between two embeddings in the vector space is correlated with semantic similarity between two inputs in the original format. For example, if two texts are similar, then their vector representations should also be similar.
-=======
-An embedding is a special format of data representation that can be easily utilized by machine learning models and algorithms. The embedding is an information dense representation of the semantic meaning of a piece of text. Each embedding is a vector of floating-point numbers, such that the distance between two embeddings in the vector space is correlated with semantic similarity between two inputs in the original format. For example, if two texts are similar, then their vector representations should also be similar. Embeddings power vector similarity search in Azure Databases such as [Azure Cosmos DB for MongoDB vCore](../../../cosmos-db/mongodb/vcore/vector-search.md). 
->>>>>>> 5508f708
 
 ## Embedding models
 
@@ -46,9 +38,5 @@
 
 ## Next steps
 
-<<<<<<< HEAD
-Learn more about using Azure OpenAI and embeddings to perform document search in [Explore Azure OpenAI Service embeddings and document search](../tutorials/embeddings.md).
-=======
 * Learn more about using Azure OpenAI and embeddings to perform document search with our [embeddings tutorial](../tutorials/embeddings.md).
-* Store your embeddings and perform vector (similarity) search using [Azure Cosmos DB for MongoDB vCore](../../../cosmos-db/mongodb/vcore/vector-search.md) or [Azure Cosmos DB for NoSQL](../../../cosmos-db/rag-data-openai.md)
->>>>>>> 5508f708
+* Store your embeddings and perform vector (similarity) search using [Azure Cosmos DB for MongoDB vCore](../../../cosmos-db/mongodb/vcore/vector-search.md) or [Azure Cosmos DB for NoSQL](../../../cosmos-db/rag-data-openai.md)