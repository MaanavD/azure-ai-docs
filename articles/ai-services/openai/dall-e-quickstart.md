--- conflicted
+++ resolved
@@ -55,16 +55,14 @@
 
 ::: zone-end
 
-<<<<<<< HEAD
 ::: zone pivot="programming-language-powershell"
 
 [!INCLUDE [PowerShell quickstart](includes/dall-e-powershell.md)]
 
 ::: zone-end
-=======
+
 ::: zone pivot="rest-api"
 
 [!INCLUDE [REST API quickstart](includes/dall-e-rest.md)]
 
-::: zone-end
->>>>>>> d5522548
+::: zone-end