---
title: Azure OpenAI Service REST API reference
titleSuffix: Azure OpenAI
description: Learn how to use Azure OpenAI's REST API. In this article, you learn about authorization options,  how to structure a request and receive a response.
manager: nitinme
ms.service: azure-ai-openai
ms.topic: conceptual
ms.date: 07/09/2024
author: mrbullwinkle
ms.author: mbullwin
recommendations: false
ms.custom:
  - ignite-2023
---

# Azure OpenAI Service REST API reference

This article provides details on the inference REST API endpoints for Azure OpenAI.

[!INCLUDE [API surfaces](./includes/api-surface.md)]

## Data plane inference

The rest of the article covers the latest GA release of the Azure OpenAI data plane inference specification, `2024-06-01`.

If you're looking for documentation on the latest preview API release, refer to the [latest preview data plane inference API](./reference-preview.md)

<<<<<<< HEAD
### REST API versioning

The service APIs are versioned using the ```api-version``` query parameter. All versions follow the YYYY-MM-DD date structure. For example:

```http
POST https://YOUR_RESOURCE_NAME.openai.azure.com/openai/deployments/YOUR_DEPLOYMENT_NAME/completions?api-version=2024-02-01
```

## Completions

With the Completions operation, the model generates one or more predicted completions based on a provided prompt. The service can also return the probabilities of alternative tokens at each position.

**Create a completion**

```http
POST https://{your-resource-name}.openai.azure.com/openai/deployments/{deployment-id}/completions?api-version={api-version}
```

**Path parameters**

| Parameter | Type | Required? |  Description |
|--|--|--|--|
| ```your-resource-name``` | string |  Required | The name of your Azure OpenAI Resource. |
| ```deployment-id``` | string | Required | The deployment name you chose when you deployed the model.|
| ```api-version``` | string | Required |The API version to use for this operation. This follows the YYYY-MM-DD format.|

**Supported versions**

- `2022-12-01` [Swagger spec](https://github.com/Azure/azure-rest-api-specs/blob/main/specification/cognitiveservices/data-plane/AzureOpenAI/inference/stable/2022-12-01/inference.json)
- `2023-03-15-preview` (retiring July 1, 2024) [Swagger spec](https://github.com/Azure/azure-rest-api-specs/blob/main/specification/cognitiveservices/data-plane/AzureOpenAI/inference/preview/2023-03-15-preview/inference.json)
- `2023-05-15` [Swagger spec](https://github.com/Azure/azure-rest-api-specs/blob/main/specification/cognitiveservices/data-plane/AzureOpenAI/inference/stable/2023-05-15/inference.json)
- `2023-06-01-preview` [Swagger spec](https://github.com/Azure/azure-rest-api-specs/blob/main/specification/cognitiveservices/data-plane/AzureOpenAI/inference/preview/2023-06-01-preview/inference.json)
- `2023-07-01-preview` (retiring July 1, 2024) [Swagger spec](https://github.com/Azure/azure-rest-api-specs/blob/main/specification/cognitiveservices/data-plane/AzureOpenAI/inference/preview/2023-07-01-preview/inference.json)
- `2023-08-01-preview` (retiring July 1, 2024) [Swagger spec](https://github.com/Azure/azure-rest-api-specs/blob/main/specification/cognitiveservices/data-plane/AzureOpenAI/inference/preview/2023-08-01-preview/inference.json)
- `2023-09-01-preview` (retiring July 1, 2024) [Swagger spec](https://github.com/Azure/azure-rest-api-specs/blob/main/specification/cognitiveservices/data-plane/AzureOpenAI/inference/preview/2023-09-01-preview/inference.json)
- `2023-10-01-preview` [Swagger spec](https://github.com/Azure/azure-rest-api-specs/blob/main/specification/cognitiveservices/data-plane/AzureOpenAI/inference/preview/2023-10-01-preview/inference.json)
- `2023-12-01-preview` (retiring July 1, 2024) [Swagger spec](https://github.com/Azure/azure-rest-api-specs/blob/main/specification/cognitiveservices/data-plane/AzureOpenAI/inference/preview/2023-12-01-preview/inference.json)
- `2024-02-15-preview`[Swagger spec](https://github.com/Azure/azure-rest-api-specs/blob/main/specification/cognitiveservices/data-plane/AzureOpenAI/inference/preview/2024-02-15-preview/inference.json)
- `2024-03-01-preview` [Swagger spec](https://github.com/Azure/azure-rest-api-specs/blob/main/specification/cognitiveservices/data-plane/AzureOpenAI/inference/preview/2024-03-01-preview/inference.json)
- `2024-04-01-preview` [Swagger spec](https://github.com/Azure/azure-rest-api-specs/blob/main/specification/cognitiveservices/data-plane/AzureOpenAI/inference/preview/2024-04-01-preview/inference.json)
- `2024-05-01-preview` [Swagger spec](https://github.com/Azure/azure-rest-api-specs/blob/main/specification/cognitiveservices/data-plane/AzureOpenAI/inference/preview/2024-05-01-preview/inference.json)
- `2024-02-01` [Swagger spec](https://github.com/Azure/azure-rest-api-specs/blob/main/specification/cognitiveservices/data-plane/AzureOpenAI/inference/stable/2024-02-01/inference.json)

**Request body**

| Parameter | Type | Required? | Default | Description |
|--|--|--|--|--|
| ```prompt``` | string or array | Optional | ```<\|endoftext\|>``` | The prompt or prompts to generate completions for, encoded as a string, or array of strings. ```<\|endoftext\|>``` is the document separator that the model sees during training, so if a prompt isn't specified the model generates as if from the beginning of a new document. |
| ```max_tokens``` | integer | Optional | 16 | The maximum number of tokens to generate in the completion. The token count of your prompt plus max_tokens can't exceed the model's context length. Most models have a context length of 2048 tokens (except for the newest models, which support 4096). |
| ```temperature``` | number | Optional | 1 | What sampling temperature to use, between 0 and 2. Higher values mean the model takes more risks. Try 0.9 for more creative applications, and 0 (`argmax sampling`) for ones with a well-defined answer. We generally recommend altering this or top_p but not both. |
| ```top_p``` | number | Optional | 1 | An alternative to sampling with temperature, called nucleus sampling, where the model considers the results of the tokens with top_p probability mass. So 0.1 means only the tokens comprising the top 10% probability mass are considered. We generally recommend altering this or temperature but not both. |
| ```logit_bias``` | map | Optional | null | Modify the likelihood of specified tokens appearing in the completion. Accepts a json object that maps tokens (specified by their token ID in the GPT tokenizer) to an associated bias value from -100 to 100. You can use this tokenizer tool (which works for both GPT-2 and GPT-3) to convert text to token IDs. Mathematically, the bias is added to the logits generated by the model prior to sampling. The exact effect varies per model, but values between -1 and 1 should decrease or increase likelihood of selection; values like -100 or 100 should result in a ban or exclusive selection of the relevant token. As an example, you can pass {"50256": -100} to prevent the <\|endoftext\|> token from being generated. |
| ```user``` | string | Optional | | A unique identifier representing your end-user, which can help monitoring and detecting abuse |
| ```n``` | integer | Optional |  1 | How many completions to generate for each prompt. Note: Because this parameter generates many completions, it can quickly consume your token quota. Use carefully and ensure that you have reasonable settings for max_tokens and stop. |
| ```stream``` | boolean | Optional | False | Whether to stream back partial progress. If set, tokens are sent as data-only server-sent events as they become available, with the stream terminated by a data: [DONE] message.| 
| ```logprobs``` | integer | Optional | null | Include the log probabilities on the logprobs most likely tokens, as well the chosen tokens. For example, if logprobs is 10, the API will return a list of the 10 most likely tokens. The API will always return the logprob of the sampled token, so there might be up to logprobs+1 elements in the response. This parameter cannot be used with `gpt-35-turbo`. |
| ```suffix```| string | Optional | null | The suffix that comes after a completion of inserted text. |
| ```echo``` | boolean | Optional | False | Echo back the prompt in addition to the completion. This parameter cannot be used with `gpt-35-turbo`. |
| ```stop``` | string or array | Optional | null | Up to four sequences where the API will stop generating further tokens. The returned text won't contain the stop sequence. For GPT-4 Turbo with Vision, up to two sequences are supported. |
| ```presence_penalty``` | number | Optional | 0 | Number between -2.0 and 2.0. Positive values penalize new tokens based on whether they appear in the text so far, increasing the model's likelihood to talk about new topics. |
| ```frequency_penalty``` | number | Optional | 0 | Number between -2.0 and 2.0. Positive values penalize new tokens based on their existing frequency in the text so far, decreasing the model's likelihood to repeat the same line verbatim. |
| ```best_of``` | integer | Optional | 1 | Generates best_of completions server-side and returns the "best" (the one with the lowest log probability per token). Results can't be streamed. When used with n, best_of controls the number of candidate completions and n specifies how many to return – best_of must be greater than n. Note: Because this parameter generates many completions, it can quickly consume your token quota. Use carefully and ensure that you have reasonable settings for max_tokens and stop. This parameter cannot be used with `gpt-35-turbo`. |

#### Example request

```console
curl https://YOUR_RESOURCE_NAME.openai.azure.com/openai/deployments/YOUR_DEPLOYMENT_NAME/completions?api-version=2024-02-01\
  -H "Content-Type: application/json" \
  -H "api-key: YOUR_API_KEY" \
  -d "{
  \"prompt\": \"Once upon a time\",
  \"max_tokens\": 5
}"
```

#### Example response

```json
{
    "id": "cmpl-4kGh7iXtjW4lc9eGhff6Hp8C7btdQ",
    "object": "text_completion",
    "created": 1646932609,
    "model": "ada",
    "choices": [
        {
            "text": ", a dark line crossed",
            "index": 0,
            "logprobs": null,
            "finish_reason": "length"
        }
    ]
}
```

In the example response, `finish_reason` equals `stop`. If `finish_reason` equals `content_filter` consult our [content filtering guide](./concepts/content-filter.md) to understand why this is occurring.

## Embeddings
Get a vector representation of a given input that can be easily consumed by machine learning models and other algorithms.

> [!NOTE]
> OpenAI currently allows a larger number of array inputs with `text-embedding-ada-002`. Azure OpenAI currently supports input arrays up to 16 for `text-embedding-ada-002 (Version 2)`. Both require the max input token limit per API request to remain under 8191 for this model.

**Create an embedding**

```http
POST https://{your-resource-name}.openai.azure.com/openai/deployments/{deployment-id}/embeddings?api-version={api-version}
```

**Path parameters**

| Parameter | Type | Required? |  Description |
|--|--|--|--|
| ```your-resource-name``` | string |  Required | The name of your Azure OpenAI Resource. |
| ```deployment-id``` | string | Required | The name of your model deployment. You're required to first deploy a model before you can make calls. |
| ```api-version``` | string | Required |The API version to use for this operation. This follows the YYYY-MM-DD format. |

**Supported versions**

- `2023-03-15-preview` (retiring July 1, 2024) [Swagger spec](https://github.com/Azure/azure-rest-api-specs/blob/main/specification/cognitiveservices/data-plane/AzureOpenAI/inference/preview/2023-03-15-preview/inference.json)
- `2023-05-15` [Swagger spec](https://github.com/Azure/azure-rest-api-specs/blob/main/specification/cognitiveservices/data-plane/AzureOpenAI/inference/stable/2023-05-15/inference.json)
- `2023-06-01-preview` [Swagger spec](https://github.com/Azure/azure-rest-api-specs/blob/main/specification/cognitiveservices/data-plane/AzureOpenAI/inference/preview/2023-06-01-preview/inference.json)
- `2023-07-01-preview` (retiring July 1, 2024) [Swagger spec](https://github.com/Azure/azure-rest-api-specs/blob/main/specification/cognitiveservices/data-plane/AzureOpenAI/inference/preview/2023-07-01-preview/inference.json)
- `2023-08-01-preview` (retiring July 1, 2024) [Swagger spec](https://github.com/Azure/azure-rest-api-specs/blob/main/specification/cognitiveservices/data-plane/AzureOpenAI/inference/preview/2023-08-01-preview/inference.json)
- `2023-09-01-preview` (retiring July 1, 2024) [Swagger spec](https://github.com/Azure/azure-rest-api-specs/blob/main/specification/cognitiveservices/data-plane/AzureOpenAI/inference/preview/2023-09-01-preview/inference.json)
- `2023-10-01-preview` [Swagger spec](https://github.com/Azure/azure-rest-api-specs/blob/main/specification/cognitiveservices/data-plane/AzureOpenAI/inference/preview/2023-10-01-preview/inference.json)
- `2023-12-01-preview` (retiring July 1, 2024) [Swagger spec](https://github.com/Azure/azure-rest-api-specs/blob/main/specification/cognitiveservices/data-plane/AzureOpenAI/inference/preview/2023-12-01-preview/inference.json)
- `2024-02-15-preview`[Swagger spec](https://github.com/Azure/azure-rest-api-specs/blob/main/specification/cognitiveservices/data-plane/AzureOpenAI/inference/preview/2024-02-15-preview/inference.json)
- `2024-03-01-preview` [Swagger spec](https://github.com/Azure/azure-rest-api-specs/blob/main/specification/cognitiveservices/data-plane/AzureOpenAI/inference/preview/2024-03-01-preview/inference.json)
- `2024-04-01-preview` [Swagger spec](https://github.com/Azure/azure-rest-api-specs/blob/main/specification/cognitiveservices/data-plane/AzureOpenAI/inference/preview/2024-04-01-preview/inference.json)
- `2024-05-01-preview` [Swagger spec](https://github.com/Azure/azure-rest-api-specs/blob/main/specification/cognitiveservices/data-plane/AzureOpenAI/inference/preview/2024-05-01-preview/inference.json)
- `2024-02-01` [Swagger spec](https://github.com/Azure/azure-rest-api-specs/blob/main/specification/cognitiveservices/data-plane/AzureOpenAI/inference/stable/2024-02-01/inference.json)

**Request body**

| Parameter | Type | Required? | Default | Description |
|--|--|--|--|--|
| ```input```| string or array | Yes | N/A | Input text to get embeddings for, encoded as an array or string. The number of input tokens varies depending on what [model you're using](./concepts/models.md). Only `text-embedding-ada-002 (Version 2)` supports array input.|
| ```user``` | string | No | Null | A unique identifier representing your end-user. This will help Azure OpenAI monitor and detect abuse. **Do not pass PII identifiers instead use pseudoanonymized values such as GUIDs** |
| ```encoding_format```| string | No | `float`| The format to return the embeddings in. Can be either `float` or `base64`. Defaults to `float`. <br><br>[Added in `2024-03-01-preview`].|
| ```dimensions``` | integer | No | | The number of dimensions the resulting output embeddings should have. Only supported in `text-embedding-3` and later models. <br><br>[Added in `2024-03-01-preview`] |

#### Example request

```console
curl https://YOUR_RESOURCE_NAME.openai.azure.com/openai/deployments/YOUR_DEPLOYMENT_NAME/embeddings?api-version=2024-02-01 \
  -H "Content-Type: application/json" \
  -H "api-key: YOUR_API_KEY" \
  -d "{\"input\": \"The food was delicious and the waiter...\"}"
```

#### Example response

```json
{
  "object": "list",
  "data": [
    {
      "object": "embedding",
      "embedding": [
        0.018990106880664825,
        -0.0073809814639389515,
        .... (1024 floats total for ada)
        0.021276434883475304,
      ],
      "index": 0
    }
  ],
  "model": "text-similarity-babbage:001"
}
```

## Chat completions

Create completions for chat messages with the GPT-35-Turbo and GPT-4 models. 

**Create chat completions**

```http
POST https://{your-resource-name}.openai.azure.com/openai/deployments/{deployment-id}/chat/completions?api-version={api-version}
```

**Path parameters**

| Parameter | Type | Required? |  Description |
|--|--|--|--|
| ```your-resource-name``` | string |  Required | The name of your Azure OpenAI Resource. |
| ```deployment-id``` | string | Required | The name of your model deployment. You're required to first deploy a model before you can make calls. |
| ```api-version``` | string | Required |The API version to use for this operation. This follows the YYYY-MM-DD or YYYY-MM-DD-preview format. |

**Supported versions**

- `2023-03-15-preview` (retiring July 1, 2024) [Swagger spec](https://github.com/Azure/azure-rest-api-specs/blob/main/specification/cognitiveservices/data-plane/AzureOpenAI/inference/preview/2023-03-15-preview/inference.json)
- `2023-05-15` [Swagger spec](https://github.com/Azure/azure-rest-api-specs/blob/main/specification/cognitiveservices/data-plane/AzureOpenAI/inference/stable/2023-05-15/inference.json)
- `2023-06-01-preview` [Swagger spec](https://github.com/Azure/azure-rest-api-specs/blob/main/specification/cognitiveservices/data-plane/AzureOpenAI/inference/preview/2023-06-01-preview/inference.json)
- `2023-07-01-preview` (retiring July 1, 2024) [Swagger spec](https://github.com/Azure/azure-rest-api-specs/blob/main/specification/cognitiveservices/data-plane/AzureOpenAI/inference/preview/2023-07-01-preview/inference.json)
- `2023-08-01-preview` (retiring July 1, 2024) [Swagger spec](https://github.com/Azure/azure-rest-api-specs/blob/main/specification/cognitiveservices/data-plane/AzureOpenAI/inference/preview/2023-08-01-preview/inference.json)
- `2023-09-01-preview` (retiring July 1, 2024) [Swagger spec](https://github.com/Azure/azure-rest-api-specs/blob/main/specification/cognitiveservices/data-plane/AzureOpenAI/inference/preview/2023-09-01-preview/inference.json)
- `2023-10-01-preview` [Swagger spec](https://github.com/Azure/azure-rest-api-specs/blob/main/specification/cognitiveservices/data-plane/AzureOpenAI/inference/preview/2023-10-01-preview/inference.json)
- `2023-12-01-preview` (retiring July 1, 2024) (This version or greater required for Vision scenarios) [Swagger spec](https://github.com/Azure/azure-rest-api-specs/tree/main/specification/cognitiveservices/data-plane/AzureOpenAI/inference/preview/2023-12-01-preview)
- `2024-02-15-preview`[Swagger spec](https://github.com/Azure/azure-rest-api-specs/blob/main/specification/cognitiveservices/data-plane/AzureOpenAI/inference/preview/2024-02-15-preview/inference.json)
- `2024-03-01-preview` [Swagger spec](https://github.com/Azure/azure-rest-api-specs/blob/main/specification/cognitiveservices/data-plane/AzureOpenAI/inference/preview/2024-03-01-preview/inference.json)
- `2024-04-01-preview` [Swagger spec](https://github.com/Azure/azure-rest-api-specs/blob/main/specification/cognitiveservices/data-plane/AzureOpenAI/inference/preview/2024-04-01-preview/inference.json)
- `2024-05-01-preview` [Swagger spec](https://github.com/Azure/azure-rest-api-specs/blob/main/specification/cognitiveservices/data-plane/AzureOpenAI/inference/preview/2024-05-01-preview/inference.json)
- `2024-02-01` [Swagger spec](https://github.com/Azure/azure-rest-api-specs/blob/main/specification/cognitiveservices/data-plane/AzureOpenAI/inference/stable/2024-02-01/inference.json)

> [!IMPORTANT]
> The `functions` and `function_call` parameters have been deprecated with the release of the [`2023-12-01-preview`](https://github.com/Azure/azure-rest-api-specs/blob/main/specification/cognitiveservices/data-plane/AzureOpenAI/inference/preview/2023-12-01-preview/inference.json) version of the API. The replacement for `functions` is the `tools` parameter. The replacement for `function_call` is the `tool_choice` parameter. Parallel function calling which was introduced as part of the [`2023-12-01-preview`](https://github.com/Azure/azure-rest-api-specs/blob/main/specification/cognitiveservices/data-plane/AzureOpenAI/inference/preview/2023-12-01-preview/inference.json) is only supported with `gpt-35-turbo` (1106) and `gpt-4` (1106-preview) also known as GPT-4 Turbo Preview. 

| Parameter | Type | Required? | Default | Description |
|--|--|--|--|--|
| ```messages``` | array | Required |  | The collection of context messages associated with this chat completions request. Typical usage begins with a [chat message](#chatmessage) for the System role that provides instructions for the behavior of the assistant, followed by alternating messages between the User and Assistant roles.|
| ```temperature```| number | Optional | 1 | What sampling temperature to use, between 0 and 2. Higher values like 0.8 will make the output more random, while lower values like 0.2 will make it more focused and deterministic. We generally recommend altering this or `top_p` but not both. |
| `role`| string | Yes | N/A | Indicates who is giving the current message. Can be `system`,`user`,`assistant`,`tool`, or `function`.|
| `content` | string or array | Yes | N/A | The content of the message. It must be a string, unless in a Vision-enabled scenario. If it's part of the `user` message, using the GPT-4 Turbo with Vision model, with the latest API version, then `content` must be an array of structures, where each item represents either text or an image: <ul><li> `text`: input text is represented as a structure with the following properties: </li> <ul> <li> `type` = "text" </li> <li> `text` = the input text </li> </ul> <li> `images`: an input image is represented as a structure with the following properties: </li><ul> <li> `type` = "image_url" </li> <li> `image_url` = a structure with the following properties: </li> <ul> <li> `url` = the image URL </li> <li>(optional) `detail` = `high`, `low`, or `auto` </li> </ul> </ul> </ul>|
| `contentPart` | object | No | N/A | Part of a user's multi-modal message. It can be either text type or image type. If text, it will be a text string. If image, it will be a `contentPartImage` object. |
| `contentPartImage` | object | No | N/A | Represents a user-uploaded image. It has a `url` property, which is either a URL of the image or the base 64 encoded image data. It also has a `detail` property which can be `auto`, `low`, or `high`.|
| `enhancements` | object | No | N/A | Represents the Vision enhancement features requested for the chat. It has `grounding` and `ocr` properties, each has a boolean `enabled` property. Use these to request the OCR service and/or the object detection/grounding service [This preview parameter is not available in the `2024-02-01` GA API and is no longer available in preview APIs after `2024-03-01-preview`.]|
| `dataSources` | object | No | N/A | Represents additional resource data. Computer Vision resource data is needed for Vision enhancement. It has a `type` property, which should be `"AzureComputerVision"` and a `parameters` property, which has an `endpoint` and `key` property. These strings should be set to the endpoint URL and access key of your Computer Vision resource.|
| ```n``` | integer | Optional | 1 | How many chat completion choices to generate for each input message. |
| ```stream``` | boolean | Optional | false | If set, partial message deltas will be sent, like in ChatGPT. Tokens will be sent as data-only server-sent events as they become available, with the stream terminated by a `data: [DONE]` message." |
| ```stop``` | string or array | Optional | null | Up to 4 sequences where the API will stop generating further tokens.|
| ```max_tokens``` | integer | Optional | inf | The maximum number of tokens allowed for the generated answer. By default, the number of tokens the model can return will be (4096 - prompt tokens).|
| ```presence_penalty``` | number | Optional | 0 | Number between -2.0 and 2.0. Positive values penalize new tokens based on whether they appear in the text so far, increasing the model's likelihood to talk about new topics.|
| ```frequency_penalty``` | number | Optional | 0 | Number between -2.0 and 2.0. Positive values penalize new tokens based on their existing frequency in the text so far, decreasing the model's likelihood to repeat the same line verbatim.|
| ```logit_bias``` | object | Optional | null | Modify the likelihood of specified tokens appearing in the completion. Accepts a json object that maps tokens (specified by their token ID in the tokenizer) to an associated bias value from -100 to 100. Mathematically, the bias is added to the logits generated by the model prior to sampling. The exact effect varies per model, but values between -1 and 1 should decrease or increase likelihood of selection; values like -100 or 100 should result in a ban or exclusive selection of the relevant token.|
| ```user``` | string | Optional | | A unique identifier representing your end-user, which can help Azure OpenAI to monitor and detect abuse.|
|```function_call```|  | Optional | | `[Deprecated in 2023-12-01-preview replacement parameter is tools_choice]`Controls how the model responds to function calls. "none" means the model doesn't call a function, and responds to the end-user. `auto` means the model can pick between an end-user or calling a function. Specifying a particular function via {"name": "my_function"} forces the model to call that function. "none" is the default when no functions are present. `auto` is the default if functions are present. This parameter requires API version [`2023-07-01-preview`](https://github.com/Azure/azure-rest-api-specs/blob/main/specification/cognitiveservices/data-plane/AzureOpenAI/inference/preview/2023-07-01-preview/generated.json) |
|```functions``` | [`FunctionDefinition[]`](#functiondefinition-deprecated) | Optional | | `[Deprecated in 2023-12-01-preview replacement paremeter is tools]` A list of functions the model can generate JSON inputs for. This parameter requires API version [`2023-07-01-preview`](https://github.com/Azure/azure-rest-api-specs/blob/main/specification/cognitiveservices/data-plane/AzureOpenAI/inference/preview/2023-07-01-preview/generated.json)|
|```tools```| string (The type of the tool. Only [`function`](#function) is supported.)  | Optional | |A list of tools the model can call. Currently, only functions are supported as a tool. Use this to provide a list of functions the model can generate JSON inputs for. This parameter requires API version [`2023-12-01-preview`](https://github.com/Azure/azure-rest-api-specs/blob/main/specification/cognitiveservices/data-plane/AzureOpenAI/inference/preview/2023-12-01-preview/generated.json) |
|```tool_choice```| string or object | Optional | none is the default when no functions are present. `auto` is the default if functions are present. | Controls which (if any) function is called by the model. None means the model won't call a function and instead generates a message. `auto` means the model can pick between generating a message or calling a function. Specifying a particular function via {"type: "function", "function": {"name": "my_function"}} forces the model to call that function. This parameter requires API version [`2023-12-01-preview`](https://github.com/Azure/azure-rest-api-specs/blob/main/specification/cognitiveservices/data-plane/AzureOpenAI/inference/preview/2023-12-01-preview/inference.json) or later.|
|```top_p``` | number | No | Default:1 <br> Min:0 <br> Max:1 |An alternative to sampling with temperature, called nucleus sampling, where the model considers the results of the tokens with top_p probability mass. So 0.1 means only the tokens comprising the top 10% probability mass are considered.\nWe generally recommend altering this or `temperature` but not both." |
|```log_probs``` | boolean | No |  | Whether to return log probabilities of the output tokens or not. If true, returns the log probabilities of each output token returned in the `content` of `message`. This option is currently not available on the `gpt-4-vision-preview` model.|
|```top_logprobs``` | integer | No | Min: 0 <br> Max: 5 | An integer between 0 and 5 specifying the number of most likely tokens to return at each token position, each with an associated log probability. `logprobs` must be set to `true` if this parameter is used.|
| ```response_format``` | object | No | | An object specifying the format that the model must output. Used to enable JSON mode. |
|```seed``` | integer | No | 0 | If specified, our system will make a best effort to sample deterministically, such that repeated requests with the same `seed` and parameters should return the same result.Determinism is not guaranteed, and you should refer to the `system_fingerprint` response parameter to monitor changes in the backend.|

Not all parameters are available in every API release.

#### Example request

**Text-only chat**
```console
curl https://YOUR_RESOURCE_NAME.openai.azure.com/openai/deployments/YOUR_DEPLOYMENT_NAME/chat/completions?api-version=2024-02-01 \
  -H "Content-Type: application/json" \
  -H "api-key: YOUR_API_KEY" \
  -d '{"messages":[{"role": "system", "content": "You are a helpful assistant."},{"role": "user", "content": "Does Azure OpenAI support customer managed keys?"},{"role": "assistant", "content": "Yes, customer managed keys are supported by Azure OpenAI."},{"role": "user", "content": "Do other Azure AI services support this too?"}]}'
```

**Chat with vision**
```console
curl https://YOUR_RESOURCE_NAME.openai.azure.com/openai/deployments/YOUR_DEPLOYMENT_NAME/chat/completions?api-version=2023-12-01-preview \
  -H "Content-Type: application/json" \
  -H "api-key: YOUR_API_KEY" \
  -d '{"messages":[{"role":"system","content":"You are a helpful assistant."},{"role":"user","content":[{"type":"text","text":"Describe this picture:"},{ "type": "image_url", "image_url": { "url": "https://learn.microsoft.com/azure/ai-services/computer-vision/media/quickstarts/presentation.png", "detail": "high" } }]}]}'
```

**Enhanced chat with vision**

- **Not supported with the GPT-4 Turbo GA model** `gpt-4` **Version:** `turbo-2024-04-09`
- **Not supported with the** `2024-02-01` **and** `2024-04-01-preview` and newer API releases.

```console
curl https://YOUR_RESOURCE_NAME.openai.azure.com/openai/deployments/YOUR_DEPLOYMENT_NAME/extensions/chat/completions?api-version=2023-12-01-preview \
  -H "Content-Type: application/json" \
  -H "api-key: YOUR_API_KEY" \
  -d '{"enhancements":{"ocr":{"enabled":true},"grounding":{"enabled":true}},"dataSources":[{"type":"AzureComputerVision","parameters":{"endpoint":" <Computer Vision Resource Endpoint> ","key":"<Computer Vision Resource Key>"}}],"messages":[{"role":"system","content":"You are a helpful assistant."},{"role":"user","content":[{"type":"text","text":"Describe this picture:"},{"type":"image_url","image_url":"https://learn.microsoft.com/azure/ai-services/computer-vision/media/quickstarts/presentation.png"}]}]}'
```

#### Example response

```console
{
    "id": "chatcmpl-6v7mkQj980V1yBec6ETrKPRqFjNw9",
    "object": "chat.completion",
    "created": 1679072642,
    "model": "gpt-35-turbo",
    "usage":
    {
        "prompt_tokens": 58,
        "completion_tokens": 68,
        "total_tokens": 126
    },
    "choices":
    [
        {
            "message":
            {
                "role": "assistant",
                "content": "Yes, other Azure AI services also support customer managed keys.
                    Azure AI services offer multiple options for customers to manage keys, such as
                    using Azure Key Vault, customer-managed keys in Azure Key Vault or
                    customer-managed keys through Azure Storage service. This helps customers ensure
                    that their data is secure and access to their services is controlled."
            },
            "finish_reason": "stop",
            "index": 0
        }
    ]
}
```
Output formatting adjusted for ease of reading, actual output is a single block of text without line breaks.

In the example response, `finish_reason` equals `stop`. If `finish_reason` equals `content_filter` consult our [content filtering guide](./concepts/content-filter.md) to understand why this is occurring.

### ChatMessage

A single, role-attributed message within a chat completion interaction.

| Name | Type | Description |
|---|---|---|
| content | string | The text associated with this message payload.|
| function_call | [FunctionCall](#functioncall-deprecated)| The name and arguments of a function that should be called, as generated by the model. |
| name | string | The `name` of the author of this message. `name` is required if role is `function`, and it should be the name of the function whose response is in the `content`. Can contain a-z, A-Z, 0-9, and underscores, with a maximum length of 64 characters.|
|role | [ChatRole](#chatrole) | The role associated with this message payload |

### ChatRole

A description of the intended purpose of a message within a chat completions interaction.

|Name | Type | Description |
|---|---|---|
| assistant | string | The role that provides responses to system-instructed, user-prompted input. |
| function | string | The role that provides function results for chat completions. |
| system | string | The role that instructs or sets the behavior of the assistant. |
| user | string | The role that provides input for chat completions. |

### Function

This is used with the `tools` parameter that was added in API version [`2023-12-01-preview`](https://github.com/Azure/azure-rest-api-specs/blob/main/specification/cognitiveservices/data-plane/AzureOpenAI/inference/preview/2023-12-01-preview/inference.json).

|Name | Type | Description |
|---|---|---|
| description | string | A description of what the function does, used by the model to choose when and how to call the function |
| name | string | The name of the function to be called. Must be a-z, A-Z, 0-9, or contain underscores and dashes, with a maximum length of 64 |
| parameters | object | The parameters the functions accepts, described as a JSON Schema object. See the [JSON Schema reference](https://json-schema.org/understanding-json-schema/) for documentation about the format."|

### FunctionCall-Deprecated

The name and arguments of a function that should be called, as generated by the model. This requires API version [`2023-07-01-preview`](https://github.com/Azure/azure-rest-api-specs/blob/main/specification/cognitiveservices/data-plane/AzureOpenAI/inference/preview/2023-07-01-preview/generated.json)

| Name | Type | Description|
|---|---|---|
| arguments | string | The arguments to call the function with, as generated by the model in JSON format. The model doesn't always generate valid JSON, and might fabricate parameters not defined by your function schema. Validate the arguments in your code before calling your function. |
| name | string | The name of the function to call.|

### FunctionDefinition-Deprecated

The definition of a caller-specified function that chat completions can invoke in response to matching user input. This requires API version [`2023-07-01-preview`](https://github.com/Azure/azure-rest-api-specs/blob/main/specification/cognitiveservices/data-plane/AzureOpenAI/inference/preview/2023-07-01-preview/generated.json)

|Name | Type| Description|
|---|---|---|
| description | string | A description of what the function does. The model uses this description when selecting the function and interpreting its parameters. |
| name | string | The name of the function to be called. |
| parameters | | The parameters the functions accepts, described as a [JSON Schema](https://json-schema.org/understanding-json-schema/) object.|

## Completions extensions

The documentation for this section has moved. See the [Azure OpenAI On Your Data reference documentation](./references/on-your-data.md) instead.

## Image generation

### Request a generated image (DALL-E 3)

Generate and retrieve a batch of images from a text caption.

```http
POST https://{your-resource-name}.openai.azure.com/openai/deployments/{deployment-id}/images/generations?api-version={api-version} 
```

**Path parameters**

| Parameter | Type | Required? |  Description |
|--|--|--|--|
| ```your-resource-name``` | string |  Required | The name of your Azure OpenAI Resource. |
| ```deployment-id``` | string | Required | The name of your DALL-E 3 model deployment such as *MyDalle3*. You're required to first deploy a DALL-E 3 model before you can make calls. |
| ```api-version``` | string | Required |The API version to use for this operation. This follows the YYYY-MM-DD format. |

**Supported versions**

- `2023-12-01-preview (retiring July 1, 2024)` [Swagger spec](https://github.com/Azure/azure-rest-api-specs/blob/main/specification/cognitiveservices/data-plane/AzureOpenAI/inference/preview/2023-12-01-preview/inference.json)
- `2024-02-15-preview`[Swagger spec](https://github.com/Azure/azure-rest-api-specs/blob/main/specification/cognitiveservices/data-plane/AzureOpenAI/inference/preview/2024-02-15-preview/inference.json)
- `2024-03-01-preview` [Swagger spec](https://github.com/Azure/azure-rest-api-specs/blob/main/specification/cognitiveservices/data-plane/AzureOpenAI/inference/preview/2024-03-01-preview/inference.json)
- `2024-04-01-preview` [Swagger spec](https://github.com/Azure/azure-rest-api-specs/blob/main/specification/cognitiveservices/data-plane/AzureOpenAI/inference/preview/2024-04-01-preview/inference.json)
- `2024-05-01-preview` [Swagger spec](https://github.com/Azure/azure-rest-api-specs/blob/main/specification/cognitiveservices/data-plane/AzureOpenAI/inference/preview/2024-05-01-preview/inference.json)
- `2024-02-01` [Swagger spec](https://github.com/Azure/azure-rest-api-specs/blob/main/specification/cognitiveservices/data-plane/AzureOpenAI/inference/stable/2024-02-01/inference.json)

**Request body**

| Parameter | Type | Required? | Default | Description |
|--|--|--|--|--|
| `prompt` | string | Required |  | A text description of the desired image(s). The maximum length is 4000 characters. |
| `n` | integer | Optional | 1 | The number of images to generate. Only `n=1` is supported for DALL-E 3. |
| `size` | string | Optional | `1024x1024` | The size of the generated images. Must be one of `1792x1024`, `1024x1024`, or `1024x1792`. |
| `quality` | string | Optional | `standard` | The quality of the generated images. Must be `hd` or `standard`. |
| `response_format` | string | Optional | `url` | The format in which the generated images are returned Must be `url` (a URL pointing to the image) or `b64_json` (the base 64-byte code in JSON format). |
| `style` | string | Optional | `vivid` | The style of the generated images. Must be `natural` or `vivid` (for hyper-realistic / dramatic images). |
| `user` | string | Optional || A unique identifier representing your end-user, which can help to monitor and detect abuse. |

Dalle-2 is now supported in `2024-05-01-preview`.

#### Example request


```console
curl -X POST https://{your-resource-name}.openai.azure.com/openai/deployments/{deployment-id}/images/generations?api-version=2023-12-01-preview \
  -H "Content-Type: application/json" \
  -H "api-key: YOUR_API_KEY" \
  -d '{
    "prompt": "An avocado chair",
    "size": "1024x1024",
    "n": 1,
    "quality": "hd", 
    "style": "vivid"
  }'
```

#### Example response

The operation returns a `202` status code and an `GenerateImagesResponse` JSON object containing the ID and status of the operation.

```json
{ 
    "created": 1698116662, 
    "data": [ 
        { 
            "url": "url to the image", 
            "revised_prompt": "the actual prompt that was used" 
        }, 
        { 
            "url": "url to the image" 
        },
        ...
    ]
} 
```

### Request a generated image (DALL-E 2 preview)

Generate a batch of images from a text caption.

```http
POST https://{your-resource-name}.openai.azure.com/openai/images/generations:submit?api-version={api-version}
```

**Path parameters**

| Parameter | Type | Required? |  Description |
|--|--|--|--|
| ```your-resource-name``` | string |  Required | The name of your Azure OpenAI Resource. |
| ```api-version``` | string | Required |The API version to use for this operation. This follows the YYYY-MM-DD format. |

**Supported versions**

- `2023-06-01-preview` [Swagger spec](https://github.com/Azure/azure-rest-api-specs/blob/main/specification/cognitiveservices/data-plane/AzureOpenAI/inference/preview/2023-06-01-preview/inference.json)

**Request body**

| Parameter | Type | Required? | Default | Description |
|--|--|--|--|--|
| ```prompt``` | string | Required |  | A text description of the desired image(s). The maximum length is 1000 characters. |
| ```n``` | integer | Optional | 1 | The number of images to generate. Must be between 1 and 5. |
| ```size``` | string | Optional | 1024x1024 | The size of the generated images. Must be one of `256x256`, `512x512`, or `1024x1024`. |

#### Example request

```console
curl -X POST https://YOUR_RESOURCE_NAME.openai.azure.com/openai/images/generations:submit?api-version=2023-06-01-preview \
  -H "Content-Type: application/json" \
  -H "api-key: YOUR_API_KEY" \
  -d '{
"prompt": "An avocado chair",
"size": "512x512",
"n": 3
}'
```

#### Example response

The operation returns a `202` status code and an `GenerateImagesResponse` JSON object containing the ID and status of the operation.

```json
{
  "id": "f508bcf2-e651-4b4b-85a7-58ad77981ffa",
  "status": "notRunning"
}
```

### Get a generated image result (DALL-E 2 preview)


Use this API to retrieve the results of an image generation operation. Image generation is currently only available with `api-version=2023-06-01-preview`.

```http
GET https://{your-resource-name}.openai.azure.com/openai/operations/images/{operation-id}?api-version={api-version}
```

**Path parameters**

| Parameter | Type | Required? |  Description |
|--|--|--|--|
| ```your-resource-name``` | string |  Required | The name of your Azure OpenAI Resource. |
| ```operation-id``` | string |  Required | The GUID that identifies the original image generation request. |

**Supported versions**

- `2023-06-01-preview` [Swagger spec](https://github.com/Azure/azure-rest-api-specs/blob/main/specification/cognitiveservices/data-plane/AzureOpenAI/inference/preview/2023-06-01-preview/inference.json)


#### Example request

```console
curl -X GET "https://{your-resource-name}.openai.azure.com/openai/operations/images/{operation-id}?api-version=2023-06-01-preview"
-H "Content-Type: application/json"
-H "Api-Key: {api key}"
```

#### Example response

Upon success the operation returns a `200` status code and an `OperationResponse` JSON object. The `status` field can be `"notRunning"` (task is queued but hasn't started yet), `"running"`, `"succeeded"`, `"canceled"` (task has timed out), `"failed"`, or `"deleted"`. A `succeeded` status indicates that the generated image is available for download at the given URL. If multiple images were generated, their URLs are all returned in the `result.data` field.

```json
{
  "created": 1685064331,
  "expires": 1685150737,
  "id": "4b755937-3173-4b49-bf3f-da6702a3971a",
  "result": {
    "data": [
      {
        "url": "<URL_TO_IMAGE>"
      },
      {
        "url": "<URL_TO_NEXT_IMAGE>"
      },
      ...
    ]
  },
  "status": "succeeded"
}
```

### Delete a generated image from the server (DALL-E 2 preview)

You can use the operation ID returned by the request to delete the corresponding image from the Azure server. Generated images are automatically deleted after 24 hours by default, but you can trigger the deletion earlier if you want to.

```http
DELETE https://{your-resource-name}.openai.azure.com/openai/operations/images/{operation-id}?api-version={api-version}
```

**Path parameters**

| Parameter | Type | Required? |  Description |
|--|--|--|--|
| ```your-resource-name``` | string |  Required | The name of your Azure OpenAI Resource. |
| ```operation-id``` | string |  Required | The GUID that identifies the original image generation request. |

**Supported versions**

- `2023-06-01-preview` [Swagger spec](https://github.com/Azure/azure-rest-api-specs/blob/main/specification/cognitiveservices/data-plane/AzureOpenAI/inference/preview/2023-06-01-preview/inference.json)

#### Example request

```console
curl -X DELETE "https://{your-resource-name}.openai.azure.com/openai/operations/images/{operation-id}?api-version=2023-06-01-preview"
-H "Content-Type: application/json"
-H "Api-Key: {api key}"
```

#### Response

The operation returns a `204` status code if successful. This API only succeeds if the operation is in an end state (not `running`).


## Speech to text

You can use a Whisper model in Azure OpenAI Service for speech to text transcription or speech translation. For more information about using a Whisper model, see the [quickstart](./whisper-quickstart.md) and [the Whisper model overview](../speech-service/whisper-overview.md). 

### Request a speech to text transcription

Transcribes an audio file.

```http
POST https://{your-resource-name}.openai.azure.com/openai/deployments/{deployment-id}/audio/transcriptions?api-version={api-version}
```

**Path parameters**

| Parameter | Type | Required? |  Description |
|--|--|--|--|
| ```your-resource-name``` | string |  Required | The name of your Azure OpenAI resource. |
| ```deployment-id``` | string | Required | The name of your Whisper model deployment such as *MyWhisperDeployment*. You're required to first deploy a Whisper model before you can make calls. |
| ```api-version``` | string | Required |The API version to use for this operation. This value follows the YYYY-MM-DD format. |

**Supported versions**

- `2023-09-01-preview` (retiring July 1, 2024) [Swagger spec](https://github.com/Azure/azure-rest-api-specs/blob/main/specification/cognitiveservices/data-plane/AzureOpenAI/inference/preview/2023-09-01-preview/inference.json)
- `2023-10-01-preview` [Swagger spec](https://github.com/Azure/azure-rest-api-specs/blob/main/specification/cognitiveservices/data-plane/AzureOpenAI/inference/preview/2023-10-01-preview/inference.json)
- `2023-12-01-preview` (retiring July 1, 2024) [Swagger spec](https://github.com/Azure/azure-rest-api-specs/blob/main/specification/cognitiveservices/data-plane/AzureOpenAI/inference/preview/2023-12-01-preview/inference.json)
- `2024-02-15-preview`[Swagger spec](https://github.com/Azure/azure-rest-api-specs/blob/main/specification/cognitiveservices/data-plane/AzureOpenAI/inference/preview/2024-02-15-preview/inference.json)
- `2024-03-01-preview` [Swagger spec](https://github.com/Azure/azure-rest-api-specs/blob/main/specification/cognitiveservices/data-plane/AzureOpenAI/inference/preview/2024-03-01-preview/inference.json)
- `2024-04-01-preview` [Swagger spec](https://github.com/Azure/azure-rest-api-specs/blob/main/specification/cognitiveservices/data-plane/AzureOpenAI/inference/preview/2024-04-01-preview/inference.json)
- `2024-05-01-preview` [Swagger spec](https://github.com/Azure/azure-rest-api-specs/blob/main/specification/cognitiveservices/data-plane/AzureOpenAI/inference/preview/2024-05-01-preview/inference.json)
- `2024-02-01` [Swagger spec](https://github.com/Azure/azure-rest-api-specs/blob/main/specification/cognitiveservices/data-plane/AzureOpenAI/inference/stable/2024-02-01/inference.json)

**Request body**

| Parameter | Type | Required? | Default | Description |
|--|--|--|--|--|
| ```file```| file | Yes | N/A | The audio file object (not file name) to transcribe, in one of these formats: `flac`, `mp3`, `mp4`, `mpeg`, `mpga`, `m4a`, `ogg`, `wav`, or `webm`.<br/><br/>The file size limit for the Whisper model in Azure OpenAI Service is 25 MB. If you need to transcribe a file larger than 25 MB, break it into chunks. Alternatively you can use the Azure AI Speech [batch transcription](../speech-service/batch-transcription-create.md#use-a-whisper-model) API.<br/><br/>You can get sample audio files from the [Azure AI Speech SDK repository at GitHub](https://github.com/Azure-Samples/cognitive-services-speech-sdk/tree/master/sampledata/audiofiles). |
| ```language``` | string | No | Null | The language of the input audio such as `fr`. Supplying the input language in [ISO-639-1](https://en.wikipedia.org/wiki/List_of_ISO_639-1_codes) format improves accuracy and latency.<br/><br/>For the list of supported languages, see the [OpenAI documentation](https://platform.openai.com/docs/guides/speech-to-text/supported-languages). |
| ```prompt``` | string | No | Null | An optional text to guide the model's style or continue a previous audio segment. The prompt should match the audio language.<br/><br/>For more information about prompts including example use cases, see the [OpenAI documentation](https://platform.openai.com/docs/guides/speech-to-text/supported-languages). |
| ```response_format``` | string | No | json | The format of the transcript output, in one of these options: json, text, srt, verbose_json, or vtt.<br/><br/>The default value is *json*. |
| ```temperature``` | number | No | 0 | The sampling temperature, between 0 and 1.<br/><br/>Higher values like 0.8 makes the output more random, while lower values like 0.2 make it more focused and deterministic. If set to 0, the model uses [log probability](https://en.wikipedia.org/wiki/Log_probability) to automatically increase the temperature until certain thresholds are hit.<br/><br/>The default value is *0*. |
|```timestamp_granularities``` | array | Optional | segment | The timestamp granularities to populate for this transcription. `response_format` must be set `verbose_json` to use timestamp granularities. Either or both of these options are supported: `word`, or `segment`. Note: There is no additional latency for segment timestamps, but generating word timestamps incurs additional latency. [**Added in 2024-04-01-prevew**]|

#### Example request

```console
curl https://YOUR_RESOURCE_NAME.openai.azure.com/openai/deployments/YOUR_DEPLOYMENT_NAME/audio/transcriptions?api-version=2023-09-01-preview \
  -H "Content-Type: multipart/form-data" \
  -H "api-key: $YOUR_API_KEY" \
  -F file="@./YOUR_AUDIO_FILE_NAME.wav" \
  -F "language=en" \
  -F "prompt=The transcript contains zoology terms and geographical locations." \
  -F "temperature=0" \
  -F "response_format=srt"
```

#### Example response

```srt
1
00:00:00,960 --> 00:00:07,680
The ocelot, Lepardus paradalis, is a small wild cat native to the southwestern United States,

2
00:00:07,680 --> 00:00:13,520
Mexico, and Central and South America. This medium-sized cat is characterized by

3
00:00:13,520 --> 00:00:18,960
solid black spots and streaks on its coat, round ears, and white neck and undersides.

4
00:00:19,760 --> 00:00:27,840
It weighs between 8 and 15.5 kilograms, 18 and 34 pounds, and reaches 40 to 50 centimeters

5
00:00:27,840 --> 00:00:34,560
16 to 20 inches at the shoulders. It was first described by Carl Linnaeus in 1758.

6
00:00:35,360 --> 00:00:42,880
Two subspecies are recognized, L. p. paradalis and L. p. mitis. Typically active during twilight

7
00:00:42,880 --> 00:00:48,480
and at night, the ocelot tends to be solitary and territorial. It is efficient at climbing,

8
00:00:48,480 --> 00:00:54,480
leaping, and swimming. It preys on small terrestrial mammals such as armadillo, opossum,

9
00:00:54,480 --> 00:00:56,480
and lagomorphs.
```

### Request a speech to text translation

Translates an audio file from another language into English. For the list of supported languages, see the [OpenAI documentation](https://platform.openai.com/docs/guides/speech-to-text/supported-languages).

```http
POST https://{your-resource-name}.openai.azure.com/openai/deployments/{deployment-id}/audio/translations?api-version={api-version}
```

**Path parameters**

| Parameter | Type | Required? |  Description |
|--|--|--|--|
| ```your-resource-name``` | string |  Required | The name of your Azure OpenAI resource. |
| ```deployment-id``` | string | Required | The name of your Whisper model deployment such as *MyWhisperDeployment*. You're required to first deploy a Whisper model before you can make calls. |
| ```api-version``` | string | Required |The API version to use for this operation. This value follows the YYYY-MM-DD format. |

**Supported versions**

- `2023-09-01-preview` (retiring July 1, 2024) [Swagger spec](https://github.com/Azure/azure-rest-api-specs/blob/main/specification/cognitiveservices/data-plane/AzureOpenAI/inference/preview/2023-09-01-preview/inference.json)
- `2023-10-01-preview` [Swagger spec](https://github.com/Azure/azure-rest-api-specs/blob/main/specification/cognitiveservices/data-plane/AzureOpenAI/inference/preview/2023-10-01-preview/inference.json)
- `2023-12-01-preview` (retiring July 1, 2024) [Swagger spec](https://github.com/Azure/azure-rest-api-specs/blob/main/specification/cognitiveservices/data-plane/AzureOpenAI/inference/preview/2023-12-01-preview/inference.json)
- `2024-02-15-preview`[Swagger spec](https://github.com/Azure/azure-rest-api-specs/blob/main/specification/cognitiveservices/data-plane/AzureOpenAI/inference/preview/2024-02-15-preview/inference.json)
- `2024-03-01-preview` [Swagger spec](https://github.com/Azure/azure-rest-api-specs/blob/main/specification/cognitiveservices/data-plane/AzureOpenAI/inference/preview/2024-03-01-preview/inference.json)
- `2024-04-01-preview` [Swagger spec](https://github.com/Azure/azure-rest-api-specs/blob/main/specification/cognitiveservices/data-plane/AzureOpenAI/inference/preview/2024-04-01-preview/inference.json)
- `2024-05-01-preview` [Swagger spec](https://github.com/Azure/azure-rest-api-specs/blob/main/specification/cognitiveservices/data-plane/AzureOpenAI/inference/preview/2024-05-01-preview/inference.json)
- `2024-02-01` [Swagger spec](https://github.com/Azure/azure-rest-api-specs/blob/main/specification/cognitiveservices/data-plane/AzureOpenAI/inference/stable/2024-02-01/inference.json)

**Request body**

| Parameter | Type | Required? | Default | Description |
|--|--|--|--|--|
| ```file```| file | Yes | N/A | The audio file object (not file name) to transcribe, in one of these formats: flac, mp3, mp4, mpeg, mpga, m4a, ogg, wav, or webm.<br/><br/>The file size limit for the Azure OpenAI Whisper model is 25 MB. If you need to transcribe a file larger than 25 MB, break it into chunks.<br/><br/>You can download sample audio files from the [Azure AI Speech SDK repository at GitHub](https://github.com/Azure-Samples/cognitive-services-speech-sdk/tree/master/sampledata/audiofiles). |
| ```prompt``` | string | No | Null | An optional text to guide the model's style or continue a previous audio segment. The prompt should match the audio language.<br/><br/>For more information about prompts including example use cases, see the [OpenAI documentation](https://platform.openai.com/docs/guides/speech-to-text/supported-languages). |
| ```response_format``` | string | No | json | The format of the transcript output, in one of these options: json, text, srt, verbose_json, or vtt.<br/><br/>The default value is *json*. |
| ```temperature``` | number | No | 0 | The sampling temperature, between 0 and 1.<br/><br/>Higher values like 0.8 makes the output more random, while lower values like 0.2 make it more focused and deterministic. If set to 0, the model uses [log probability](https://en.wikipedia.org/wiki/Log_probability) to automatically increase the temperature until certain thresholds are hit.<br/><br/>The default value is *0*. |

#### Example request

```console
curl https://YOUR_RESOURCE_NAME.openai.azure.com/openai/deployments/YOUR_DEPLOYMENT_NAME/audio/translations?api-version=2023-09-01-preview \
  -H "Content-Type: multipart/form-data" \
  -H "api-key: $YOUR_API_KEY" \
  -F file="@./YOUR_AUDIO_FILE_NAME.wav" \
  -F "temperature=0" \
  -F "response_format=json"
```

#### Example response

```json
{
  "text": "Hello, my name is Wolfgang and I come from Germany. Where are you heading today?"
}
```

## Text to speech

Synthesize text to speech.

```http
POST https://{your-resource-name}.openai.azure.com/openai/deployments/{deployment-id}/audio/speech?api-version={api-version}
```

**Path parameters**

| Parameter | Type | Required? |  Description |
|--|--|--|--|
| ```your-resource-name``` | string |  Required | The name of your Azure OpenAI resource. |
| ```deployment-id``` | string | Required | The name of your text to speech model deployment such as *MyTextToSpeechDeployment*. You're required to first deploy a text to speech model (such as `tts-1` or `tts-1-hd`) before you can make calls. |
| ```api-version``` | string | Required |The API version to use for this operation. This value follows the YYYY-MM-DD format. |

**Supported versions**

- `2024-02-15-preview`[Swagger spec](https://github.com/Azure/azure-rest-api-specs/blob/main/specification/cognitiveservices/data-plane/AzureOpenAI/inference/preview/2024-02-15-preview/inference.json)
- `2024-03-01-preview` [Swagger spec](https://github.com/Azure/azure-rest-api-specs/blob/main/specification/cognitiveservices/data-plane/AzureOpenAI/inference/preview/2024-03-01-preview/inference.json)
- `2024-04-01-preview` [Swagger spec](https://github.com/Azure/azure-rest-api-specs/blob/main/specification/cognitiveservices/data-plane/AzureOpenAI/inference/preview/2024-04-01-preview/inference.json)
- `2024-05-01-preview` [Swagger spec](https://github.com/Azure/azure-rest-api-specs/blob/main/specification/cognitiveservices/data-plane/AzureOpenAI/inference/preview/2024-05-01-preview/inference.json)

**Request body**

| Parameter | Type | Required? | Default | Description |
|--|--|--|--|--|
| ```model```| string | Yes | N/A | One of the available TTS models: `tts-1` or `tts-1-hd` |
| ```input``` | string | Yes | N/A | The text to generate audio for. The maximum length is 4096 characters. Specify input text in the language of your choice.<sup>1</sup> |
| ```voice``` | string | Yes | N/A | The voice to use when generating the audio. Supported voices are `alloy`, `echo`, `fable`, `onyx`, `nova`, and `shimmer`. Previews of the voices are available in the [OpenAI text to speech guide](https://platform.openai.com/docs/guides/text-to-speech/voice-options). |

<sup>1</sup> The text to speech models generally support the same languages as the Whisper model. For the list of supported languages, see the [OpenAI documentation](https://platform.openai.com/docs/guides/speech-to-text/supported-languages).

### Example request

```console
curl https://YOUR_RESOURCE_NAME.openai.azure.com/openai/deployments/YOUR_DEPLOYMENT_NAME/audio/speech?api-version=2024-02-15-preview \
 -H "api-key: $YOUR_API_KEY" \
 -H "Content-Type: application/json" \
 -d '{
    "model": "tts-hd",
    "input": "I'm excited to try text to speech.",
    "voice": "alloy"
}' --output speech.mp3
```

### Example response

The speech is returned as an audio file from the previous request.

## Management APIs

Azure OpenAI is deployed as a part of the Azure AI services. All Azure AI services rely on the same set of management APIs for creation, update, and delete operations. The management APIs are also used for deploying models within an Azure OpenAI resource.

[**Management APIs reference documentation**](/rest/api/aiservices/)
=======
[!INCLUDE [API surfaces](./includes/api-versions/latest-inference.md)]
>>>>>>> db051519

## Next steps

Learn about [Models, and fine-tuning with the REST API](/rest/api/azureopenai/fine-tuning).
Learn more about the [underlying models that power Azure OpenAI](./concepts/models.md).<|MERGE_RESOLUTION|>--- conflicted
+++ resolved
@@ -25,787 +25,7 @@
 
 If you're looking for documentation on the latest preview API release, refer to the [latest preview data plane inference API](./reference-preview.md)
 
-<<<<<<< HEAD
-### REST API versioning
-
-The service APIs are versioned using the ```api-version``` query parameter. All versions follow the YYYY-MM-DD date structure. For example:
-
-```http
-POST https://YOUR_RESOURCE_NAME.openai.azure.com/openai/deployments/YOUR_DEPLOYMENT_NAME/completions?api-version=2024-02-01
-```
-
-## Completions
-
-With the Completions operation, the model generates one or more predicted completions based on a provided prompt. The service can also return the probabilities of alternative tokens at each position.
-
-**Create a completion**
-
-```http
-POST https://{your-resource-name}.openai.azure.com/openai/deployments/{deployment-id}/completions?api-version={api-version}
-```
-
-**Path parameters**
-
-| Parameter | Type | Required? |  Description |
-|--|--|--|--|
-| ```your-resource-name``` | string |  Required | The name of your Azure OpenAI Resource. |
-| ```deployment-id``` | string | Required | The deployment name you chose when you deployed the model.|
-| ```api-version``` | string | Required |The API version to use for this operation. This follows the YYYY-MM-DD format.|
-
-**Supported versions**
-
-- `2022-12-01` [Swagger spec](https://github.com/Azure/azure-rest-api-specs/blob/main/specification/cognitiveservices/data-plane/AzureOpenAI/inference/stable/2022-12-01/inference.json)
-- `2023-03-15-preview` (retiring July 1, 2024) [Swagger spec](https://github.com/Azure/azure-rest-api-specs/blob/main/specification/cognitiveservices/data-plane/AzureOpenAI/inference/preview/2023-03-15-preview/inference.json)
-- `2023-05-15` [Swagger spec](https://github.com/Azure/azure-rest-api-specs/blob/main/specification/cognitiveservices/data-plane/AzureOpenAI/inference/stable/2023-05-15/inference.json)
-- `2023-06-01-preview` [Swagger spec](https://github.com/Azure/azure-rest-api-specs/blob/main/specification/cognitiveservices/data-plane/AzureOpenAI/inference/preview/2023-06-01-preview/inference.json)
-- `2023-07-01-preview` (retiring July 1, 2024) [Swagger spec](https://github.com/Azure/azure-rest-api-specs/blob/main/specification/cognitiveservices/data-plane/AzureOpenAI/inference/preview/2023-07-01-preview/inference.json)
-- `2023-08-01-preview` (retiring July 1, 2024) [Swagger spec](https://github.com/Azure/azure-rest-api-specs/blob/main/specification/cognitiveservices/data-plane/AzureOpenAI/inference/preview/2023-08-01-preview/inference.json)
-- `2023-09-01-preview` (retiring July 1, 2024) [Swagger spec](https://github.com/Azure/azure-rest-api-specs/blob/main/specification/cognitiveservices/data-plane/AzureOpenAI/inference/preview/2023-09-01-preview/inference.json)
-- `2023-10-01-preview` [Swagger spec](https://github.com/Azure/azure-rest-api-specs/blob/main/specification/cognitiveservices/data-plane/AzureOpenAI/inference/preview/2023-10-01-preview/inference.json)
-- `2023-12-01-preview` (retiring July 1, 2024) [Swagger spec](https://github.com/Azure/azure-rest-api-specs/blob/main/specification/cognitiveservices/data-plane/AzureOpenAI/inference/preview/2023-12-01-preview/inference.json)
-- `2024-02-15-preview`[Swagger spec](https://github.com/Azure/azure-rest-api-specs/blob/main/specification/cognitiveservices/data-plane/AzureOpenAI/inference/preview/2024-02-15-preview/inference.json)
-- `2024-03-01-preview` [Swagger spec](https://github.com/Azure/azure-rest-api-specs/blob/main/specification/cognitiveservices/data-plane/AzureOpenAI/inference/preview/2024-03-01-preview/inference.json)
-- `2024-04-01-preview` [Swagger spec](https://github.com/Azure/azure-rest-api-specs/blob/main/specification/cognitiveservices/data-plane/AzureOpenAI/inference/preview/2024-04-01-preview/inference.json)
-- `2024-05-01-preview` [Swagger spec](https://github.com/Azure/azure-rest-api-specs/blob/main/specification/cognitiveservices/data-plane/AzureOpenAI/inference/preview/2024-05-01-preview/inference.json)
-- `2024-02-01` [Swagger spec](https://github.com/Azure/azure-rest-api-specs/blob/main/specification/cognitiveservices/data-plane/AzureOpenAI/inference/stable/2024-02-01/inference.json)
-
-**Request body**
-
-| Parameter | Type | Required? | Default | Description |
-|--|--|--|--|--|
-| ```prompt``` | string or array | Optional | ```<\|endoftext\|>``` | The prompt or prompts to generate completions for, encoded as a string, or array of strings. ```<\|endoftext\|>``` is the document separator that the model sees during training, so if a prompt isn't specified the model generates as if from the beginning of a new document. |
-| ```max_tokens``` | integer | Optional | 16 | The maximum number of tokens to generate in the completion. The token count of your prompt plus max_tokens can't exceed the model's context length. Most models have a context length of 2048 tokens (except for the newest models, which support 4096). |
-| ```temperature``` | number | Optional | 1 | What sampling temperature to use, between 0 and 2. Higher values mean the model takes more risks. Try 0.9 for more creative applications, and 0 (`argmax sampling`) for ones with a well-defined answer. We generally recommend altering this or top_p but not both. |
-| ```top_p``` | number | Optional | 1 | An alternative to sampling with temperature, called nucleus sampling, where the model considers the results of the tokens with top_p probability mass. So 0.1 means only the tokens comprising the top 10% probability mass are considered. We generally recommend altering this or temperature but not both. |
-| ```logit_bias``` | map | Optional | null | Modify the likelihood of specified tokens appearing in the completion. Accepts a json object that maps tokens (specified by their token ID in the GPT tokenizer) to an associated bias value from -100 to 100. You can use this tokenizer tool (which works for both GPT-2 and GPT-3) to convert text to token IDs. Mathematically, the bias is added to the logits generated by the model prior to sampling. The exact effect varies per model, but values between -1 and 1 should decrease or increase likelihood of selection; values like -100 or 100 should result in a ban or exclusive selection of the relevant token. As an example, you can pass {"50256": -100} to prevent the <\|endoftext\|> token from being generated. |
-| ```user``` | string | Optional | | A unique identifier representing your end-user, which can help monitoring and detecting abuse |
-| ```n``` | integer | Optional |  1 | How many completions to generate for each prompt. Note: Because this parameter generates many completions, it can quickly consume your token quota. Use carefully and ensure that you have reasonable settings for max_tokens and stop. |
-| ```stream``` | boolean | Optional | False | Whether to stream back partial progress. If set, tokens are sent as data-only server-sent events as they become available, with the stream terminated by a data: [DONE] message.| 
-| ```logprobs``` | integer | Optional | null | Include the log probabilities on the logprobs most likely tokens, as well the chosen tokens. For example, if logprobs is 10, the API will return a list of the 10 most likely tokens. The API will always return the logprob of the sampled token, so there might be up to logprobs+1 elements in the response. This parameter cannot be used with `gpt-35-turbo`. |
-| ```suffix```| string | Optional | null | The suffix that comes after a completion of inserted text. |
-| ```echo``` | boolean | Optional | False | Echo back the prompt in addition to the completion. This parameter cannot be used with `gpt-35-turbo`. |
-| ```stop``` | string or array | Optional | null | Up to four sequences where the API will stop generating further tokens. The returned text won't contain the stop sequence. For GPT-4 Turbo with Vision, up to two sequences are supported. |
-| ```presence_penalty``` | number | Optional | 0 | Number between -2.0 and 2.0. Positive values penalize new tokens based on whether they appear in the text so far, increasing the model's likelihood to talk about new topics. |
-| ```frequency_penalty``` | number | Optional | 0 | Number between -2.0 and 2.0. Positive values penalize new tokens based on their existing frequency in the text so far, decreasing the model's likelihood to repeat the same line verbatim. |
-| ```best_of``` | integer | Optional | 1 | Generates best_of completions server-side and returns the "best" (the one with the lowest log probability per token). Results can't be streamed. When used with n, best_of controls the number of candidate completions and n specifies how many to return – best_of must be greater than n. Note: Because this parameter generates many completions, it can quickly consume your token quota. Use carefully and ensure that you have reasonable settings for max_tokens and stop. This parameter cannot be used with `gpt-35-turbo`. |
-
-#### Example request
-
-```console
-curl https://YOUR_RESOURCE_NAME.openai.azure.com/openai/deployments/YOUR_DEPLOYMENT_NAME/completions?api-version=2024-02-01\
-  -H "Content-Type: application/json" \
-  -H "api-key: YOUR_API_KEY" \
-  -d "{
-  \"prompt\": \"Once upon a time\",
-  \"max_tokens\": 5
-}"
-```
-
-#### Example response
-
-```json
-{
-    "id": "cmpl-4kGh7iXtjW4lc9eGhff6Hp8C7btdQ",
-    "object": "text_completion",
-    "created": 1646932609,
-    "model": "ada",
-    "choices": [
-        {
-            "text": ", a dark line crossed",
-            "index": 0,
-            "logprobs": null,
-            "finish_reason": "length"
-        }
-    ]
-}
-```
-
-In the example response, `finish_reason` equals `stop`. If `finish_reason` equals `content_filter` consult our [content filtering guide](./concepts/content-filter.md) to understand why this is occurring.
-
-## Embeddings
-Get a vector representation of a given input that can be easily consumed by machine learning models and other algorithms.
-
-> [!NOTE]
-> OpenAI currently allows a larger number of array inputs with `text-embedding-ada-002`. Azure OpenAI currently supports input arrays up to 16 for `text-embedding-ada-002 (Version 2)`. Both require the max input token limit per API request to remain under 8191 for this model.
-
-**Create an embedding**
-
-```http
-POST https://{your-resource-name}.openai.azure.com/openai/deployments/{deployment-id}/embeddings?api-version={api-version}
-```
-
-**Path parameters**
-
-| Parameter | Type | Required? |  Description |
-|--|--|--|--|
-| ```your-resource-name``` | string |  Required | The name of your Azure OpenAI Resource. |
-| ```deployment-id``` | string | Required | The name of your model deployment. You're required to first deploy a model before you can make calls. |
-| ```api-version``` | string | Required |The API version to use for this operation. This follows the YYYY-MM-DD format. |
-
-**Supported versions**
-
-- `2023-03-15-preview` (retiring July 1, 2024) [Swagger spec](https://github.com/Azure/azure-rest-api-specs/blob/main/specification/cognitiveservices/data-plane/AzureOpenAI/inference/preview/2023-03-15-preview/inference.json)
-- `2023-05-15` [Swagger spec](https://github.com/Azure/azure-rest-api-specs/blob/main/specification/cognitiveservices/data-plane/AzureOpenAI/inference/stable/2023-05-15/inference.json)
-- `2023-06-01-preview` [Swagger spec](https://github.com/Azure/azure-rest-api-specs/blob/main/specification/cognitiveservices/data-plane/AzureOpenAI/inference/preview/2023-06-01-preview/inference.json)
-- `2023-07-01-preview` (retiring July 1, 2024) [Swagger spec](https://github.com/Azure/azure-rest-api-specs/blob/main/specification/cognitiveservices/data-plane/AzureOpenAI/inference/preview/2023-07-01-preview/inference.json)
-- `2023-08-01-preview` (retiring July 1, 2024) [Swagger spec](https://github.com/Azure/azure-rest-api-specs/blob/main/specification/cognitiveservices/data-plane/AzureOpenAI/inference/preview/2023-08-01-preview/inference.json)
-- `2023-09-01-preview` (retiring July 1, 2024) [Swagger spec](https://github.com/Azure/azure-rest-api-specs/blob/main/specification/cognitiveservices/data-plane/AzureOpenAI/inference/preview/2023-09-01-preview/inference.json)
-- `2023-10-01-preview` [Swagger spec](https://github.com/Azure/azure-rest-api-specs/blob/main/specification/cognitiveservices/data-plane/AzureOpenAI/inference/preview/2023-10-01-preview/inference.json)
-- `2023-12-01-preview` (retiring July 1, 2024) [Swagger spec](https://github.com/Azure/azure-rest-api-specs/blob/main/specification/cognitiveservices/data-plane/AzureOpenAI/inference/preview/2023-12-01-preview/inference.json)
-- `2024-02-15-preview`[Swagger spec](https://github.com/Azure/azure-rest-api-specs/blob/main/specification/cognitiveservices/data-plane/AzureOpenAI/inference/preview/2024-02-15-preview/inference.json)
-- `2024-03-01-preview` [Swagger spec](https://github.com/Azure/azure-rest-api-specs/blob/main/specification/cognitiveservices/data-plane/AzureOpenAI/inference/preview/2024-03-01-preview/inference.json)
-- `2024-04-01-preview` [Swagger spec](https://github.com/Azure/azure-rest-api-specs/blob/main/specification/cognitiveservices/data-plane/AzureOpenAI/inference/preview/2024-04-01-preview/inference.json)
-- `2024-05-01-preview` [Swagger spec](https://github.com/Azure/azure-rest-api-specs/blob/main/specification/cognitiveservices/data-plane/AzureOpenAI/inference/preview/2024-05-01-preview/inference.json)
-- `2024-02-01` [Swagger spec](https://github.com/Azure/azure-rest-api-specs/blob/main/specification/cognitiveservices/data-plane/AzureOpenAI/inference/stable/2024-02-01/inference.json)
-
-**Request body**
-
-| Parameter | Type | Required? | Default | Description |
-|--|--|--|--|--|
-| ```input```| string or array | Yes | N/A | Input text to get embeddings for, encoded as an array or string. The number of input tokens varies depending on what [model you're using](./concepts/models.md). Only `text-embedding-ada-002 (Version 2)` supports array input.|
-| ```user``` | string | No | Null | A unique identifier representing your end-user. This will help Azure OpenAI monitor and detect abuse. **Do not pass PII identifiers instead use pseudoanonymized values such as GUIDs** |
-| ```encoding_format```| string | No | `float`| The format to return the embeddings in. Can be either `float` or `base64`. Defaults to `float`. <br><br>[Added in `2024-03-01-preview`].|
-| ```dimensions``` | integer | No | | The number of dimensions the resulting output embeddings should have. Only supported in `text-embedding-3` and later models. <br><br>[Added in `2024-03-01-preview`] |
-
-#### Example request
-
-```console
-curl https://YOUR_RESOURCE_NAME.openai.azure.com/openai/deployments/YOUR_DEPLOYMENT_NAME/embeddings?api-version=2024-02-01 \
-  -H "Content-Type: application/json" \
-  -H "api-key: YOUR_API_KEY" \
-  -d "{\"input\": \"The food was delicious and the waiter...\"}"
-```
-
-#### Example response
-
-```json
-{
-  "object": "list",
-  "data": [
-    {
-      "object": "embedding",
-      "embedding": [
-        0.018990106880664825,
-        -0.0073809814639389515,
-        .... (1024 floats total for ada)
-        0.021276434883475304,
-      ],
-      "index": 0
-    }
-  ],
-  "model": "text-similarity-babbage:001"
-}
-```
-
-## Chat completions
-
-Create completions for chat messages with the GPT-35-Turbo and GPT-4 models. 
-
-**Create chat completions**
-
-```http
-POST https://{your-resource-name}.openai.azure.com/openai/deployments/{deployment-id}/chat/completions?api-version={api-version}
-```
-
-**Path parameters**
-
-| Parameter | Type | Required? |  Description |
-|--|--|--|--|
-| ```your-resource-name``` | string |  Required | The name of your Azure OpenAI Resource. |
-| ```deployment-id``` | string | Required | The name of your model deployment. You're required to first deploy a model before you can make calls. |
-| ```api-version``` | string | Required |The API version to use for this operation. This follows the YYYY-MM-DD or YYYY-MM-DD-preview format. |
-
-**Supported versions**
-
-- `2023-03-15-preview` (retiring July 1, 2024) [Swagger spec](https://github.com/Azure/azure-rest-api-specs/blob/main/specification/cognitiveservices/data-plane/AzureOpenAI/inference/preview/2023-03-15-preview/inference.json)
-- `2023-05-15` [Swagger spec](https://github.com/Azure/azure-rest-api-specs/blob/main/specification/cognitiveservices/data-plane/AzureOpenAI/inference/stable/2023-05-15/inference.json)
-- `2023-06-01-preview` [Swagger spec](https://github.com/Azure/azure-rest-api-specs/blob/main/specification/cognitiveservices/data-plane/AzureOpenAI/inference/preview/2023-06-01-preview/inference.json)
-- `2023-07-01-preview` (retiring July 1, 2024) [Swagger spec](https://github.com/Azure/azure-rest-api-specs/blob/main/specification/cognitiveservices/data-plane/AzureOpenAI/inference/preview/2023-07-01-preview/inference.json)
-- `2023-08-01-preview` (retiring July 1, 2024) [Swagger spec](https://github.com/Azure/azure-rest-api-specs/blob/main/specification/cognitiveservices/data-plane/AzureOpenAI/inference/preview/2023-08-01-preview/inference.json)
-- `2023-09-01-preview` (retiring July 1, 2024) [Swagger spec](https://github.com/Azure/azure-rest-api-specs/blob/main/specification/cognitiveservices/data-plane/AzureOpenAI/inference/preview/2023-09-01-preview/inference.json)
-- `2023-10-01-preview` [Swagger spec](https://github.com/Azure/azure-rest-api-specs/blob/main/specification/cognitiveservices/data-plane/AzureOpenAI/inference/preview/2023-10-01-preview/inference.json)
-- `2023-12-01-preview` (retiring July 1, 2024) (This version or greater required for Vision scenarios) [Swagger spec](https://github.com/Azure/azure-rest-api-specs/tree/main/specification/cognitiveservices/data-plane/AzureOpenAI/inference/preview/2023-12-01-preview)
-- `2024-02-15-preview`[Swagger spec](https://github.com/Azure/azure-rest-api-specs/blob/main/specification/cognitiveservices/data-plane/AzureOpenAI/inference/preview/2024-02-15-preview/inference.json)
-- `2024-03-01-preview` [Swagger spec](https://github.com/Azure/azure-rest-api-specs/blob/main/specification/cognitiveservices/data-plane/AzureOpenAI/inference/preview/2024-03-01-preview/inference.json)
-- `2024-04-01-preview` [Swagger spec](https://github.com/Azure/azure-rest-api-specs/blob/main/specification/cognitiveservices/data-plane/AzureOpenAI/inference/preview/2024-04-01-preview/inference.json)
-- `2024-05-01-preview` [Swagger spec](https://github.com/Azure/azure-rest-api-specs/blob/main/specification/cognitiveservices/data-plane/AzureOpenAI/inference/preview/2024-05-01-preview/inference.json)
-- `2024-02-01` [Swagger spec](https://github.com/Azure/azure-rest-api-specs/blob/main/specification/cognitiveservices/data-plane/AzureOpenAI/inference/stable/2024-02-01/inference.json)
-
-> [!IMPORTANT]
-> The `functions` and `function_call` parameters have been deprecated with the release of the [`2023-12-01-preview`](https://github.com/Azure/azure-rest-api-specs/blob/main/specification/cognitiveservices/data-plane/AzureOpenAI/inference/preview/2023-12-01-preview/inference.json) version of the API. The replacement for `functions` is the `tools` parameter. The replacement for `function_call` is the `tool_choice` parameter. Parallel function calling which was introduced as part of the [`2023-12-01-preview`](https://github.com/Azure/azure-rest-api-specs/blob/main/specification/cognitiveservices/data-plane/AzureOpenAI/inference/preview/2023-12-01-preview/inference.json) is only supported with `gpt-35-turbo` (1106) and `gpt-4` (1106-preview) also known as GPT-4 Turbo Preview. 
-
-| Parameter | Type | Required? | Default | Description |
-|--|--|--|--|--|
-| ```messages``` | array | Required |  | The collection of context messages associated with this chat completions request. Typical usage begins with a [chat message](#chatmessage) for the System role that provides instructions for the behavior of the assistant, followed by alternating messages between the User and Assistant roles.|
-| ```temperature```| number | Optional | 1 | What sampling temperature to use, between 0 and 2. Higher values like 0.8 will make the output more random, while lower values like 0.2 will make it more focused and deterministic. We generally recommend altering this or `top_p` but not both. |
-| `role`| string | Yes | N/A | Indicates who is giving the current message. Can be `system`,`user`,`assistant`,`tool`, or `function`.|
-| `content` | string or array | Yes | N/A | The content of the message. It must be a string, unless in a Vision-enabled scenario. If it's part of the `user` message, using the GPT-4 Turbo with Vision model, with the latest API version, then `content` must be an array of structures, where each item represents either text or an image: <ul><li> `text`: input text is represented as a structure with the following properties: </li> <ul> <li> `type` = "text" </li> <li> `text` = the input text </li> </ul> <li> `images`: an input image is represented as a structure with the following properties: </li><ul> <li> `type` = "image_url" </li> <li> `image_url` = a structure with the following properties: </li> <ul> <li> `url` = the image URL </li> <li>(optional) `detail` = `high`, `low`, or `auto` </li> </ul> </ul> </ul>|
-| `contentPart` | object | No | N/A | Part of a user's multi-modal message. It can be either text type or image type. If text, it will be a text string. If image, it will be a `contentPartImage` object. |
-| `contentPartImage` | object | No | N/A | Represents a user-uploaded image. It has a `url` property, which is either a URL of the image or the base 64 encoded image data. It also has a `detail` property which can be `auto`, `low`, or `high`.|
-| `enhancements` | object | No | N/A | Represents the Vision enhancement features requested for the chat. It has `grounding` and `ocr` properties, each has a boolean `enabled` property. Use these to request the OCR service and/or the object detection/grounding service [This preview parameter is not available in the `2024-02-01` GA API and is no longer available in preview APIs after `2024-03-01-preview`.]|
-| `dataSources` | object | No | N/A | Represents additional resource data. Computer Vision resource data is needed for Vision enhancement. It has a `type` property, which should be `"AzureComputerVision"` and a `parameters` property, which has an `endpoint` and `key` property. These strings should be set to the endpoint URL and access key of your Computer Vision resource.|
-| ```n``` | integer | Optional | 1 | How many chat completion choices to generate for each input message. |
-| ```stream``` | boolean | Optional | false | If set, partial message deltas will be sent, like in ChatGPT. Tokens will be sent as data-only server-sent events as they become available, with the stream terminated by a `data: [DONE]` message." |
-| ```stop``` | string or array | Optional | null | Up to 4 sequences where the API will stop generating further tokens.|
-| ```max_tokens``` | integer | Optional | inf | The maximum number of tokens allowed for the generated answer. By default, the number of tokens the model can return will be (4096 - prompt tokens).|
-| ```presence_penalty``` | number | Optional | 0 | Number between -2.0 and 2.0. Positive values penalize new tokens based on whether they appear in the text so far, increasing the model's likelihood to talk about new topics.|
-| ```frequency_penalty``` | number | Optional | 0 | Number between -2.0 and 2.0. Positive values penalize new tokens based on their existing frequency in the text so far, decreasing the model's likelihood to repeat the same line verbatim.|
-| ```logit_bias``` | object | Optional | null | Modify the likelihood of specified tokens appearing in the completion. Accepts a json object that maps tokens (specified by their token ID in the tokenizer) to an associated bias value from -100 to 100. Mathematically, the bias is added to the logits generated by the model prior to sampling. The exact effect varies per model, but values between -1 and 1 should decrease or increase likelihood of selection; values like -100 or 100 should result in a ban or exclusive selection of the relevant token.|
-| ```user``` | string | Optional | | A unique identifier representing your end-user, which can help Azure OpenAI to monitor and detect abuse.|
-|```function_call```|  | Optional | | `[Deprecated in 2023-12-01-preview replacement parameter is tools_choice]`Controls how the model responds to function calls. "none" means the model doesn't call a function, and responds to the end-user. `auto` means the model can pick between an end-user or calling a function. Specifying a particular function via {"name": "my_function"} forces the model to call that function. "none" is the default when no functions are present. `auto` is the default if functions are present. This parameter requires API version [`2023-07-01-preview`](https://github.com/Azure/azure-rest-api-specs/blob/main/specification/cognitiveservices/data-plane/AzureOpenAI/inference/preview/2023-07-01-preview/generated.json) |
-|```functions``` | [`FunctionDefinition[]`](#functiondefinition-deprecated) | Optional | | `[Deprecated in 2023-12-01-preview replacement paremeter is tools]` A list of functions the model can generate JSON inputs for. This parameter requires API version [`2023-07-01-preview`](https://github.com/Azure/azure-rest-api-specs/blob/main/specification/cognitiveservices/data-plane/AzureOpenAI/inference/preview/2023-07-01-preview/generated.json)|
-|```tools```| string (The type of the tool. Only [`function`](#function) is supported.)  | Optional | |A list of tools the model can call. Currently, only functions are supported as a tool. Use this to provide a list of functions the model can generate JSON inputs for. This parameter requires API version [`2023-12-01-preview`](https://github.com/Azure/azure-rest-api-specs/blob/main/specification/cognitiveservices/data-plane/AzureOpenAI/inference/preview/2023-12-01-preview/generated.json) |
-|```tool_choice```| string or object | Optional | none is the default when no functions are present. `auto` is the default if functions are present. | Controls which (if any) function is called by the model. None means the model won't call a function and instead generates a message. `auto` means the model can pick between generating a message or calling a function. Specifying a particular function via {"type: "function", "function": {"name": "my_function"}} forces the model to call that function. This parameter requires API version [`2023-12-01-preview`](https://github.com/Azure/azure-rest-api-specs/blob/main/specification/cognitiveservices/data-plane/AzureOpenAI/inference/preview/2023-12-01-preview/inference.json) or later.|
-|```top_p``` | number | No | Default:1 <br> Min:0 <br> Max:1 |An alternative to sampling with temperature, called nucleus sampling, where the model considers the results of the tokens with top_p probability mass. So 0.1 means only the tokens comprising the top 10% probability mass are considered.\nWe generally recommend altering this or `temperature` but not both." |
-|```log_probs``` | boolean | No |  | Whether to return log probabilities of the output tokens or not. If true, returns the log probabilities of each output token returned in the `content` of `message`. This option is currently not available on the `gpt-4-vision-preview` model.|
-|```top_logprobs``` | integer | No | Min: 0 <br> Max: 5 | An integer between 0 and 5 specifying the number of most likely tokens to return at each token position, each with an associated log probability. `logprobs` must be set to `true` if this parameter is used.|
-| ```response_format``` | object | No | | An object specifying the format that the model must output. Used to enable JSON mode. |
-|```seed``` | integer | No | 0 | If specified, our system will make a best effort to sample deterministically, such that repeated requests with the same `seed` and parameters should return the same result.Determinism is not guaranteed, and you should refer to the `system_fingerprint` response parameter to monitor changes in the backend.|
-
-Not all parameters are available in every API release.
-
-#### Example request
-
-**Text-only chat**
-```console
-curl https://YOUR_RESOURCE_NAME.openai.azure.com/openai/deployments/YOUR_DEPLOYMENT_NAME/chat/completions?api-version=2024-02-01 \
-  -H "Content-Type: application/json" \
-  -H "api-key: YOUR_API_KEY" \
-  -d '{"messages":[{"role": "system", "content": "You are a helpful assistant."},{"role": "user", "content": "Does Azure OpenAI support customer managed keys?"},{"role": "assistant", "content": "Yes, customer managed keys are supported by Azure OpenAI."},{"role": "user", "content": "Do other Azure AI services support this too?"}]}'
-```
-
-**Chat with vision**
-```console
-curl https://YOUR_RESOURCE_NAME.openai.azure.com/openai/deployments/YOUR_DEPLOYMENT_NAME/chat/completions?api-version=2023-12-01-preview \
-  -H "Content-Type: application/json" \
-  -H "api-key: YOUR_API_KEY" \
-  -d '{"messages":[{"role":"system","content":"You are a helpful assistant."},{"role":"user","content":[{"type":"text","text":"Describe this picture:"},{ "type": "image_url", "image_url": { "url": "https://learn.microsoft.com/azure/ai-services/computer-vision/media/quickstarts/presentation.png", "detail": "high" } }]}]}'
-```
-
-**Enhanced chat with vision**
-
-- **Not supported with the GPT-4 Turbo GA model** `gpt-4` **Version:** `turbo-2024-04-09`
-- **Not supported with the** `2024-02-01` **and** `2024-04-01-preview` and newer API releases.
-
-```console
-curl https://YOUR_RESOURCE_NAME.openai.azure.com/openai/deployments/YOUR_DEPLOYMENT_NAME/extensions/chat/completions?api-version=2023-12-01-preview \
-  -H "Content-Type: application/json" \
-  -H "api-key: YOUR_API_KEY" \
-  -d '{"enhancements":{"ocr":{"enabled":true},"grounding":{"enabled":true}},"dataSources":[{"type":"AzureComputerVision","parameters":{"endpoint":" <Computer Vision Resource Endpoint> ","key":"<Computer Vision Resource Key>"}}],"messages":[{"role":"system","content":"You are a helpful assistant."},{"role":"user","content":[{"type":"text","text":"Describe this picture:"},{"type":"image_url","image_url":"https://learn.microsoft.com/azure/ai-services/computer-vision/media/quickstarts/presentation.png"}]}]}'
-```
-
-#### Example response
-
-```console
-{
-    "id": "chatcmpl-6v7mkQj980V1yBec6ETrKPRqFjNw9",
-    "object": "chat.completion",
-    "created": 1679072642,
-    "model": "gpt-35-turbo",
-    "usage":
-    {
-        "prompt_tokens": 58,
-        "completion_tokens": 68,
-        "total_tokens": 126
-    },
-    "choices":
-    [
-        {
-            "message":
-            {
-                "role": "assistant",
-                "content": "Yes, other Azure AI services also support customer managed keys.
-                    Azure AI services offer multiple options for customers to manage keys, such as
-                    using Azure Key Vault, customer-managed keys in Azure Key Vault or
-                    customer-managed keys through Azure Storage service. This helps customers ensure
-                    that their data is secure and access to their services is controlled."
-            },
-            "finish_reason": "stop",
-            "index": 0
-        }
-    ]
-}
-```
-Output formatting adjusted for ease of reading, actual output is a single block of text without line breaks.
-
-In the example response, `finish_reason` equals `stop`. If `finish_reason` equals `content_filter` consult our [content filtering guide](./concepts/content-filter.md) to understand why this is occurring.
-
-### ChatMessage
-
-A single, role-attributed message within a chat completion interaction.
-
-| Name | Type | Description |
-|---|---|---|
-| content | string | The text associated with this message payload.|
-| function_call | [FunctionCall](#functioncall-deprecated)| The name and arguments of a function that should be called, as generated by the model. |
-| name | string | The `name` of the author of this message. `name` is required if role is `function`, and it should be the name of the function whose response is in the `content`. Can contain a-z, A-Z, 0-9, and underscores, with a maximum length of 64 characters.|
-|role | [ChatRole](#chatrole) | The role associated with this message payload |
-
-### ChatRole
-
-A description of the intended purpose of a message within a chat completions interaction.
-
-|Name | Type | Description |
-|---|---|---|
-| assistant | string | The role that provides responses to system-instructed, user-prompted input. |
-| function | string | The role that provides function results for chat completions. |
-| system | string | The role that instructs or sets the behavior of the assistant. |
-| user | string | The role that provides input for chat completions. |
-
-### Function
-
-This is used with the `tools` parameter that was added in API version [`2023-12-01-preview`](https://github.com/Azure/azure-rest-api-specs/blob/main/specification/cognitiveservices/data-plane/AzureOpenAI/inference/preview/2023-12-01-preview/inference.json).
-
-|Name | Type | Description |
-|---|---|---|
-| description | string | A description of what the function does, used by the model to choose when and how to call the function |
-| name | string | The name of the function to be called. Must be a-z, A-Z, 0-9, or contain underscores and dashes, with a maximum length of 64 |
-| parameters | object | The parameters the functions accepts, described as a JSON Schema object. See the [JSON Schema reference](https://json-schema.org/understanding-json-schema/) for documentation about the format."|
-
-### FunctionCall-Deprecated
-
-The name and arguments of a function that should be called, as generated by the model. This requires API version [`2023-07-01-preview`](https://github.com/Azure/azure-rest-api-specs/blob/main/specification/cognitiveservices/data-plane/AzureOpenAI/inference/preview/2023-07-01-preview/generated.json)
-
-| Name | Type | Description|
-|---|---|---|
-| arguments | string | The arguments to call the function with, as generated by the model in JSON format. The model doesn't always generate valid JSON, and might fabricate parameters not defined by your function schema. Validate the arguments in your code before calling your function. |
-| name | string | The name of the function to call.|
-
-### FunctionDefinition-Deprecated
-
-The definition of a caller-specified function that chat completions can invoke in response to matching user input. This requires API version [`2023-07-01-preview`](https://github.com/Azure/azure-rest-api-specs/blob/main/specification/cognitiveservices/data-plane/AzureOpenAI/inference/preview/2023-07-01-preview/generated.json)
-
-|Name | Type| Description|
-|---|---|---|
-| description | string | A description of what the function does. The model uses this description when selecting the function and interpreting its parameters. |
-| name | string | The name of the function to be called. |
-| parameters | | The parameters the functions accepts, described as a [JSON Schema](https://json-schema.org/understanding-json-schema/) object.|
-
-## Completions extensions
-
-The documentation for this section has moved. See the [Azure OpenAI On Your Data reference documentation](./references/on-your-data.md) instead.
-
-## Image generation
-
-### Request a generated image (DALL-E 3)
-
-Generate and retrieve a batch of images from a text caption.
-
-```http
-POST https://{your-resource-name}.openai.azure.com/openai/deployments/{deployment-id}/images/generations?api-version={api-version} 
-```
-
-**Path parameters**
-
-| Parameter | Type | Required? |  Description |
-|--|--|--|--|
-| ```your-resource-name``` | string |  Required | The name of your Azure OpenAI Resource. |
-| ```deployment-id``` | string | Required | The name of your DALL-E 3 model deployment such as *MyDalle3*. You're required to first deploy a DALL-E 3 model before you can make calls. |
-| ```api-version``` | string | Required |The API version to use for this operation. This follows the YYYY-MM-DD format. |
-
-**Supported versions**
-
-- `2023-12-01-preview (retiring July 1, 2024)` [Swagger spec](https://github.com/Azure/azure-rest-api-specs/blob/main/specification/cognitiveservices/data-plane/AzureOpenAI/inference/preview/2023-12-01-preview/inference.json)
-- `2024-02-15-preview`[Swagger spec](https://github.com/Azure/azure-rest-api-specs/blob/main/specification/cognitiveservices/data-plane/AzureOpenAI/inference/preview/2024-02-15-preview/inference.json)
-- `2024-03-01-preview` [Swagger spec](https://github.com/Azure/azure-rest-api-specs/blob/main/specification/cognitiveservices/data-plane/AzureOpenAI/inference/preview/2024-03-01-preview/inference.json)
-- `2024-04-01-preview` [Swagger spec](https://github.com/Azure/azure-rest-api-specs/blob/main/specification/cognitiveservices/data-plane/AzureOpenAI/inference/preview/2024-04-01-preview/inference.json)
-- `2024-05-01-preview` [Swagger spec](https://github.com/Azure/azure-rest-api-specs/blob/main/specification/cognitiveservices/data-plane/AzureOpenAI/inference/preview/2024-05-01-preview/inference.json)
-- `2024-02-01` [Swagger spec](https://github.com/Azure/azure-rest-api-specs/blob/main/specification/cognitiveservices/data-plane/AzureOpenAI/inference/stable/2024-02-01/inference.json)
-
-**Request body**
-
-| Parameter | Type | Required? | Default | Description |
-|--|--|--|--|--|
-| `prompt` | string | Required |  | A text description of the desired image(s). The maximum length is 4000 characters. |
-| `n` | integer | Optional | 1 | The number of images to generate. Only `n=1` is supported for DALL-E 3. |
-| `size` | string | Optional | `1024x1024` | The size of the generated images. Must be one of `1792x1024`, `1024x1024`, or `1024x1792`. |
-| `quality` | string | Optional | `standard` | The quality of the generated images. Must be `hd` or `standard`. |
-| `response_format` | string | Optional | `url` | The format in which the generated images are returned Must be `url` (a URL pointing to the image) or `b64_json` (the base 64-byte code in JSON format). |
-| `style` | string | Optional | `vivid` | The style of the generated images. Must be `natural` or `vivid` (for hyper-realistic / dramatic images). |
-| `user` | string | Optional || A unique identifier representing your end-user, which can help to monitor and detect abuse. |
-
-Dalle-2 is now supported in `2024-05-01-preview`.
-
-#### Example request
-
-
-```console
-curl -X POST https://{your-resource-name}.openai.azure.com/openai/deployments/{deployment-id}/images/generations?api-version=2023-12-01-preview \
-  -H "Content-Type: application/json" \
-  -H "api-key: YOUR_API_KEY" \
-  -d '{
-    "prompt": "An avocado chair",
-    "size": "1024x1024",
-    "n": 1,
-    "quality": "hd", 
-    "style": "vivid"
-  }'
-```
-
-#### Example response
-
-The operation returns a `202` status code and an `GenerateImagesResponse` JSON object containing the ID and status of the operation.
-
-```json
-{ 
-    "created": 1698116662, 
-    "data": [ 
-        { 
-            "url": "url to the image", 
-            "revised_prompt": "the actual prompt that was used" 
-        }, 
-        { 
-            "url": "url to the image" 
-        },
-        ...
-    ]
-} 
-```
-
-### Request a generated image (DALL-E 2 preview)
-
-Generate a batch of images from a text caption.
-
-```http
-POST https://{your-resource-name}.openai.azure.com/openai/images/generations:submit?api-version={api-version}
-```
-
-**Path parameters**
-
-| Parameter | Type | Required? |  Description |
-|--|--|--|--|
-| ```your-resource-name``` | string |  Required | The name of your Azure OpenAI Resource. |
-| ```api-version``` | string | Required |The API version to use for this operation. This follows the YYYY-MM-DD format. |
-
-**Supported versions**
-
-- `2023-06-01-preview` [Swagger spec](https://github.com/Azure/azure-rest-api-specs/blob/main/specification/cognitiveservices/data-plane/AzureOpenAI/inference/preview/2023-06-01-preview/inference.json)
-
-**Request body**
-
-| Parameter | Type | Required? | Default | Description |
-|--|--|--|--|--|
-| ```prompt``` | string | Required |  | A text description of the desired image(s). The maximum length is 1000 characters. |
-| ```n``` | integer | Optional | 1 | The number of images to generate. Must be between 1 and 5. |
-| ```size``` | string | Optional | 1024x1024 | The size of the generated images. Must be one of `256x256`, `512x512`, or `1024x1024`. |
-
-#### Example request
-
-```console
-curl -X POST https://YOUR_RESOURCE_NAME.openai.azure.com/openai/images/generations:submit?api-version=2023-06-01-preview \
-  -H "Content-Type: application/json" \
-  -H "api-key: YOUR_API_KEY" \
-  -d '{
-"prompt": "An avocado chair",
-"size": "512x512",
-"n": 3
-}'
-```
-
-#### Example response
-
-The operation returns a `202` status code and an `GenerateImagesResponse` JSON object containing the ID and status of the operation.
-
-```json
-{
-  "id": "f508bcf2-e651-4b4b-85a7-58ad77981ffa",
-  "status": "notRunning"
-}
-```
-
-### Get a generated image result (DALL-E 2 preview)
-
-
-Use this API to retrieve the results of an image generation operation. Image generation is currently only available with `api-version=2023-06-01-preview`.
-
-```http
-GET https://{your-resource-name}.openai.azure.com/openai/operations/images/{operation-id}?api-version={api-version}
-```
-
-**Path parameters**
-
-| Parameter | Type | Required? |  Description |
-|--|--|--|--|
-| ```your-resource-name``` | string |  Required | The name of your Azure OpenAI Resource. |
-| ```operation-id``` | string |  Required | The GUID that identifies the original image generation request. |
-
-**Supported versions**
-
-- `2023-06-01-preview` [Swagger spec](https://github.com/Azure/azure-rest-api-specs/blob/main/specification/cognitiveservices/data-plane/AzureOpenAI/inference/preview/2023-06-01-preview/inference.json)
-
-
-#### Example request
-
-```console
-curl -X GET "https://{your-resource-name}.openai.azure.com/openai/operations/images/{operation-id}?api-version=2023-06-01-preview"
--H "Content-Type: application/json"
--H "Api-Key: {api key}"
-```
-
-#### Example response
-
-Upon success the operation returns a `200` status code and an `OperationResponse` JSON object. The `status` field can be `"notRunning"` (task is queued but hasn't started yet), `"running"`, `"succeeded"`, `"canceled"` (task has timed out), `"failed"`, or `"deleted"`. A `succeeded` status indicates that the generated image is available for download at the given URL. If multiple images were generated, their URLs are all returned in the `result.data` field.
-
-```json
-{
-  "created": 1685064331,
-  "expires": 1685150737,
-  "id": "4b755937-3173-4b49-bf3f-da6702a3971a",
-  "result": {
-    "data": [
-      {
-        "url": "<URL_TO_IMAGE>"
-      },
-      {
-        "url": "<URL_TO_NEXT_IMAGE>"
-      },
-      ...
-    ]
-  },
-  "status": "succeeded"
-}
-```
-
-### Delete a generated image from the server (DALL-E 2 preview)
-
-You can use the operation ID returned by the request to delete the corresponding image from the Azure server. Generated images are automatically deleted after 24 hours by default, but you can trigger the deletion earlier if you want to.
-
-```http
-DELETE https://{your-resource-name}.openai.azure.com/openai/operations/images/{operation-id}?api-version={api-version}
-```
-
-**Path parameters**
-
-| Parameter | Type | Required? |  Description |
-|--|--|--|--|
-| ```your-resource-name``` | string |  Required | The name of your Azure OpenAI Resource. |
-| ```operation-id``` | string |  Required | The GUID that identifies the original image generation request. |
-
-**Supported versions**
-
-- `2023-06-01-preview` [Swagger spec](https://github.com/Azure/azure-rest-api-specs/blob/main/specification/cognitiveservices/data-plane/AzureOpenAI/inference/preview/2023-06-01-preview/inference.json)
-
-#### Example request
-
-```console
-curl -X DELETE "https://{your-resource-name}.openai.azure.com/openai/operations/images/{operation-id}?api-version=2023-06-01-preview"
--H "Content-Type: application/json"
--H "Api-Key: {api key}"
-```
-
-#### Response
-
-The operation returns a `204` status code if successful. This API only succeeds if the operation is in an end state (not `running`).
-
-
-## Speech to text
-
-You can use a Whisper model in Azure OpenAI Service for speech to text transcription or speech translation. For more information about using a Whisper model, see the [quickstart](./whisper-quickstart.md) and [the Whisper model overview](../speech-service/whisper-overview.md). 
-
-### Request a speech to text transcription
-
-Transcribes an audio file.
-
-```http
-POST https://{your-resource-name}.openai.azure.com/openai/deployments/{deployment-id}/audio/transcriptions?api-version={api-version}
-```
-
-**Path parameters**
-
-| Parameter | Type | Required? |  Description |
-|--|--|--|--|
-| ```your-resource-name``` | string |  Required | The name of your Azure OpenAI resource. |
-| ```deployment-id``` | string | Required | The name of your Whisper model deployment such as *MyWhisperDeployment*. You're required to first deploy a Whisper model before you can make calls. |
-| ```api-version``` | string | Required |The API version to use for this operation. This value follows the YYYY-MM-DD format. |
-
-**Supported versions**
-
-- `2023-09-01-preview` (retiring July 1, 2024) [Swagger spec](https://github.com/Azure/azure-rest-api-specs/blob/main/specification/cognitiveservices/data-plane/AzureOpenAI/inference/preview/2023-09-01-preview/inference.json)
-- `2023-10-01-preview` [Swagger spec](https://github.com/Azure/azure-rest-api-specs/blob/main/specification/cognitiveservices/data-plane/AzureOpenAI/inference/preview/2023-10-01-preview/inference.json)
-- `2023-12-01-preview` (retiring July 1, 2024) [Swagger spec](https://github.com/Azure/azure-rest-api-specs/blob/main/specification/cognitiveservices/data-plane/AzureOpenAI/inference/preview/2023-12-01-preview/inference.json)
-- `2024-02-15-preview`[Swagger spec](https://github.com/Azure/azure-rest-api-specs/blob/main/specification/cognitiveservices/data-plane/AzureOpenAI/inference/preview/2024-02-15-preview/inference.json)
-- `2024-03-01-preview` [Swagger spec](https://github.com/Azure/azure-rest-api-specs/blob/main/specification/cognitiveservices/data-plane/AzureOpenAI/inference/preview/2024-03-01-preview/inference.json)
-- `2024-04-01-preview` [Swagger spec](https://github.com/Azure/azure-rest-api-specs/blob/main/specification/cognitiveservices/data-plane/AzureOpenAI/inference/preview/2024-04-01-preview/inference.json)
-- `2024-05-01-preview` [Swagger spec](https://github.com/Azure/azure-rest-api-specs/blob/main/specification/cognitiveservices/data-plane/AzureOpenAI/inference/preview/2024-05-01-preview/inference.json)
-- `2024-02-01` [Swagger spec](https://github.com/Azure/azure-rest-api-specs/blob/main/specification/cognitiveservices/data-plane/AzureOpenAI/inference/stable/2024-02-01/inference.json)
-
-**Request body**
-
-| Parameter | Type | Required? | Default | Description |
-|--|--|--|--|--|
-| ```file```| file | Yes | N/A | The audio file object (not file name) to transcribe, in one of these formats: `flac`, `mp3`, `mp4`, `mpeg`, `mpga`, `m4a`, `ogg`, `wav`, or `webm`.<br/><br/>The file size limit for the Whisper model in Azure OpenAI Service is 25 MB. If you need to transcribe a file larger than 25 MB, break it into chunks. Alternatively you can use the Azure AI Speech [batch transcription](../speech-service/batch-transcription-create.md#use-a-whisper-model) API.<br/><br/>You can get sample audio files from the [Azure AI Speech SDK repository at GitHub](https://github.com/Azure-Samples/cognitive-services-speech-sdk/tree/master/sampledata/audiofiles). |
-| ```language``` | string | No | Null | The language of the input audio such as `fr`. Supplying the input language in [ISO-639-1](https://en.wikipedia.org/wiki/List_of_ISO_639-1_codes) format improves accuracy and latency.<br/><br/>For the list of supported languages, see the [OpenAI documentation](https://platform.openai.com/docs/guides/speech-to-text/supported-languages). |
-| ```prompt``` | string | No | Null | An optional text to guide the model's style or continue a previous audio segment. The prompt should match the audio language.<br/><br/>For more information about prompts including example use cases, see the [OpenAI documentation](https://platform.openai.com/docs/guides/speech-to-text/supported-languages). |
-| ```response_format``` | string | No | json | The format of the transcript output, in one of these options: json, text, srt, verbose_json, or vtt.<br/><br/>The default value is *json*. |
-| ```temperature``` | number | No | 0 | The sampling temperature, between 0 and 1.<br/><br/>Higher values like 0.8 makes the output more random, while lower values like 0.2 make it more focused and deterministic. If set to 0, the model uses [log probability](https://en.wikipedia.org/wiki/Log_probability) to automatically increase the temperature until certain thresholds are hit.<br/><br/>The default value is *0*. |
-|```timestamp_granularities``` | array | Optional | segment | The timestamp granularities to populate for this transcription. `response_format` must be set `verbose_json` to use timestamp granularities. Either or both of these options are supported: `word`, or `segment`. Note: There is no additional latency for segment timestamps, but generating word timestamps incurs additional latency. [**Added in 2024-04-01-prevew**]|
-
-#### Example request
-
-```console
-curl https://YOUR_RESOURCE_NAME.openai.azure.com/openai/deployments/YOUR_DEPLOYMENT_NAME/audio/transcriptions?api-version=2023-09-01-preview \
-  -H "Content-Type: multipart/form-data" \
-  -H "api-key: $YOUR_API_KEY" \
-  -F file="@./YOUR_AUDIO_FILE_NAME.wav" \
-  -F "language=en" \
-  -F "prompt=The transcript contains zoology terms and geographical locations." \
-  -F "temperature=0" \
-  -F "response_format=srt"
-```
-
-#### Example response
-
-```srt
-1
-00:00:00,960 --> 00:00:07,680
-The ocelot, Lepardus paradalis, is a small wild cat native to the southwestern United States,
-
-2
-00:00:07,680 --> 00:00:13,520
-Mexico, and Central and South America. This medium-sized cat is characterized by
-
-3
-00:00:13,520 --> 00:00:18,960
-solid black spots and streaks on its coat, round ears, and white neck and undersides.
-
-4
-00:00:19,760 --> 00:00:27,840
-It weighs between 8 and 15.5 kilograms, 18 and 34 pounds, and reaches 40 to 50 centimeters
-
-5
-00:00:27,840 --> 00:00:34,560
-16 to 20 inches at the shoulders. It was first described by Carl Linnaeus in 1758.
-
-6
-00:00:35,360 --> 00:00:42,880
-Two subspecies are recognized, L. p. paradalis and L. p. mitis. Typically active during twilight
-
-7
-00:00:42,880 --> 00:00:48,480
-and at night, the ocelot tends to be solitary and territorial. It is efficient at climbing,
-
-8
-00:00:48,480 --> 00:00:54,480
-leaping, and swimming. It preys on small terrestrial mammals such as armadillo, opossum,
-
-9
-00:00:54,480 --> 00:00:56,480
-and lagomorphs.
-```
-
-### Request a speech to text translation
-
-Translates an audio file from another language into English. For the list of supported languages, see the [OpenAI documentation](https://platform.openai.com/docs/guides/speech-to-text/supported-languages).
-
-```http
-POST https://{your-resource-name}.openai.azure.com/openai/deployments/{deployment-id}/audio/translations?api-version={api-version}
-```
-
-**Path parameters**
-
-| Parameter | Type | Required? |  Description |
-|--|--|--|--|
-| ```your-resource-name``` | string |  Required | The name of your Azure OpenAI resource. |
-| ```deployment-id``` | string | Required | The name of your Whisper model deployment such as *MyWhisperDeployment*. You're required to first deploy a Whisper model before you can make calls. |
-| ```api-version``` | string | Required |The API version to use for this operation. This value follows the YYYY-MM-DD format. |
-
-**Supported versions**
-
-- `2023-09-01-preview` (retiring July 1, 2024) [Swagger spec](https://github.com/Azure/azure-rest-api-specs/blob/main/specification/cognitiveservices/data-plane/AzureOpenAI/inference/preview/2023-09-01-preview/inference.json)
-- `2023-10-01-preview` [Swagger spec](https://github.com/Azure/azure-rest-api-specs/blob/main/specification/cognitiveservices/data-plane/AzureOpenAI/inference/preview/2023-10-01-preview/inference.json)
-- `2023-12-01-preview` (retiring July 1, 2024) [Swagger spec](https://github.com/Azure/azure-rest-api-specs/blob/main/specification/cognitiveservices/data-plane/AzureOpenAI/inference/preview/2023-12-01-preview/inference.json)
-- `2024-02-15-preview`[Swagger spec](https://github.com/Azure/azure-rest-api-specs/blob/main/specification/cognitiveservices/data-plane/AzureOpenAI/inference/preview/2024-02-15-preview/inference.json)
-- `2024-03-01-preview` [Swagger spec](https://github.com/Azure/azure-rest-api-specs/blob/main/specification/cognitiveservices/data-plane/AzureOpenAI/inference/preview/2024-03-01-preview/inference.json)
-- `2024-04-01-preview` [Swagger spec](https://github.com/Azure/azure-rest-api-specs/blob/main/specification/cognitiveservices/data-plane/AzureOpenAI/inference/preview/2024-04-01-preview/inference.json)
-- `2024-05-01-preview` [Swagger spec](https://github.com/Azure/azure-rest-api-specs/blob/main/specification/cognitiveservices/data-plane/AzureOpenAI/inference/preview/2024-05-01-preview/inference.json)
-- `2024-02-01` [Swagger spec](https://github.com/Azure/azure-rest-api-specs/blob/main/specification/cognitiveservices/data-plane/AzureOpenAI/inference/stable/2024-02-01/inference.json)
-
-**Request body**
-
-| Parameter | Type | Required? | Default | Description |
-|--|--|--|--|--|
-| ```file```| file | Yes | N/A | The audio file object (not file name) to transcribe, in one of these formats: flac, mp3, mp4, mpeg, mpga, m4a, ogg, wav, or webm.<br/><br/>The file size limit for the Azure OpenAI Whisper model is 25 MB. If you need to transcribe a file larger than 25 MB, break it into chunks.<br/><br/>You can download sample audio files from the [Azure AI Speech SDK repository at GitHub](https://github.com/Azure-Samples/cognitive-services-speech-sdk/tree/master/sampledata/audiofiles). |
-| ```prompt``` | string | No | Null | An optional text to guide the model's style or continue a previous audio segment. The prompt should match the audio language.<br/><br/>For more information about prompts including example use cases, see the [OpenAI documentation](https://platform.openai.com/docs/guides/speech-to-text/supported-languages). |
-| ```response_format``` | string | No | json | The format of the transcript output, in one of these options: json, text, srt, verbose_json, or vtt.<br/><br/>The default value is *json*. |
-| ```temperature``` | number | No | 0 | The sampling temperature, between 0 and 1.<br/><br/>Higher values like 0.8 makes the output more random, while lower values like 0.2 make it more focused and deterministic. If set to 0, the model uses [log probability](https://en.wikipedia.org/wiki/Log_probability) to automatically increase the temperature until certain thresholds are hit.<br/><br/>The default value is *0*. |
-
-#### Example request
-
-```console
-curl https://YOUR_RESOURCE_NAME.openai.azure.com/openai/deployments/YOUR_DEPLOYMENT_NAME/audio/translations?api-version=2023-09-01-preview \
-  -H "Content-Type: multipart/form-data" \
-  -H "api-key: $YOUR_API_KEY" \
-  -F file="@./YOUR_AUDIO_FILE_NAME.wav" \
-  -F "temperature=0" \
-  -F "response_format=json"
-```
-
-#### Example response
-
-```json
-{
-  "text": "Hello, my name is Wolfgang and I come from Germany. Where are you heading today?"
-}
-```
-
-## Text to speech
-
-Synthesize text to speech.
-
-```http
-POST https://{your-resource-name}.openai.azure.com/openai/deployments/{deployment-id}/audio/speech?api-version={api-version}
-```
-
-**Path parameters**
-
-| Parameter | Type | Required? |  Description |
-|--|--|--|--|
-| ```your-resource-name``` | string |  Required | The name of your Azure OpenAI resource. |
-| ```deployment-id``` | string | Required | The name of your text to speech model deployment such as *MyTextToSpeechDeployment*. You're required to first deploy a text to speech model (such as `tts-1` or `tts-1-hd`) before you can make calls. |
-| ```api-version``` | string | Required |The API version to use for this operation. This value follows the YYYY-MM-DD format. |
-
-**Supported versions**
-
-- `2024-02-15-preview`[Swagger spec](https://github.com/Azure/azure-rest-api-specs/blob/main/specification/cognitiveservices/data-plane/AzureOpenAI/inference/preview/2024-02-15-preview/inference.json)
-- `2024-03-01-preview` [Swagger spec](https://github.com/Azure/azure-rest-api-specs/blob/main/specification/cognitiveservices/data-plane/AzureOpenAI/inference/preview/2024-03-01-preview/inference.json)
-- `2024-04-01-preview` [Swagger spec](https://github.com/Azure/azure-rest-api-specs/blob/main/specification/cognitiveservices/data-plane/AzureOpenAI/inference/preview/2024-04-01-preview/inference.json)
-- `2024-05-01-preview` [Swagger spec](https://github.com/Azure/azure-rest-api-specs/blob/main/specification/cognitiveservices/data-plane/AzureOpenAI/inference/preview/2024-05-01-preview/inference.json)
-
-**Request body**
-
-| Parameter | Type | Required? | Default | Description |
-|--|--|--|--|--|
-| ```model```| string | Yes | N/A | One of the available TTS models: `tts-1` or `tts-1-hd` |
-| ```input``` | string | Yes | N/A | The text to generate audio for. The maximum length is 4096 characters. Specify input text in the language of your choice.<sup>1</sup> |
-| ```voice``` | string | Yes | N/A | The voice to use when generating the audio. Supported voices are `alloy`, `echo`, `fable`, `onyx`, `nova`, and `shimmer`. Previews of the voices are available in the [OpenAI text to speech guide](https://platform.openai.com/docs/guides/text-to-speech/voice-options). |
-
-<sup>1</sup> The text to speech models generally support the same languages as the Whisper model. For the list of supported languages, see the [OpenAI documentation](https://platform.openai.com/docs/guides/speech-to-text/supported-languages).
-
-### Example request
-
-```console
-curl https://YOUR_RESOURCE_NAME.openai.azure.com/openai/deployments/YOUR_DEPLOYMENT_NAME/audio/speech?api-version=2024-02-15-preview \
- -H "api-key: $YOUR_API_KEY" \
- -H "Content-Type: application/json" \
- -d '{
-    "model": "tts-hd",
-    "input": "I'm excited to try text to speech.",
-    "voice": "alloy"
-}' --output speech.mp3
-```
-
-### Example response
-
-The speech is returned as an audio file from the previous request.
-
-## Management APIs
-
-Azure OpenAI is deployed as a part of the Azure AI services. All Azure AI services rely on the same set of management APIs for creation, update, and delete operations. The management APIs are also used for deploying models within an Azure OpenAI resource.
-
-[**Management APIs reference documentation**](/rest/api/aiservices/)
-=======
 [!INCLUDE [API surfaces](./includes/api-versions/latest-inference.md)]
->>>>>>> db051519
 
 ## Next steps
 
