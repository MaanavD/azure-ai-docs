---
title: What's new in Azure OpenAI Service?
titleSuffix: Azure AI services
description: Learn about the latest news and features updates for Azure OpenAI
manager: nitinme
author: mrbullwinkle
ms.author: mbullwin
ms.service: azure-ai-openai
ms.custom:
  - ignite-2023
ms.topic: whats-new
ms.date: 10/16/2023
recommendations: false
keywords:
---

# What's new in Azure OpenAI Service

<<<<<<< HEAD
=======
## November 2023

### DALL-E 3 public preview

DALL-E 3 is the latest image generation model from OpenAI. It features enhanced image quality, more complex scenes, and improved performance when rendering text in images. It also comes with more aspect ratio options. DALL-E 3 is available through OpenAI Studio and through the REST API. Your OpenAI resource must be in the `SwedenCentral` Azure region.

DALL-E 3 includes built-in prompt rewriting to enhance images, reduce bias, and increase natural variation.

Try out DALL-E 3 by following a [quickstart](./dall-e-quickstart.md).

>>>>>>> 3d0bef1c
## October 2023

### New fine-tuning models (preview)

- `gpt-35-turbo-0613` is [now available for fine-tuning](./how-to/fine-tuning.md).

- `babbage-002` and `davinci-002` are [now available for fine-tuning](./how-to/fine-tuning.md). These models replace the legacy ada, babbage, curie, and davinci base models that were previously available for fine-tuning.

- Fine-tuning availability is limited to certain regions. Check the [models page](concepts/models.md#fine-tuning-models-preview), for the latest information on model availability in each region.

- Fine-tuned models have different [quota limits](quotas-limits.md) than regular models.

- [Tutorial: fine-tuning GPT-3.5-Turbo](./tutorials/fine-tune.md)

## September 2023

### GPT-4
GPT-4 and GPT-4-32k are now available to all Azure OpenAI Service customers. Customers no longer need to apply for the waitlist to use GPT-4 and GPT-4-32k (the Limited Access registration requirements continue to apply for all Azure OpenAI models). Availability might vary by region. Check the [models page](concepts/models.md), for the latest information on model availability in each region.

### GPT-3.5 Turbo Instruct

Azure OpenAI Service now supports the GPT-3.5 Turbo Instruct model. This model has performance comparable to `text-davinci-003` and is available to use with the Completions API. Check the [models page](concepts/models.md), for the latest information on model availability in each region.

### Whisper public preview

Azure OpenAI Service now supports speech to text APIs powered by OpenAI's Whisper model. Get AI-generated text based on the speech audio you provide. To learn more, check out the [quickstart](./whisper-quickstart.md).

> [!NOTE]
> Azure AI Speech also supports OpenAI's Whisper model via the batch transcription API. To learn more, check out the [Create a batch transcription](../speech-service/batch-transcription-create.md#using-whisper-models) guide. Check out [What is the Whisper model?](../speech-service/whisper-overview.md) to learn more about when to use Azure AI Speech vs. Azure OpenAI Service.

### New Regions

- Azure OpenAI is now also available in the Sweden Central, and Switzerland North regions. Check the [models page](concepts/models.md), for the latest information on model availability in each region.

### Regional quota limits increases

- Increases to the max default quota limits for certain models and regions. Migrating workloads to [these models and regions](./quotas-limits.md#regional-quota-limits) will allow you to take advantage of higher Tokens per minute (TPM).  

## August 2023

### Azure OpenAI on your own data (preview) updates

- You can now deploy Azure OpenAI on your data to [Power Virtual Agents](/azure/ai-services/openai/concepts/use-your-data#deploying-the-model).
- [Azure OpenAI on your data](./concepts/use-your-data.md#virtual-network-support--private-endpoint-support) now supports private endpoints.
- Ability to [filter access to sensitive documents](./concepts/use-your-data.md#document-level-access-control).
- [Automatically refresh your index on a schedule](./concepts/use-your-data.md#schedule-automatic-index-refreshes).
- [Vector search and semantic search options](./concepts/use-your-data.md#search-options). 
- [View your chat history in the deployed web app](./concepts/use-your-data.md#chat-history)

## July 2023

### Support for function calling

- [Azure OpenAI now supports function calling](./how-to/function-calling.md) to enable you to work with functions in the chat completions API.

### Embedding input array increase

- Azure OpenAI now [supports arrays with up to 16 inputs](./how-to/switching-endpoints.md#azure-openai-embeddings-multiple-input-support) per API request with text-embedding-ada-002 Version 2.

### New Regions

- Azure OpenAI is now also available in the Canada East, East US 2, Japan East, and North Central US regions. Check the [models page](concepts/models.md), for the latest information on model availability in each region.  

## June 2023

### Use Azure OpenAI on your own data (preview)

- [Azure OpenAI on your data](./concepts/use-your-data.md) is now available in preview, enabling you to chat with OpenAI models such as GPT-35-Turbo and GPT-4 and receive responses based on your data. 

### New versions of gpt-35-turbo and gpt-4 models

- gpt-35-turbo (version 0613)
- gpt-35-turbo-16k (version 0613)
- gpt-4 (version 0613)
- gpt-4-32k (version 0613)

### UK South

- Azure OpenAI is now available in the UK South region. Check the [models page](concepts/models.md), for the latest information on model availability in each region.  

### Content filtering & annotations (Preview)

- How to [configure content filters](how-to/content-filters.md) with Azure OpenAI Service.
- [Enable annotations](concepts/content-filter.md) to view content filtering category and severity information as part of your GPT based Completion and Chat Completion calls.

### Quota

- Quota provides the flexibility to actively [manage the allocation of rate limits across the deployments](how-to/quota.md) within your subscription.

## May 2023

### Java & JavaScript SDK support

- NEW Azure OpenAI preview SDKs offering support for [JavaScript](quickstart.md?tabs=command-line&pivots=programming-language-javascript) and [Java](quickstart.md?tabs=command-line&pivots=programming-language-java).

### Azure OpenAI Chat Completion General Availability (GA)

- General availability support for:
  - Chat Completion API version `2023-05-15`.
  - GPT-35-Turbo models.
  - GPT-4 model series. 
  
If you are currently using the `2023-03-15-preview` API, we recommend migrating to the GA `2023-05-15` API. If you are currently using API version `2022-12-01` this API remains GA, but does not include the latest Chat Completion capabilities.

> [!IMPORTANT]
> Using the current versions of the GPT-35-Turbo models with the completion endpoint remains in preview.
  
### France Central

- Azure OpenAI is now available in the France Central region. Check the [models page](concepts/models.md), for the latest information on model availability in each region.  

## April 2023

- **DALL-E 2 public preview**. Azure OpenAI Service now supports image generation APIs powered by OpenAI's DALL-E 2 model. Get AI-generated images based on the descriptive text you provide. To learn more, check out the [quickstart](./dall-e-quickstart.md). To request access, existing Azure OpenAI customers can [apply by filling out this form](https://aka.ms/oai/access).

- **Inactive deployments of customized models will now be deleted after 15 days; models will remain available for redeployment.** If a customized (fine-tuned) model is deployed for more than fifteen (15) days during which no completions or chat completions calls are made to it, the deployment will automatically be deleted (and no further hosting charges will be incurred for that deployment). The underlying customized model will remain available and can be redeployed at any time. To learn more check out the [how-to-article](./how-to/fine-tuning.md?pivots=programming-language-studio#deploy-a-customized-model).


## March 2023

- **GPT-4 series models are now available in preview on Azure OpenAI**. To request access, existing Azure OpenAI customers can [apply by filling out this form](https://aka.ms/oai/get-gpt4). These models are currently available in the East US and South Central US regions.

- **New Chat Completion API for GPT-35-Turbo and GPT-4 models released in preview on 3/21**. To learn more checkout the [updated quickstarts](./quickstart.md) and [how-to article](./how-to/chatgpt.md).

- **GPT-35-Turbo preview**. To learn more checkout the [how-to article](./how-to/chatgpt.md).

- Increased training limits for fine-tuning: The max training job size (tokens in training file) x (# of epochs) is 2 Billion tokens for all models. We have also increased the max training job from 120 to 720 hours. 
- Adding additional use cases to your existing access.  Previously, the process for adding new use cases required customers to reapply to the service. Now, we're releasing a new process that allows you to quickly add new use cases to your use of the service. This process follows the established Limited Access process within Azure AI services. [Existing customers can attest to any and all new use cases here](https://customervoice.microsoft.com/Pages/ResponsePage.aspx?id=v4j5cvGGr0GRqy180BHbR7en2Ais5pxKtso_Pz4b1_xUM003VEJPRjRSOTZBRVZBV1E5N1lWMk1XUyQlQCN0PWcu). Please note that this is required anytime you would like to use the service for a new use case you did not originally apply for.

## February 2023

### New Features

- .NET SDK(inference) [preview release](https://www.nuget.org/packages/Azure.AI.OpenAI/1.0.0-beta.3) | [Samples](https://github.com/Azure/azure-sdk-for-net/tree/main/sdk/openai/Azure.AI.OpenAI/tests/Samples)
- [Terraform SDK update](https://registry.terraform.io/providers/hashicorp/azurerm/3.37.0/docs/resources/cognitive_deployment) to support Azure OpenAI management operations.
- Inserting text at the end of a completion is now supported with the `suffix` parameter.

### Updates

- Content filtering is on by default.

New articles on:

- [Monitoring an Azure OpenAI Service](./how-to/monitoring.md)
- [Plan and manage costs for Azure OpenAI](./how-to/manage-costs.md)

New training course:

- [Intro to Azure OpenAI](/training/modules/explore-azure-openai/)


## January 2023

### New Features

* **Service GA**. Azure OpenAI Service is now generally available.​

* **New models**: Addition of the latest text model, text-davinci-003 (East US, West Europe), text-ada-embeddings-002 (East US, South Central US, West Europe)


## December 2022

### New features

* **The latest models from OpenAI.** Azure OpenAI provides access to all the latest models including the GPT-3.5 series​.

* **New API version (2022-12-01).** This update includes several requested enhancements including token usage information in the API response, improved error messages for files, alignment with OpenAI on fine-tuning creation data structure, and support for the suffix parameter to allow custom naming of fine-tuned jobs.  ​

* **Higher request per second limits.** 50 for non-Davinci models. 20 for Davinci models.​

* **Faster fine-tune deployments.** Deploy an Ada and Curie fine-tuned models in under 10 minutes.​

* **Higher training limits:** 40M training tokens for Ada, Babbage, and Curie. 10M for Davinci.​

* **Process for requesting modifications to the abuse & miss-use data logging & human review.** Today, the service logs request/response data for the purposes of abuse and misuse detection to ensure that these powerful models aren't abused. However, many customers have strict data privacy and security requirements that require greater control over their data. To support these use cases, we're releasing a new process for customers to modify the content filtering policies or turn off the abuse logging for low-risk use cases. This process follows the established Limited Access process within Azure AI services and [existing OpenAI customers can apply here](https://aka.ms/oai/modifiedaccess).​

* **Customer managed key (CMK) encryption.** CMK provides customers greater control over managing their data in Azure OpenAI by providing their own encryption keys used for storing training data and customized models. Customer-managed keys (CMK), also known as bring your own key (BYOK), offer greater flexibility to create, rotate, disable, and revoke access controls. You can also audit the encryption keys used to protect your data. [Learn more from our encryption at rest documentation](encrypt-data-at-rest.md).

* **Lockbox support**​

* **SOC-2 compliance**​

* **Logging and diagnostics** through Azure Resource Health, Cost Analysis, and Metrics & Diagnostic settings​.

* **Studio improvements.** Numerous usability improvements to the Studio workflow including Azure AD role support to control who in the team has access to create fine-tuned models and deploy.

### Changes (breaking)

**Fine-tuning** create API request has been updated to match OpenAI’s schema.

**Preview API versions:**

```json
{​
    "training_file": "file-XGinujblHPwGLSztz8cPS8XY",​
    "hyperparams": { ​
        "batch_size": 4,​
        "learning_rate_multiplier": 0.1,​
        "n_epochs": 4,​
        "prompt_loss_weight": 0.1,​
    }​
}
```

**API version 2022-12-01:**

```json
{​
    "training_file": "file-XGinujblHPwGLSztz8cPS8XY",​
    "batch_size": 4,​
    "learning_rate_multiplier": 0.1,​
    "n_epochs": 4,​
    "prompt_loss_weight": 0.1,​
}
```

**Content filtering is temporarily off** by default. Azure content moderation works differently than OpenAI. Azure OpenAI runs content filters during the generation call to detect harmful or abusive content and filters them from the response. [Learn More​](./concepts/content-filter.md)

​These models will be re-enabled in Q1 2023 and be on by default. ​

​**Customer actions**​

* [Contact Azure Support](https://portal.azure.com/#view/Microsoft_Azure_Support/HelpAndSupportBlade/~/overview) if you would like these turned on for your subscription​.
* [Apply for filtering modifications](https://aka.ms/oai/modifiedaccess), if you would like to have them remain off. (This option will be for low-risk use cases only.)​

## Next steps

Learn more about the [underlying models that power Azure OpenAI](./concepts/models.md).<|MERGE_RESOLUTION|>--- conflicted
+++ resolved
@@ -16,8 +16,6 @@
 
 # What's new in Azure OpenAI Service
 
-<<<<<<< HEAD
-=======
 ## November 2023
 
 ### DALL-E 3 public preview
@@ -28,7 +26,6 @@
 
 Try out DALL-E 3 by following a [quickstart](./dall-e-quickstart.md).
 
->>>>>>> 3d0bef1c
 ## October 2023
 
 ### New fine-tuning models (preview)
