---
title: What's new in Azure OpenAI Service?
titleSuffix: Azure AI services
description: Learn about the latest news and features updates for Azure OpenAI
manager: nitinme
author: mrbullwinkle
ms.author: mbullwin
ms.service: azure-ai-openai
ms.topic: whats-new
ms.date: 10/16/2023
recommendations: false
keywords:  
---

# What's new in Azure OpenAI Service

<<<<<<< HEAD
## November 2023

### DALL-E 3 public preview
tbd
=======
## October 2023

### New fine-tuning models (preview)

- `gpt-35-turbo-0613` is [now available for fine-tuning](./how-to/fine-tuning.md).

- `babbage-002` and `davinci-002` are [now available for fine-tuning](./how-to/fine-tuning.md). These models replace the legacy ada, babbage, curie, and davinci base models that were previously available for fine-tuning.

- Fine-tuning availability is limited to certain regions. Check the [models page](concepts/models.md#fine-tuning-models-preview), for the latest information on model availability in each region.

- Fine-tuned models have different [quota limits](quotas-limits.md) than regular models.

- [Tutorial: fine-tuning GPT-3.5-Turbo](./tutorials/fine-tune.md)
>>>>>>> 87b90509

## September 2023

### GPT-4
GPT-4 and GPT-4-32k are now available to all Azure OpenAI Service customers. Customers no longer need to apply for the waitlist to use GPT-4 and GPT-4-32k (the Limited Access registration requirements continue to apply for all Azure OpenAI models). Availability might vary by region. Check the [models page](concepts/models.md), for the latest information on model availability in each region.

### GPT-3.5 Turbo Instruct

Azure OpenAI Service now supports the GPT-3.5 Turbo Instruct model. This model has performance comparable to `text-davinci-003` and is available to use with the Completions API. Check the [models page](concepts/models.md), for the latest information on model availability in each region.

### Whisper public preview

Azure OpenAI Service now supports speech to text APIs powered by OpenAI's Whisper model. Get AI-generated text based on the speech audio you provide. To learn more, check out the [quickstart](./whisper-quickstart.md).

> [!NOTE]
> Azure AI Speech also supports OpenAI's Whisper model via the batch transcription API. To learn more, check out the [Create a batch transcription](../speech-service/batch-transcription-create.md#using-whisper-models) guide. Check out [What is the Whisper model?](../speech-service/whisper-overview.md) to learn more about when to use Azure AI Speech vs. Azure OpenAI Service.

### New Regions

- Azure OpenAI is now also available in the Sweden Central, and Switzerland North regions. Check the [models page](concepts/models.md), for the latest information on model availability in each region.

### Regional quota limits increases

- Increases to the max default quota limits for certain models and regions. Migrating workloads to [these models and regions](./quotas-limits.md#regional-quota-limits) will allow you to take advantage of higher Tokens per minute (TPM).  

## August 2023

### Azure OpenAI on your own data (preview) updates

- You can now deploy Azure OpenAI on your data to [Power Virtual Agents](/azure/ai-services/openai/concepts/use-your-data#deploying-the-model).
- [Azure OpenAI on your data](./concepts/use-your-data.md#virtual-network-support--private-endpoint-support) now supports private endpoints.
- Ability to [filter access to sensitive documents](./concepts/use-your-data.md#document-level-access-control).
- [Automatically refresh your index on a schedule](./concepts/use-your-data.md#schedule-automatic-index-refreshes).
- [Vector search and semantic search options](./concepts/use-your-data.md#search-options). 
- [View your chat history in the deployed web app](./concepts/use-your-data.md#chat-history)

## July 2023

### Support for function calling

- [Azure OpenAI now supports function calling](./how-to/function-calling.md) to enable you to work with functions in the chat completions API.

### Embedding input array increase

- Azure OpenAI now [supports arrays with up to 16 inputs](./how-to/switching-endpoints.md#azure-openai-embeddings-multiple-input-support) per API request with text-embedding-ada-002 Version 2.

### New Regions

- Azure OpenAI is now also available in the Canada East, East US 2, Japan East, and North Central US regions. Check the [models page](concepts/models.md), for the latest information on model availability in each region.  

## June 2023

### Use Azure OpenAI on your own data (preview)

- [Azure OpenAI on your data](./concepts/use-your-data.md) is now available in preview, enabling you to chat with OpenAI models such as GPT-35-Turbo and GPT-4 and receive responses based on your data. 

### New versions of gpt-35-turbo and gpt-4 models

- gpt-35-turbo (version 0613)
- gpt-35-turbo-16k (version 0613)
- gpt-4 (version 0613)
- gpt-4-32k (version 0613)

### UK South

- Azure OpenAI is now available in the UK South region. Check the [models page](concepts/models.md), for the latest information on model availability in each region.  

### Content filtering & annotations (Preview)

- How to [configure content filters](how-to/content-filters.md) with Azure OpenAI Service.
- [Enable annotations](concepts/content-filter.md) to view content filtering category and severity information as part of your GPT based Completion and Chat Completion calls.

### Quota

- Quota provides the flexibility to actively [manage the allocation of rate limits across the deployments](how-to/quota.md) within your subscription.

## May 2023

### Java & JavaScript SDK support

- NEW Azure OpenAI preview SDKs offering support for [JavaScript](quickstart.md?tabs=command-line&pivots=programming-language-javascript) and [Java](quickstart.md?tabs=command-line&pivots=programming-language-java).

### Azure OpenAI Chat Completion General Availability (GA)

- General availability support for:
  - Chat Completion API version `2023-05-15`.
  - GPT-35-Turbo models.
  - GPT-4 model series. 
  
If you are currently using the `2023-03-15-preview` API, we recommend migrating to the GA `2023-05-15` API. If you are currently using API version `2022-12-01` this API remains GA, but does not include the latest Chat Completion capabilities.

> [!IMPORTANT]
> Using the current versions of the GPT-35-Turbo models with the completion endpoint remains in preview.
  
### France Central

- Azure OpenAI is now available in the France Central region. Check the [models page](concepts/models.md), for the latest information on model availability in each region.  

## April 2023

- **DALL-E 2 public preview**. Azure OpenAI Service now supports image generation APIs powered by OpenAI's DALL-E 2 model. Get AI-generated images based on the descriptive text you provide. To learn more, check out the [quickstart](./dall-e-quickstart.md). To request access, existing Azure OpenAI customers can [apply by filling out this form](https://aka.ms/oai/access).

- **Inactive deployments of customized models will now be deleted after 15 days; models will remain available for redeployment.** If a customized (fine-tuned) model is deployed for more than fifteen (15) days during which no completions or chat completions calls are made to it, the deployment will automatically be deleted (and no further hosting charges will be incurred for that deployment). The underlying customized model will remain available and can be redeployed at any time. To learn more check out the [how-to-article](./how-to/fine-tuning.md?pivots=programming-language-studio#deploy-a-customized-model).


## March 2023

- **GPT-4 series models are now available in preview on Azure OpenAI**. To request access, existing Azure OpenAI customers can [apply by filling out this form](https://aka.ms/oai/get-gpt4). These models are currently available in the East US and South Central US regions.

- **New Chat Completion API for GPT-35-Turbo and GPT-4 models released in preview on 3/21**. To learn more checkout the [updated quickstarts](./quickstart.md) and [how-to article](./how-to/chatgpt.md).

- **GPT-35-Turbo preview**. To learn more checkout the [how-to article](./how-to/chatgpt.md).

- Increased training limits for fine-tuning: The max training job size (tokens in training file) x (# of epochs) is 2 Billion tokens for all models. We have also increased the max training job from 120 to 720 hours. 
- Adding additional use cases to your existing access.  Previously, the process for adding new use cases required customers to reapply to the service. Now, we're releasing a new process that allows you to quickly add new use cases to your use of the service. This process follows the established Limited Access process within Azure AI services. [Existing customers can attest to any and all new use cases here](https://customervoice.microsoft.com/Pages/ResponsePage.aspx?id=v4j5cvGGr0GRqy180BHbR7en2Ais5pxKtso_Pz4b1_xUM003VEJPRjRSOTZBRVZBV1E5N1lWMk1XUyQlQCN0PWcu). Please note that this is required anytime you would like to use the service for a new use case you did not originally apply for.

## February 2023

### New Features

- .NET SDK(inference) [preview release](https://www.nuget.org/packages/Azure.AI.OpenAI/1.0.0-beta.3) | [Samples](https://github.com/Azure/azure-sdk-for-net/tree/main/sdk/openai/Azure.AI.OpenAI/tests/Samples)
- [Terraform SDK update](https://registry.terraform.io/providers/hashicorp/azurerm/3.37.0/docs/resources/cognitive_deployment) to support Azure OpenAI management operations.
- Inserting text at the end of a completion is now supported with the `suffix` parameter.

### Updates

- Content filtering is on by default.

New articles on:

- [Monitoring an Azure OpenAI Service](./how-to/monitoring.md)
- [Plan and manage costs for Azure OpenAI](./how-to/manage-costs.md)

New training course:

- [Intro to Azure OpenAI](/training/modules/explore-azure-openai/)


## January 2023

### New Features

* **Service GA**. Azure OpenAI Service is now generally available.​

* **New models**: Addition of the latest text model, text-davinci-003 (East US, West Europe), text-ada-embeddings-002 (East US, South Central US, West Europe)


## December 2022

### New features

* **The latest models from OpenAI.** Azure OpenAI provides access to all the latest models including the GPT-3.5 series​.

* **New API version (2022-12-01).** This update includes several requested enhancements including token usage information in the API response, improved error messages for files, alignment with OpenAI on fine-tuning creation data structure, and support for the suffix parameter to allow custom naming of fine-tuned jobs.  ​

* **Higher request per second limits.** 50 for non-Davinci models. 20 for Davinci models.​

* **Faster fine-tune deployments.** Deploy an Ada and Curie fine-tuned models in under 10 minutes.​

* **Higher training limits:** 40M training tokens for Ada, Babbage, and Curie. 10M for Davinci.​

* **Process for requesting modifications to the abuse & miss-use data logging & human review.** Today, the service logs request/response data for the purposes of abuse and misuse detection to ensure that these powerful models aren't abused. However, many customers have strict data privacy and security requirements that require greater control over their data. To support these use cases, we're releasing a new process for customers to modify the content filtering policies or turn off the abuse logging for low-risk use cases. This process follows the established Limited Access process within Azure AI services and [existing OpenAI customers can apply here](https://aka.ms/oai/modifiedaccess).​

* **Customer managed key (CMK) encryption.** CMK provides customers greater control over managing their data in Azure OpenAI by providing their own encryption keys used for storing training data and customized models. Customer-managed keys (CMK), also known as bring your own key (BYOK), offer greater flexibility to create, rotate, disable, and revoke access controls. You can also audit the encryption keys used to protect your data. [Learn more from our encryption at rest documentation](encrypt-data-at-rest.md).

* **Lockbox support**​

* **SOC-2 compliance**​

* **Logging and diagnostics** through Azure Resource Health, Cost Analysis, and Metrics & Diagnostic settings​.

* **Studio improvements.** Numerous usability improvements to the Studio workflow including Azure AD role support to control who in the team has access to create fine-tuned models and deploy.

### Changes (breaking)

**Fine-tuning** create API request has been updated to match OpenAI’s schema.

**Preview API versions:**

```json
{​
    "training_file": "file-XGinujblHPwGLSztz8cPS8XY",​
    "hyperparams": { ​
        "batch_size": 4,​
        "learning_rate_multiplier": 0.1,​
        "n_epochs": 4,​
        "prompt_loss_weight": 0.1,​
    }​
}
```

**API version 2022-12-01:**

```json
{​
    "training_file": "file-XGinujblHPwGLSztz8cPS8XY",​
    "batch_size": 4,​
    "learning_rate_multiplier": 0.1,​
    "n_epochs": 4,​
    "prompt_loss_weight": 0.1,​
}
```

**Content filtering is temporarily off** by default. Azure content moderation works differently than OpenAI. Azure OpenAI runs content filters during the generation call to detect harmful or abusive content and filters them from the response. [Learn More​](./concepts/content-filter.md)

​These models will be re-enabled in Q1 2023 and be on by default. ​

​**Customer actions**​

* [Contact Azure Support](https://portal.azure.com/#view/Microsoft_Azure_Support/HelpAndSupportBlade/~/overview) if you would like these turned on for your subscription​.
* [Apply for filtering modifications](https://aka.ms/oai/modifiedaccess), if you would like to have them remain off. (This option will be for low-risk use cases only.)​

## Next steps

Learn more about the [underlying models that power Azure OpenAI](./concepts/models.md).<|MERGE_RESOLUTION|>--- conflicted
+++ resolved
@@ -14,12 +14,12 @@
 
 # What's new in Azure OpenAI Service
 
-<<<<<<< HEAD
 ## November 2023
 
 ### DALL-E 3 public preview
+
 tbd
-=======
+
 ## October 2023
 
 ### New fine-tuning models (preview)
@@ -33,7 +33,6 @@
 - Fine-tuned models have different [quota limits](quotas-limits.md) than regular models.
 
 - [Tutorial: fine-tuning GPT-3.5-Turbo](./tutorials/fine-tune.md)
->>>>>>> 87b90509
 
 ## September 2023
 
