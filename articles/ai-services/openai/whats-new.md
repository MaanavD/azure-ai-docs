--- conflicted
+++ resolved
@@ -20,8 +20,6 @@
 
 ## June 2024
 
-<<<<<<< HEAD
-=======
 ### Token based billing for fine-tuning
 
 * Azure OpenAI fine-tuning billing is now based on the number of tokens in your training file – instead of the total elapsed training time. This can result in a significant cost reduction for some training runs, and makes estimating fine-tuning costs much easier. To learn more, you can consult the [official announcement](https://techcommunity.microsoft.com/t5/ai-azure-ai-services-blog/pricing-update-token-based-billing-for-fine-tuning-training/ba-p/4164465).
@@ -33,7 +31,6 @@
     -  Japan East, Korea Central, Sweden Central, Switzerland North, & West US 3 for provisioned deployment.
 
 For the latest information on model availability, see the [models page](./concepts/models.md).
->>>>>>> 8f0b63bc
 
 ### Customer-managed key (CMK) support for Assistants
 
