---
title: What's new in Azure OpenAI Service?
titleSuffix: Azure AI services
description: Learn about the latest news and features updates for Azure OpenAI
manager: nitinme
author: mrbullwinkle
ms.author: mbullwin
ms.service: azure-ai-openai
ms.topic: whats-new
ms.date: 10/16/2023
recommendations: false
keywords:  
---

# What's new in Azure OpenAI Service

<<<<<<< HEAD
## November 2023

### Expanded customer configurability

All Azure OpenAI customers can now configure all severity levels (low, medium, high) for the content filtering categories hate, violence, sexual and self-harm, including filtering only high severity content.

### New RAI models
- **Jailbreak risk detection**: Jailbreak attacks are user prompts designed to provoke the Generative AI model into exhibiting behaviors it was trained to avoid or to break the rules set in the System Message. The jailbreak risk detection model is optional (default off), and available in annotate and filter model. It runs on prompts.
- **Protected material text**: Protected material text describes known text content (for example, song lyrics, articles, recipes, and selected web content) that can be outputted by large language models. The protected material text model is optional (default off), and available in annotate and filter model. It runs on completions.
- **Protected material code**: Protected material code describes source code that matches a set of source code from public repositories, which can be outputted by large language models without proper citation of source repositories. The protected material code model is optional (default off), and available in annotate and filter model. It runs on completions.

### Blocklists

Customers can now quickly customize content filter behavior for prompts and completions further by creating a custom blocklist in their filters. The custom blocklist allows the filter to take action on a customized list of patterns, such as specific terms or regex patterns. In addition to custom blocklists, we provide a Microsoft profanity blocklist (English).

=======
## October 2023

### New fine-tuning models (preview)

- `gpt-35-turbo-0613` is [now available for fine-tuning](./how-to/fine-tuning.md).

- `babbage-002` and `davinci-002` are [now available for fine-tuning](./how-to/fine-tuning.md). These models replace the legacy ada, babbage, curie, and davinci base models that were previously available for fine-tuning.

- Fine-tuning availability is limited to certain regions. Check the [models page](concepts/models.md#fine-tuning-models-preview), for the latest information on model availability in each region.

- Fine-tuned models have different [quota limits](quotas-limits.md) than regular models.

- [Tutorial: fine-tuning GPT-3.5-Turbo](./tutorials/fine-tune.md)

## September 2023

### GPT-4
GPT-4 and GPT-4-32k are now available to all Azure OpenAI Service customers. Customers no longer need to apply for the waitlist to use GPT-4 and GPT-4-32k (the Limited Access registration requirements continue to apply for all Azure OpenAI models). Availability might vary by region. Check the [models page](concepts/models.md), for the latest information on model availability in each region.

### GPT-3.5 Turbo Instruct

Azure OpenAI Service now supports the GPT-3.5 Turbo Instruct model. This model has performance comparable to `text-davinci-003` and is available to use with the Completions API. Check the [models page](concepts/models.md), for the latest information on model availability in each region.

### Whisper public preview

Azure OpenAI Service now supports speech to text APIs powered by OpenAI's Whisper model. Get AI-generated text based on the speech audio you provide. To learn more, check out the [quickstart](./whisper-quickstart.md).

> [!NOTE]
> Azure AI Speech also supports OpenAI's Whisper model via the batch transcription API. To learn more, check out the [Create a batch transcription](../speech-service/batch-transcription-create.md#using-whisper-models) guide. Check out [What is the Whisper model?](../speech-service/whisper-overview.md) to learn more about when to use Azure AI Speech vs. Azure OpenAI Service.

### New Regions

- Azure OpenAI is now also available in the Sweden Central, and Switzerland North regions. Check the [models page](concepts/models.md), for the latest information on model availability in each region.

### Regional quota limits increases

- Increases to the max default quota limits for certain models and regions. Migrating workloads to [these models and regions](./quotas-limits.md#regional-quota-limits) will allow you to take advantage of higher Tokens per minute (TPM).  
>>>>>>> 50bd17ab

## August 2023

### Azure OpenAI on your own data (preview) updates

- You can now deploy Azure OpenAI on your data to [Power Virtual Agents](/azure/ai-services/openai/concepts/use-your-data#deploying-the-model).
- [Azure OpenAI on your data](./concepts/use-your-data.md#virtual-network-support--private-endpoint-support) now supports private endpoints.
- Ability to [filter access to sensitive documents](./concepts/use-your-data.md#document-level-access-control).
- [Automatically refresh your index on a schedule](./concepts/use-your-data.md#schedule-automatic-index-refreshes).
- [Vector search and semantic search options](./concepts/use-your-data.md#search-options). 
- [View your chat history in the deployed web app](./concepts/use-your-data.md#chat-history)

## July 2023

### Support for function calling

- [Azure OpenAI now supports function calling](./how-to/function-calling.md) to enable you to work with functions in the chat completions API.

### Embedding input array increase

- Azure OpenAI now [supports arrays with up to 16 inputs](./how-to/switching-endpoints.md#azure-openai-embeddings-multiple-input-support) per API request with text-embedding-ada-002 Version 2.

### New Regions

- Azure OpenAI is now also available in the Canada East, East US 2, Japan East, and North Central US regions. Check the [models page](concepts/models.md), for the latest information on model availability in each region.  

## June 2023

### Use Azure OpenAI on your own data (preview)

- [Azure OpenAI on your data](./concepts/use-your-data.md) is now available in preview, enabling you to chat with OpenAI models such as GPT-35-Turbo and GPT-4 and receive responses based on your data. 

### New versions of gpt-35-turbo and gpt-4 models

- gpt-35-turbo (version 0613)
- gpt-35-turbo-16k (version 0613)
- gpt-4 (version 0613)
- gpt-4-32k (version 0613)

### UK South

- Azure OpenAI is now available in the UK South region. Check the [models page](concepts/models.md), for the latest information on model availability in each region.  

### Content filtering & annotations (Preview)

- How to [configure content filters](how-to/content-filters.md) with Azure OpenAI Service.
- [Enable annotations](concepts/content-filter.md) to view content filtering category and severity information as part of your GPT based Completion and Chat Completion calls.

### Quota

- Quota provides the flexibility to actively [manage the allocation of rate limits across the deployments](how-to/quota.md) within your subscription.

## May 2023

### Java & JavaScript SDK support

- NEW Azure OpenAI preview SDKs offering support for [JavaScript](quickstart.md?tabs=command-line&pivots=programming-language-javascript) and [Java](quickstart.md?tabs=command-line&pivots=programming-language-java).

### Azure OpenAI Chat Completion General Availability (GA)

- General availability support for:
  - Chat Completion API version `2023-05-15`.
  - GPT-35-Turbo models.
  - GPT-4 model series. 
  
If you are currently using the `2023-03-15-preview` API, we recommend migrating to the GA `2023-05-15` API. If you are currently using API version `2022-12-01` this API remains GA, but does not include the latest Chat Completion capabilities.

> [!IMPORTANT]
> Using the current versions of the GPT-35-Turbo models with the completion endpoint remains in preview.
  
### France Central

- Azure OpenAI is now available in the France Central region. Check the [models page](concepts/models.md), for the latest information on model availability in each region.  

## April 2023

- **DALL-E 2 public preview**. Azure OpenAI Service now supports image generation APIs powered by OpenAI's DALL-E 2 model. Get AI-generated images based on the descriptive text you provide. To learn more, check out the [quickstart](./dall-e-quickstart.md). To request access, existing Azure OpenAI customers can [apply by filling out this form](https://aka.ms/oai/access).

- **Inactive deployments of customized models will now be deleted after 15 days; models will remain available for redeployment.** If a customized (fine-tuned) model is deployed for more than fifteen (15) days during which no completions or chat completions calls are made to it, the deployment will automatically be deleted (and no further hosting charges will be incurred for that deployment). The underlying customized model will remain available and can be redeployed at any time. To learn more check out the [how-to-article](./how-to/fine-tuning.md?pivots=programming-language-studio#deploy-a-customized-model).


## March 2023

- **GPT-4 series models are now available in preview on Azure OpenAI**. To request access, existing Azure OpenAI customers can [apply by filling out this form](https://aka.ms/oai/get-gpt4). These models are currently available in the East US and South Central US regions.

- **New Chat Completion API for GPT-35-Turbo and GPT-4 models released in preview on 3/21**. To learn more checkout the [updated quickstarts](./quickstart.md) and [how-to article](./how-to/chatgpt.md).

- **GPT-35-Turbo preview**. To learn more checkout the [how-to article](./how-to/chatgpt.md).

- Increased training limits for fine-tuning: The max training job size (tokens in training file) x (# of epochs) is 2 Billion tokens for all models. We have also increased the max training job from 120 to 720 hours. 
- Adding additional use cases to your existing access.  Previously, the process for adding new use cases required customers to reapply to the service. Now, we're releasing a new process that allows you to quickly add new use cases to your use of the service. This process follows the established Limited Access process within Azure AI services. [Existing customers can attest to any and all new use cases here](https://customervoice.microsoft.com/Pages/ResponsePage.aspx?id=v4j5cvGGr0GRqy180BHbR7en2Ais5pxKtso_Pz4b1_xUM003VEJPRjRSOTZBRVZBV1E5N1lWMk1XUyQlQCN0PWcu). Please note that this is required anytime you would like to use the service for a new use case you did not originally apply for.

## February 2023

### New Features

- .NET SDK(inference) [preview release](https://www.nuget.org/packages/Azure.AI.OpenAI/1.0.0-beta.3) | [Samples](https://github.com/Azure/azure-sdk-for-net/tree/main/sdk/openai/Azure.AI.OpenAI/tests/Samples)
- [Terraform SDK update](https://registry.terraform.io/providers/hashicorp/azurerm/3.37.0/docs/resources/cognitive_deployment) to support Azure OpenAI management operations.
- Inserting text at the end of a completion is now supported with the `suffix` parameter.

### Updates

- Content filtering is on by default.

New articles on:

- [Monitoring an Azure OpenAI Service](./how-to/monitoring.md)
- [Plan and manage costs for Azure OpenAI](./how-to/manage-costs.md)

New training course:

- [Intro to Azure OpenAI](/training/modules/explore-azure-openai/)


## January 2023

### New Features

* **Service GA**. Azure OpenAI Service is now generally available.​

* **New models**: Addition of the latest text model, text-davinci-003 (East US, West Europe), text-ada-embeddings-002 (East US, South Central US, West Europe)


## December 2022

### New features

* **The latest models from OpenAI.** Azure OpenAI provides access to all the latest models including the GPT-3.5 series​.

* **New API version (2022-12-01).** This update includes several requested enhancements including token usage information in the API response, improved error messages for files, alignment with OpenAI on fine-tuning creation data structure, and support for the suffix parameter to allow custom naming of fine-tuned jobs.  ​

* **Higher request per second limits.** 50 for non-Davinci models. 20 for Davinci models.​

* **Faster fine-tune deployments.** Deploy an Ada and Curie fine-tuned models in under 10 minutes.​

* **Higher training limits:** 40M training tokens for Ada, Babbage, and Curie. 10M for Davinci.​

* **Process for requesting modifications to the abuse & miss-use data logging & human review.** Today, the service logs request/response data for the purposes of abuse and misuse detection to ensure that these powerful models aren't abused. However, many customers have strict data privacy and security requirements that require greater control over their data. To support these use cases, we're releasing a new process for customers to modify the content filtering policies or turn off the abuse logging for low-risk use cases. This process follows the established Limited Access process within Azure AI services and [existing OpenAI customers can apply here](https://aka.ms/oai/modifiedaccess).​

* **Customer managed key (CMK) encryption.** CMK provides customers greater control over managing their data in Azure OpenAI by providing their own encryption keys used for storing training data and customized models. Customer-managed keys (CMK), also known as bring your own key (BYOK), offer greater flexibility to create, rotate, disable, and revoke access controls. You can also audit the encryption keys used to protect your data. [Learn more from our encryption at rest documentation](encrypt-data-at-rest.md).

* **Lockbox support**​

* **SOC-2 compliance**​

* **Logging and diagnostics** through Azure Resource Health, Cost Analysis, and Metrics & Diagnostic settings​.

* **Studio improvements.** Numerous usability improvements to the Studio workflow including Azure AD role support to control who in the team has access to create fine-tuned models and deploy.

### Changes (breaking)

**Fine-tuning** create API request has been updated to match OpenAI’s schema.

**Preview API versions:**

```json
{​
    "training_file": "file-XGinujblHPwGLSztz8cPS8XY",​
    "hyperparams": { ​
        "batch_size": 4,​
        "learning_rate_multiplier": 0.1,​
        "n_epochs": 4,​
        "prompt_loss_weight": 0.1,​
    }​
}
```

**API version 2022-12-01:**

```json
{​
    "training_file": "file-XGinujblHPwGLSztz8cPS8XY",​
    "batch_size": 4,​
    "learning_rate_multiplier": 0.1,​
    "n_epochs": 4,​
    "prompt_loss_weight": 0.1,​
}
```

**Content filtering is temporarily off** by default. Azure content moderation works differently than OpenAI. Azure OpenAI runs content filters during the generation call to detect harmful or abusive content and filters them from the response. [Learn More​](./concepts/content-filter.md)

​These models will be re-enabled in Q1 2023 and be on by default. ​

​**Customer actions**​

* [Contact Azure Support](https://portal.azure.com/#view/Microsoft_Azure_Support/HelpAndSupportBlade/~/overview) if you would like these turned on for your subscription​.
* [Apply for filtering modifications](https://aka.ms/oai/modifiedaccess), if you would like to have them remain off. (This option will be for low-risk use cases only.)​

## Next steps

Learn more about the [underlying models that power Azure OpenAI](./concepts/models.md).<|MERGE_RESOLUTION|>--- conflicted
+++ resolved
@@ -14,7 +14,6 @@
 
 # What's new in Azure OpenAI Service
 
-<<<<<<< HEAD
 ## November 2023
 
 ### Expanded customer configurability
@@ -30,7 +29,6 @@
 
 Customers can now quickly customize content filter behavior for prompts and completions further by creating a custom blocklist in their filters. The custom blocklist allows the filter to take action on a customized list of patterns, such as specific terms or regex patterns. In addition to custom blocklists, we provide a Microsoft profanity blocklist (English).
 
-=======
 ## October 2023
 
 ### New fine-tuning models (preview)
@@ -68,7 +66,6 @@
 ### Regional quota limits increases
 
 - Increases to the max default quota limits for certain models and regions. Migrating workloads to [these models and regions](./quotas-limits.md#regional-quota-limits) will allow you to take advantage of higher Tokens per minute (TPM).  
->>>>>>> 50bd17ab
 
 ## August 2023
 
