---
title: What's new in Azure OpenAI Service?
titleSuffix: Azure AI services
description: Learn about the latest news and features updates for Azure OpenAI
manager: nitinme
author: mrbullwinkle
ms.author: mbullwin
ms.service: azure-ai-openai
ms.custom:
  - ignite-2023
ms.topic: whats-new
ms.date: 10/17/2023
recommendations: false
keywords:
---

# What's new in Azure OpenAI Service

## November 2023

<<<<<<< HEAD
### GPT-4 with Vision now available

GPT-4 with Vision lets you use images and videos in your AI chat conversations. The AI model can analyze and reference the media you share. With enhanced mode, you can use the [Azure AI Vision](/azure/ai-services/computer-vision/overview) features to generate additional insights from the images.

- Explore the capabilities of GPT-4 with Vision in a no-code experience using the [Azure Open AI Playground](https://oai.azure.com/). Learn more in the [Quickstart guide](./gpt-v-quickstart.md).
- Vision enhancement using GPT-4 with Vision is now available in the [Azure Open AI Playground](https://oai.azure.com/) and includes support for Optical Character Recognition, visualization with Object Detection, image support for "add your data," and support for Video Q&A. 
- Make calls to the chat API directly using the [REST API](https://aka.ms/gpt-v-api-ref).
- Region availability is currently limited to `EastUS`, `SwitzerlandNorth`, `SwedenCentral`, `WestUS`, and `AustraliaEast`  
- Learn more about the known limitations of GPT-4 with Vision and other [frequently asked questions](/azure/ai-services/openai/faq#gpt-4-with-vision).
=======
### GPT-4 Turbo Preview & GPT-3.5-Turbo-1106 released

Both models are the latest release from OpenAI with improved instruction following, [JSON mode](./how-to/json-mode.md), [reproducible output](./how-to/reproducible-output.md), and parallel function calling.

- **GPT-4 Turbo Preview** has a max context window of 128,000 tokens and can generate 4,096 output tokens. It has the latest training data with knowledge up to April 2023. This model is in preview and is not recommended for production use. All deployments of this preview model will be automatically updated in place once the stable release becomes available.

- **GPT-3.5-Turbo-1106** has a max context window of 16,385 tokens and can generate 4,096 output tokens.

For information on model regional availability consult the [models page](./concepts/models.md).

The models have their own unique per region [quota allocations](./quotas-limits.md).

### DALL-E 3 public preview

DALL-E 3 is the latest image generation model from OpenAI. It features enhanced image quality, more complex scenes, and improved performance when rendering text in images. It also comes with more aspect ratio options. DALL-E 3 is available through OpenAI Studio and through the REST API. Your OpenAI resource must be in the `SwedenCentral` Azure region.

DALL-E 3 includes built-in prompt rewriting to enhance images, reduce bias, and increase natural variation.

Try out DALL-E 3 by following a [quickstart](./dall-e-quickstart.md).
>>>>>>> aa541eca

## October 2023

### New fine-tuning models (preview)

- `gpt-35-turbo-0613` is [now available for fine-tuning](./how-to/fine-tuning.md).

- `babbage-002` and `davinci-002` are [now available for fine-tuning](./how-to/fine-tuning.md). These models replace the legacy ada, babbage, curie, and davinci base models that were previously available for fine-tuning.

- Fine-tuning availability is limited to certain regions. Check the [models page](concepts/models.md#fine-tuning-models-preview), for the latest information on model availability in each region.

- Fine-tuned models have different [quota limits](quotas-limits.md) than regular models.

- [Tutorial: fine-tuning GPT-3.5-Turbo](./tutorials/fine-tune.md)

## September 2023

### GPT-4
GPT-4 and GPT-4-32k are now available to all Azure OpenAI Service customers. Customers no longer need to apply for the waitlist to use GPT-4 and GPT-4-32k (the Limited Access registration requirements continue to apply for all Azure OpenAI models). Availability might vary by region. Check the [models page](concepts/models.md), for the latest information on model availability in each region.

### GPT-3.5 Turbo Instruct

Azure OpenAI Service now supports the GPT-3.5 Turbo Instruct model. This model has performance comparable to `text-davinci-003` and is available to use with the Completions API. Check the [models page](concepts/models.md), for the latest information on model availability in each region.

### Whisper public preview

Azure OpenAI Service now supports speech to text APIs powered by OpenAI's Whisper model. Get AI-generated text based on the speech audio you provide. To learn more, check out the [quickstart](./whisper-quickstart.md).

> [!NOTE]
> Azure AI Speech also supports OpenAI's Whisper model via the batch transcription API. To learn more, check out the [Create a batch transcription](../speech-service/batch-transcription-create.md#using-whisper-models) guide. Check out [What is the Whisper model?](../speech-service/whisper-overview.md) to learn more about when to use Azure AI Speech vs. Azure OpenAI Service.

### New Regions

- Azure OpenAI is now also available in the Sweden Central, and Switzerland North regions. Check the [models page](concepts/models.md), for the latest information on model availability in each region.

### Regional quota limits increases

- Increases to the max default quota limits for certain models and regions. Migrating workloads to [these models and regions](./quotas-limits.md#regional-quota-limits) will allow you to take advantage of higher Tokens per minute (TPM).  

## August 2023

### Azure OpenAI on your own data (preview) updates

- You can now deploy Azure OpenAI on your data to [Power Virtual Agents](/azure/ai-services/openai/concepts/use-your-data#deploying-the-model).
- [Azure OpenAI on your data](./concepts/use-your-data.md#virtual-network-support--private-endpoint-support-azure-ai-search-only) now supports private endpoints.
- Ability to [filter access to sensitive documents](./concepts/use-your-data.md#document-level-access-control-azure-ai-search-only).
- [Automatically refresh your index on a schedule](./concepts/use-your-data.md#schedule-automatic-index-refreshes-azure-ai-search-only).
- [Vector search and semantic search options](./concepts/use-your-data.md#search-options). 
- [View your chat history in the deployed web app](./concepts/use-your-data.md#chat-history)

## July 2023

### Support for function calling

- [Azure OpenAI now supports function calling](./how-to/function-calling.md) to enable you to work with functions in the chat completions API.

### Embedding input array increase

- Azure OpenAI now [supports arrays with up to 16 inputs](./how-to/switching-endpoints.md#azure-openai-embeddings-multiple-input-support) per API request with text-embedding-ada-002 Version 2.

### New Regions

- Azure OpenAI is now also available in the Canada East, East US 2, Japan East, and North Central US regions. Check the [models page](concepts/models.md), for the latest information on model availability in each region.  

## June 2023

### Use Azure OpenAI on your own data (preview)

- [Azure OpenAI on your data](./concepts/use-your-data.md) is now available in preview, enabling you to chat with OpenAI models such as GPT-35-Turbo and GPT-4 and receive responses based on your data. 

### New versions of gpt-35-turbo and gpt-4 models

- gpt-35-turbo (version 0613)
- gpt-35-turbo-16k (version 0613)
- gpt-4 (version 0613)
- gpt-4-32k (version 0613)

### UK South

- Azure OpenAI is now available in the UK South region. Check the [models page](concepts/models.md), for the latest information on model availability in each region.  

### Content filtering & annotations (Preview)

- How to [configure content filters](how-to/content-filters.md) with Azure OpenAI Service.
- [Enable annotations](concepts/content-filter.md) to view content filtering category and severity information as part of your GPT based Completion and Chat Completion calls.

### Quota

- Quota provides the flexibility to actively [manage the allocation of rate limits across the deployments](how-to/quota.md) within your subscription.

## May 2023

### Java & JavaScript SDK support

- NEW Azure OpenAI preview SDKs offering support for [JavaScript](quickstart.md?tabs=command-line&pivots=programming-language-javascript) and [Java](quickstart.md?tabs=command-line&pivots=programming-language-java).

### Azure OpenAI Chat Completion General Availability (GA)

- General availability support for:
  - Chat Completion API version `2023-05-15`.
  - GPT-35-Turbo models.
  - GPT-4 model series. 
  
If you are currently using the `2023-03-15-preview` API, we recommend migrating to the GA `2023-05-15` API. If you are currently using API version `2022-12-01` this API remains GA, but does not include the latest Chat Completion capabilities.

> [!IMPORTANT]
> Using the current versions of the GPT-35-Turbo models with the completion endpoint remains in preview.
  
### France Central

- Azure OpenAI is now available in the France Central region. Check the [models page](concepts/models.md), for the latest information on model availability in each region.  

## April 2023

- **DALL-E 2 public preview**. Azure OpenAI Service now supports image generation APIs powered by OpenAI's DALL-E 2 model. Get AI-generated images based on the descriptive text you provide. To learn more, check out the [quickstart](./dall-e-quickstart.md). To request access, existing Azure OpenAI customers can [apply by filling out this form](https://aka.ms/oai/access).

- **Inactive deployments of customized models will now be deleted after 15 days; models will remain available for redeployment.** If a customized (fine-tuned) model is deployed for more than fifteen (15) days during which no completions or chat completions calls are made to it, the deployment will automatically be deleted (and no further hosting charges will be incurred for that deployment). The underlying customized model will remain available and can be redeployed at any time. To learn more check out the [how-to-article](./how-to/fine-tuning.md?pivots=programming-language-studio#deploy-a-customized-model).


## March 2023

- **GPT-4 series models are now available in preview on Azure OpenAI**. To request access, existing Azure OpenAI customers can [apply by filling out this form](https://aka.ms/oai/get-gpt4). These models are currently available in the East US and South Central US regions.

- **New Chat Completion API for GPT-35-Turbo and GPT-4 models released in preview on 3/21**. To learn more checkout the [updated quickstarts](./quickstart.md) and [how-to article](./how-to/chatgpt.md).

- **GPT-35-Turbo preview**. To learn more checkout the [how-to article](./how-to/chatgpt.md).

- Increased training limits for fine-tuning: The max training job size (tokens in training file) x (# of epochs) is 2 Billion tokens for all models. We have also increased the max training job from 120 to 720 hours. 
- Adding additional use cases to your existing access.  Previously, the process for adding new use cases required customers to reapply to the service. Now, we're releasing a new process that allows you to quickly add new use cases to your use of the service. This process follows the established Limited Access process within Azure AI services. [Existing customers can attest to any and all new use cases here](https://customervoice.microsoft.com/Pages/ResponsePage.aspx?id=v4j5cvGGr0GRqy180BHbR7en2Ais5pxKtso_Pz4b1_xUM003VEJPRjRSOTZBRVZBV1E5N1lWMk1XUyQlQCN0PWcu). Please note that this is required anytime you would like to use the service for a new use case you did not originally apply for.

## February 2023

### New Features

- .NET SDK(inference) [preview release](https://www.nuget.org/packages/Azure.AI.OpenAI/1.0.0-beta.3) | [Samples](https://github.com/Azure/azure-sdk-for-net/tree/main/sdk/openai/Azure.AI.OpenAI/tests/Samples)
- [Terraform SDK update](https://registry.terraform.io/providers/hashicorp/azurerm/3.37.0/docs/resources/cognitive_deployment) to support Azure OpenAI management operations.
- Inserting text at the end of a completion is now supported with the `suffix` parameter.

### Updates

- Content filtering is on by default.

New articles on:

- [Monitoring an Azure OpenAI Service](./how-to/monitoring.md)
- [Plan and manage costs for Azure OpenAI](./how-to/manage-costs.md)

New training course:

- [Intro to Azure OpenAI](/training/modules/explore-azure-openai/)


## January 2023

### New Features

* **Service GA**. Azure OpenAI Service is now generally available.​

* **New models**: Addition of the latest text model, text-davinci-003 (East US, West Europe), text-ada-embeddings-002 (East US, South Central US, West Europe)


## December 2022

### New features

* **The latest models from OpenAI.** Azure OpenAI provides access to all the latest models including the GPT-3.5 series​.

* **New API version (2022-12-01).** This update includes several requested enhancements including token usage information in the API response, improved error messages for files, alignment with OpenAI on fine-tuning creation data structure, and support for the suffix parameter to allow custom naming of fine-tuned jobs.  ​

* **Higher request per second limits.** 50 for non-Davinci models. 20 for Davinci models.​

* **Faster fine-tune deployments.** Deploy an Ada and Curie fine-tuned models in under 10 minutes.​

* **Higher training limits:** 40M training tokens for Ada, Babbage, and Curie. 10M for Davinci.​

* **Process for requesting modifications to the abuse & miss-use data logging & human review.** Today, the service logs request/response data for the purposes of abuse and misuse detection to ensure that these powerful models aren't abused. However, many customers have strict data privacy and security requirements that require greater control over their data. To support these use cases, we're releasing a new process for customers to modify the content filtering policies or turn off the abuse logging for low-risk use cases. This process follows the established Limited Access process within Azure AI services and [existing OpenAI customers can apply here](https://aka.ms/oai/modifiedaccess).​

* **Customer managed key (CMK) encryption.** CMK provides customers greater control over managing their data in Azure OpenAI by providing their own encryption keys used for storing training data and customized models. Customer-managed keys (CMK), also known as bring your own key (BYOK), offer greater flexibility to create, rotate, disable, and revoke access controls. You can also audit the encryption keys used to protect your data. [Learn more from our encryption at rest documentation](encrypt-data-at-rest.md).

* **Lockbox support**​

* **SOC-2 compliance**​

* **Logging and diagnostics** through Azure Resource Health, Cost Analysis, and Metrics & Diagnostic settings​.

* **Studio improvements.** Numerous usability improvements to the Studio workflow including Azure AD role support to control who in the team has access to create fine-tuned models and deploy.

### Changes (breaking)

**Fine-tuning** create API request has been updated to match OpenAI’s schema.

**Preview API versions:**

```json
{​
    "training_file": "file-XGinujblHPwGLSztz8cPS8XY",​
    "hyperparams": { ​
        "batch_size": 4,​
        "learning_rate_multiplier": 0.1,​
        "n_epochs": 4,​
        "prompt_loss_weight": 0.1,​
    }​
}
```

**API version 2022-12-01:**

```json
{​
    "training_file": "file-XGinujblHPwGLSztz8cPS8XY",​
    "batch_size": 4,​
    "learning_rate_multiplier": 0.1,​
    "n_epochs": 4,​
    "prompt_loss_weight": 0.1,​
}
```

**Content filtering is temporarily off** by default. Azure content moderation works differently than OpenAI. Azure OpenAI runs content filters during the generation call to detect harmful or abusive content and filters them from the response. [Learn More​](./concepts/content-filter.md)

​These models will be re-enabled in Q1 2023 and be on by default. ​

​**Customer actions**​

* [Contact Azure Support](https://portal.azure.com/#view/Microsoft_Azure_Support/HelpAndSupportBlade/~/overview) if you would like these turned on for your subscription​.
* [Apply for filtering modifications](https://aka.ms/oai/modifiedaccess), if you would like to have them remain off. (This option will be for low-risk use cases only.)​

## Next steps

Learn more about the [underlying models that power Azure OpenAI](./concepts/models.md).<|MERGE_RESOLUTION|>--- conflicted
+++ resolved
@@ -18,9 +18,8 @@
 
 ## November 2023
 
-<<<<<<< HEAD
 ### GPT-4 with Vision now available
-
+tbd date
 GPT-4 with Vision lets you use images and videos in your AI chat conversations. The AI model can analyze and reference the media you share. With enhanced mode, you can use the [Azure AI Vision](/azure/ai-services/computer-vision/overview) features to generate additional insights from the images.
 
 - Explore the capabilities of GPT-4 with Vision in a no-code experience using the [Azure Open AI Playground](https://oai.azure.com/). Learn more in the [Quickstart guide](./gpt-v-quickstart.md).
@@ -28,7 +27,7 @@
 - Make calls to the chat API directly using the [REST API](https://aka.ms/gpt-v-api-ref).
 - Region availability is currently limited to `EastUS`, `SwitzerlandNorth`, `SwedenCentral`, `WestUS`, and `AustraliaEast`  
 - Learn more about the known limitations of GPT-4 with Vision and other [frequently asked questions](/azure/ai-services/openai/faq#gpt-4-with-vision).
-=======
+
 ### GPT-4 Turbo Preview & GPT-3.5-Turbo-1106 released
 
 Both models are the latest release from OpenAI with improved instruction following, [JSON mode](./how-to/json-mode.md), [reproducible output](./how-to/reproducible-output.md), and parallel function calling.
@@ -48,7 +47,6 @@
 DALL-E 3 includes built-in prompt rewriting to enhance images, reduce bias, and increase natural variation.
 
 Try out DALL-E 3 by following a [quickstart](./dall-e-quickstart.md).
->>>>>>> aa541eca
 
 ## October 2023
 
