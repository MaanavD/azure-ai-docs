--- conflicted
+++ resolved
@@ -20,15 +20,11 @@
 
 ## July 2024
 
-<<<<<<< HEAD
 ### Assistants File Search tool is now billed
 
 The [file search](./how-to/file-search.md) tool for Assistants now has additional charges for usage. See the [pricing page](https://azure.microsoft.com/pricing/details/cognitive-services/openai-service/) for more information.
 
-### GPT-4o mini preview model available for early access
-=======
 ### GPT-4o mini model available for deployment
->>>>>>> 3db0e529
 
 GPT-4o mini is the latest Azure OpenAI model first [announced on July 18, 2024](https://azure.microsoft.com/blog/openais-fastest-model-gpt-4o-mini-is-now-available-on-azure-ai/):
 
