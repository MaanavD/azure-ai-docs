---
title: What's new in Azure OpenAI Service?
titleSuffix: Azure AI services
description: Learn about the latest news and features updates for Azure OpenAI
manager: nitinme
author: mrbullwinkle
ms.author: mbullwin
ms.service: azure-ai-openai
ms.custom:
  - ignite-2023
ms.topic: whats-new
ms.date: 11/30/2023
recommendations: false
keywords:
---

# What's new in Azure OpenAI Service

## December 2023
<<<<<<< HEAD

### GPT-4 Turbo with Vision now available
December 7, 2023 <br>
GPT-4 Turbo with Vision lets you use images in your AI chat conversations. The AI model can analyze and reference the media you share. With enhanced mode, you can use the [Azure AI Vision](/azure/ai-services/computer-vision/overview) features to analyze video and generate additional insights from the images.
=======

### Azure OpenAI on your data

- Full VPN and private endpoint support for Azure OpenAI on your data, including security support for: storage accounts, Azure OpenAI resources, and Azure AI Search service resources.   
- New article for using [Azure OpenAI on your data securely](./how-to/use-your-data-securely.md) by protecting data with virtual networks and private endpoints.

### GPT-4 with Vision now available

GPT-4 with Vision lets you use images and videos in your AI chat conversations. The AI model can analyze and reference the media you share. With enhanced mode, you can use the [Azure AI Vision](/azure/ai-services/computer-vision/overview) features to generate additional insights from the images.
>>>>>>> 46986b7e

- Explore the capabilities of GPT-4 Turbo with Vision in a no-code experience using the [Azure Open AI Playground](https://oai.azure.com/). Learn more in the [Quickstart guide](./gpt-v-quickstart.md).
- Vision enhancement using GPT-4 Turbo with Vision is now available in the [Azure Open AI Playground](https://oai.azure.com/) and includes support for Optical Character Recognition, visualization with Object Detection, image support for "add your data," and support for Video Q&A. 
- Make calls to the chat API directly using the [REST API](https://aka.ms/gpt-v-api-ref).
- Region availability is currently limited to `SwitzerlandNorth`, `SwedenCentral`, `WestUS`, and `AustraliaEast`  
- Learn more about the known limitations of GPT-4 Turbo with Vision and other [frequently asked questions](/azure/ai-services/openai/faq#gpt-4-with-vision).

## November 2023

### New data source support in Azure OpenAI on your data 

- You can now use [Azure Cosmos DB for MongoDB vCore](./concepts/use-your-data.md?tabs=mongo-db.md#ingesting-your-data) as well as URLs/web addresses as data sources to ingest your data and chat with a supported Azure OpenAI model.

### GPT-4 Turbo Preview & GPT-3.5-Turbo-1106 released

Both models are the latest release from OpenAI with improved instruction following, [JSON mode](./how-to/json-mode.md), [reproducible output](./how-to/reproducible-output.md), and parallel function calling.

- **GPT-4 Turbo Preview** has a max context window of 128,000 tokens and can generate 4,096 output tokens. It has the latest training data with knowledge up to April 2023. This model is in preview and is not recommended for production use. All deployments of this preview model will be automatically updated in place once the stable release becomes available.

- **GPT-3.5-Turbo-1106** has a max context window of 16,385 tokens and can generate 4,096 output tokens.

For information on model regional availability consult the [models page](./concepts/models.md).

The models have their own unique per region [quota allocations](./quotas-limits.md).

### DALL-E 3 public preview

DALL-E 3 is the latest image generation model from OpenAI. It features enhanced image quality, more complex scenes, and improved performance when rendering text in images. It also comes with more aspect ratio options. DALL-E 3 is available through OpenAI Studio and through the REST API. Your OpenAI resource must be in the `SwedenCentral` Azure region.

DALL-E 3 includes built-in prompt rewriting to enhance images, reduce bias, and increase natural variation.

Try out DALL-E 3 by following a [quickstart](./dall-e-quickstart.md).

### Responsible AI

- **Expanded customer configurability**: All Azure OpenAI customers can now configure all severity levels (low, medium, high) for the categories hate, violence, sexual and self-harm, including filtering only high severity content. [Configure content filters](./how-to/content-filters.md)

- **Content Credentials in all DALL-E models**: AI-generated images from all DALL-E models now include a digital credential that discloses the content as AI-generated. Applications that display image assets can leverage the open source [Content Authenticity Initiative SDK](https://opensource.contentauthenticity.org/docs/js-sdk/getting-started/quick-start/) to display credentials in their AI generated images. [Content Credentials in Azure OpenAI](/azure/ai-services/openai/concepts/content-credentials)

- **New RAI models**
    
    - **Jailbreak risk detection**: Jailbreak attacks are user prompts designed to provoke the Generative AI model into exhibiting behaviors it was trained to avoid or to break the rules set in the System Message. The jailbreak risk detection model is optional (default off), and available in annotate and filter model. It runs on user prompts.
    - **Protected material text**: Protected material text describes known text content (for example, song lyrics, articles, recipes, and selected web content) that can be outputted by large language models. The protected material text model is optional (default off), and available in annotate and filter model. It runs on LLM completions.
    - **Protected material code**: Protected material code describes source code that matches a set of source code from public repositories, which can be outputted by large language models without proper citation of source repositories. The protected material code model is optional (default off), and available in annotate and filter model. It runs on LLM completions.

    [Configure content filters](./how-to/content-filters.md)

- **Blocklists**: Customers can now quickly customize content filter behavior for prompts and completions further by creating a custom blocklist in their filters. The custom blocklist allows the filter to take action on a customized list of patterns, such as specific terms or regex patterns. In addition to custom blocklists, we provide a Microsoft profanity blocklist (English). [Use blocklists](./how-to/use-blocklists.md)
## October 2023

### New fine-tuning models (preview)

- `gpt-35-turbo-0613` is [now available for fine-tuning](./how-to/fine-tuning.md).

- `babbage-002` and `davinci-002` are [now available for fine-tuning](./how-to/fine-tuning.md). These models replace the legacy ada, babbage, curie, and davinci base models that were previously available for fine-tuning.

- Fine-tuning availability is limited to certain regions. Check the [models page](concepts/models.md#fine-tuning-models-preview), for the latest information on model availability in each region.

- Fine-tuned models have different [quota limits](quotas-limits.md) than regular models.

- [Tutorial: fine-tuning GPT-3.5-Turbo](./tutorials/fine-tune.md)

### Azure OpenAI on your data

- New [custom parameters](./concepts/use-your-data.md#custom-parameters) for determining the number of retrieved documents and strictness.
    - The strictness setting sets the threshold to categorize documents as relevant to your queries.
    - The retrieved documents setting specifies the number of top-scoring documents from your data index used to generate responses.
- You can see data ingestion/upload status in the Azure OpenAI Studio.
- Support for [private endpoints & VPNs for blob containers](./how-to/use-your-data-securely.md#security-support-for-azure-blob-storage)

## September 2023

### GPT-4
GPT-4 and GPT-4-32k are now available to all Azure OpenAI Service customers. Customers no longer need to apply for the waitlist to use GPT-4 and GPT-4-32k (the Limited Access registration requirements continue to apply for all Azure OpenAI models). Availability might vary by region. Check the [models page](concepts/models.md), for the latest information on model availability in each region.

### GPT-3.5 Turbo Instruct

Azure OpenAI Service now supports the GPT-3.5 Turbo Instruct model. This model has performance comparable to `text-davinci-003` and is available to use with the Completions API. Check the [models page](concepts/models.md), for the latest information on model availability in each region.

### Whisper public preview

Azure OpenAI Service now supports speech to text APIs powered by OpenAI's Whisper model. Get AI-generated text based on the speech audio you provide. To learn more, check out the [quickstart](./whisper-quickstart.md).

> [!NOTE]
> Azure AI Speech also supports OpenAI's Whisper model via the batch transcription API. To learn more, check out the [Create a batch transcription](../speech-service/batch-transcription-create.md#using-whisper-models) guide. Check out [What is the Whisper model?](../speech-service/whisper-overview.md) to learn more about when to use Azure AI Speech vs. Azure OpenAI Service.

### New Regions

- Azure OpenAI is now also available in the Sweden Central, and Switzerland North regions. Check the [models page](concepts/models.md), for the latest information on model availability in each region.

### Regional quota limits increases

- Increases to the max default quota limits for certain models and regions. Migrating workloads to [these models and regions](./quotas-limits.md#regional-quota-limits) will allow you to take advantage of higher Tokens per minute (TPM).  

## August 2023

### Azure OpenAI on your own data (preview) updates

- You can now deploy Azure OpenAI on your data to [Power Virtual Agents](/azure/ai-services/openai/concepts/use-your-data#deploying-the-model).
- [Azure OpenAI on your data](./concepts/use-your-data.md#virtual-network-support--private-endpoint-support-azure-ai-search-only) now supports private endpoints.
- Ability to [filter access to sensitive documents](./concepts/use-your-data.md#document-level-access-control-azure-ai-search-only).
- [Automatically refresh your index on a schedule](./concepts/use-your-data.md#schedule-automatic-index-refreshes-azure-ai-search-only).
- [Vector search and semantic search options](./concepts/use-your-data.md#search-options). 
- [View your chat history in the deployed web app](./concepts/use-your-data.md#chat-history)

## July 2023

### Support for function calling

- [Azure OpenAI now supports function calling](./how-to/function-calling.md) to enable you to work with functions in the chat completions API.

### Embedding input array increase

- Azure OpenAI now [supports arrays with up to 16 inputs](./how-to/switching-endpoints.md#azure-openai-embeddings-multiple-input-support) per API request with text-embedding-ada-002 Version 2.

### New Regions

- Azure OpenAI is now also available in the Canada East, East US 2, Japan East, and North Central US regions. Check the [models page](concepts/models.md), for the latest information on model availability in each region.  

## June 2023

### Use Azure OpenAI on your own data (preview)

- [Azure OpenAI on your data](./concepts/use-your-data.md) is now available in preview, enabling you to chat with OpenAI models such as GPT-35-Turbo and GPT-4 and receive responses based on your data. 

### New versions of gpt-35-turbo and gpt-4 models

- gpt-35-turbo (version 0613)
- gpt-35-turbo-16k (version 0613)
- gpt-4 (version 0613)
- gpt-4-32k (version 0613)

### UK South

- Azure OpenAI is now available in the UK South region. Check the [models page](concepts/models.md), for the latest information on model availability in each region.  

### Content filtering & annotations (Preview)

- How to [configure content filters](how-to/content-filters.md) with Azure OpenAI Service.
- [Enable annotations](concepts/content-filter.md) to view content filtering category and severity information as part of your GPT based Completion and Chat Completion calls.

### Quota

- Quota provides the flexibility to actively [manage the allocation of rate limits across the deployments](how-to/quota.md) within your subscription.

## May 2023

### Java & JavaScript SDK support

- NEW Azure OpenAI preview SDKs offering support for [JavaScript](quickstart.md?tabs=command-line&pivots=programming-language-javascript) and [Java](quickstart.md?tabs=command-line&pivots=programming-language-java).

### Azure OpenAI Chat Completion General Availability (GA)

- General availability support for:
  - Chat Completion API version `2023-05-15`.
  - GPT-35-Turbo models.
  - GPT-4 model series. 
  
If you are currently using the `2023-03-15-preview` API, we recommend migrating to the GA `2023-05-15` API. If you are currently using API version `2022-12-01` this API remains GA, but does not include the latest Chat Completion capabilities.

> [!IMPORTANT]
> Using the current versions of the GPT-35-Turbo models with the completion endpoint remains in preview.
  
### France Central

- Azure OpenAI is now available in the France Central region. Check the [models page](concepts/models.md), for the latest information on model availability in each region.  

## April 2023

- **DALL-E 2 public preview**. Azure OpenAI Service now supports image generation APIs powered by OpenAI's DALL-E 2 model. Get AI-generated images based on the descriptive text you provide. To learn more, check out the [quickstart](./dall-e-quickstart.md). To request access, existing Azure OpenAI customers can [apply by filling out this form](https://aka.ms/oai/access).

- **Inactive deployments of customized models will now be deleted after 15 days; models will remain available for redeployment.** If a customized (fine-tuned) model is deployed for more than fifteen (15) days during which no completions or chat completions calls are made to it, the deployment will automatically be deleted (and no further hosting charges will be incurred for that deployment). The underlying customized model will remain available and can be redeployed at any time. To learn more check out the [how-to-article](./how-to/fine-tuning.md?pivots=programming-language-studio#deploy-a-customized-model).


## March 2023

- **GPT-4 series models are now available in preview on Azure OpenAI**. To request access, existing Azure OpenAI customers can [apply by filling out this form](https://aka.ms/oai/get-gpt4). These models are currently available in the East US and South Central US regions.

- **New Chat Completion API for GPT-35-Turbo and GPT-4 models released in preview on 3/21**. To learn more checkout the [updated quickstarts](./quickstart.md) and [how-to article](./how-to/chatgpt.md).

- **GPT-35-Turbo preview**. To learn more checkout the [how-to article](./how-to/chatgpt.md).

- Increased training limits for fine-tuning: The max training job size (tokens in training file) x (# of epochs) is 2 Billion tokens for all models. We have also increased the max training job from 120 to 720 hours. 
- Adding additional use cases to your existing access.  Previously, the process for adding new use cases required customers to reapply to the service. Now, we're releasing a new process that allows you to quickly add new use cases to your use of the service. This process follows the established Limited Access process within Azure AI services. [Existing customers can attest to any and all new use cases here](https://customervoice.microsoft.com/Pages/ResponsePage.aspx?id=v4j5cvGGr0GRqy180BHbR7en2Ais5pxKtso_Pz4b1_xUM003VEJPRjRSOTZBRVZBV1E5N1lWMk1XUyQlQCN0PWcu). Please note that this is required anytime you would like to use the service for a new use case you did not originally apply for.

## February 2023

### New Features

- .NET SDK(inference) [preview release](https://www.nuget.org/packages/Azure.AI.OpenAI/1.0.0-beta.3) | [Samples](https://github.com/Azure/azure-sdk-for-net/tree/main/sdk/openai/Azure.AI.OpenAI/tests/Samples)
- [Terraform SDK update](https://registry.terraform.io/providers/hashicorp/azurerm/3.37.0/docs/resources/cognitive_deployment) to support Azure OpenAI management operations.
- Inserting text at the end of a completion is now supported with the `suffix` parameter.

### Updates

- Content filtering is on by default.

New articles on:

- [Monitoring an Azure OpenAI Service](./how-to/monitoring.md)
- [Plan and manage costs for Azure OpenAI](./how-to/manage-costs.md)

New training course:

- [Intro to Azure OpenAI](/training/modules/explore-azure-openai/)


## January 2023

### New Features

* **Service GA**. Azure OpenAI Service is now generally available.​

* **New models**: Addition of the latest text model, text-davinci-003 (East US, West Europe), text-ada-embeddings-002 (East US, South Central US, West Europe)


## December 2022

### New features

* **The latest models from OpenAI.** Azure OpenAI provides access to all the latest models including the GPT-3.5 series​.

* **New API version (2022-12-01).** This update includes several requested enhancements including token usage information in the API response, improved error messages for files, alignment with OpenAI on fine-tuning creation data structure, and support for the suffix parameter to allow custom naming of fine-tuned jobs.  ​

* **Higher request per second limits.** 50 for non-Davinci models. 20 for Davinci models.​

* **Faster fine-tune deployments.** Deploy an Ada and Curie fine-tuned models in under 10 minutes.​

* **Higher training limits:** 40M training tokens for Ada, Babbage, and Curie. 10M for Davinci.​

* **Process for requesting modifications to the abuse & miss-use data logging & human review.** Today, the service logs request/response data for the purposes of abuse and misuse detection to ensure that these powerful models aren't abused. However, many customers have strict data privacy and security requirements that require greater control over their data. To support these use cases, we're releasing a new process for customers to modify the content filtering policies or turn off the abuse logging for low-risk use cases. This process follows the established Limited Access process within Azure AI services and [existing OpenAI customers can apply here](https://aka.ms/oai/modifiedaccess).​

* **Customer managed key (CMK) encryption.** CMK provides customers greater control over managing their data in Azure OpenAI by providing their own encryption keys used for storing training data and customized models. Customer-managed keys (CMK), also known as bring your own key (BYOK), offer greater flexibility to create, rotate, disable, and revoke access controls. You can also audit the encryption keys used to protect your data. [Learn more from our encryption at rest documentation](encrypt-data-at-rest.md).

* **Lockbox support**​

* **SOC-2 compliance**​

* **Logging and diagnostics** through Azure Resource Health, Cost Analysis, and Metrics & Diagnostic settings​.

* **Studio improvements.** Numerous usability improvements to the Studio workflow including Azure AD role support to control who in the team has access to create fine-tuned models and deploy.

### Changes (breaking)

**Fine-tuning** create API request has been updated to match OpenAI’s schema.

**Preview API versions:**

```json
{​
    "training_file": "file-XGinujblHPwGLSztz8cPS8XY",​
    "hyperparams": { ​
        "batch_size": 4,​
        "learning_rate_multiplier": 0.1,​
        "n_epochs": 4,​
        "prompt_loss_weight": 0.1,​
    }​
}
```

**API version 2022-12-01:**

```json
{​
    "training_file": "file-XGinujblHPwGLSztz8cPS8XY",​
    "batch_size": 4,​
    "learning_rate_multiplier": 0.1,​
    "n_epochs": 4,​
    "prompt_loss_weight": 0.1,​
}
```

**Content filtering is temporarily off** by default. Azure content moderation works differently than OpenAI. Azure OpenAI runs content filters during the generation call to detect harmful or abusive content and filters them from the response. [Learn More​](./concepts/content-filter.md)

​These models will be re-enabled in Q1 2023 and be on by default. ​

​**Customer actions**​

* [Contact Azure Support](https://portal.azure.com/#view/Microsoft_Azure_Support/HelpAndSupportBlade/~/overview) if you would like these turned on for your subscription​.
* [Apply for filtering modifications](https://aka.ms/oai/modifiedaccess), if you would like to have them remain off. (This option will be for low-risk use cases only.)​

## Next steps

Learn more about the [underlying models that power Azure OpenAI](./concepts/models.md).<|MERGE_RESOLUTION|>--- conflicted
+++ resolved
@@ -17,12 +17,6 @@
 # What's new in Azure OpenAI Service
 
 ## December 2023
-<<<<<<< HEAD
-
-### GPT-4 Turbo with Vision now available
-December 7, 2023 <br>
-GPT-4 Turbo with Vision lets you use images in your AI chat conversations. The AI model can analyze and reference the media you share. With enhanced mode, you can use the [Azure AI Vision](/azure/ai-services/computer-vision/overview) features to analyze video and generate additional insights from the images.
-=======
 
 ### Azure OpenAI on your data
 
@@ -32,7 +26,6 @@
 ### GPT-4 with Vision now available
 
 GPT-4 with Vision lets you use images and videos in your AI chat conversations. The AI model can analyze and reference the media you share. With enhanced mode, you can use the [Azure AI Vision](/azure/ai-services/computer-vision/overview) features to generate additional insights from the images.
->>>>>>> 46986b7e
 
 - Explore the capabilities of GPT-4 Turbo with Vision in a no-code experience using the [Azure Open AI Playground](https://oai.azure.com/). Learn more in the [Quickstart guide](./gpt-v-quickstart.md).
 - Vision enhancement using GPT-4 Turbo with Vision is now available in the [Azure Open AI Playground](https://oai.azure.com/) and includes support for Optical Character Recognition, visualization with Object Detection, image support for "add your data," and support for Video Q&A. 
