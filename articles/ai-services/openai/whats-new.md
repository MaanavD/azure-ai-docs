--- conflicted
+++ resolved
@@ -21,7 +21,6 @@
 
 ## May 2025
 
-<<<<<<< HEAD
 ### PII detection content filter
 
 Personally identifiable information (PII) detection is now available as a built-in content filter. This feature allows you to identify and block sensitive information in LLM outputs, enhancing data privacy. For more information, see the [PII detection](./concepts/content-filter-personal-information.md) documentation.
@@ -31,11 +30,9 @@
 Spotlighting is a sub-feature of prompt shields that enhances protection against indirect (embedded document) attacks by tagging input documents with special formatting to indicate lower trust to the model. For more information, see the [Prompt shields filter](./concepts/content-filter-prompt-shields.md) documentation.
 
 
-=======
 ### Model router (preview)
 
 Azure OpenAI model router is a deployable AI chat model that automatically selects the best underlying chat model to respond to a given prompt. For more information on how model router works and its advantages and limitations, see the [Model router concepts guide](./concepts/model-router.md). To use model router with the Completions API, follow the [How-to guide](./concepts/model-router.md).
->>>>>>> 38cbe578
 
 ## April 2025
 
