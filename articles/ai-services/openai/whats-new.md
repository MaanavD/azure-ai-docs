--- conflicted
+++ resolved
@@ -18,18 +18,13 @@
 
 ## March 2024
 
-<<<<<<< HEAD
+### Risks & Safety monitor in OpenAI Studio
+
+Azure OpenAI Studio now provides a Risks & Safety dashboard for each of your deployments that uses a content filter configuration. Use it to check the results of the filtering activity. Then you can adjust your filter configuration to better serve your business needs and meet Responsible AI principles.
+
+[Use the Risks & Safety monitor](./how-to/risks-safety-monitor.md)
 
 ### Azure OpenAI On Your Data updates
-=======
-### Risks & Safety monitor in OpenAI Studio
-
-Azure OpenAI Studio now provides a Risks & Safety dashboard for each of your deployments that uses a content filter configuration. Use it to check the results of the filtering activity. Then you can adjust your filter configuration to better serve your business needs and meet Responsible AI principles.
-
-[Use the Risks & Safety monitor](./how-to/risks-safety-monitor.md)
-
-### Elasticsearch database support for Azure OpenAI On Your Data
->>>>>>> 5124ecee
 
 - You can now connect to an Elasticsearch vector database to be used with [Azure OpenAI On Your Data](./concepts/use-your-data.md?tabs=elasticsearch#supported-data-sources).
 - You can use the [chunk size parameter](./concepts/use-your-data.md#chunk-size-preview) during data ingestion to set the maximum number of tokens of any given chunk of data in your index.
