---
title: What's new in Azure OpenAI Service?
titleSuffix: Azure AI services
description: Learn about the latest news and features updates for Azure OpenAI
manager: nitinme
author: mrbullwinkle
ms.author: mbullwin
ms.service: azure-ai-openai
ms.custom:
  - ignite-2023
  - references_regions
ms.topic: whats-new
<<<<<<< HEAD
ms.date: 01/24/2024
=======
ms.date: 2/6/2024
>>>>>>> 7789627c
recommendations: false
---

# What's new in Azure OpenAI Service

## February 2024

<<<<<<< HEAD
- [Azure OpenAI on your data](./concepts/use-your-data.md) is now Generally Available. It additionally provides public preview support for Pinecone and Elasticsearch databases. 
=======
### GPT-4-0125-preview model available

The `gpt-4` model version `0125-preview` is now available on Azure OpenAI Service in the East US, North Central US, and South Central US regions.  Customers with deployments of `gpt-4` version `1106-preview` will be automatically upgraded to `0125-preview` in the coming weeks.  

For information on model regional availability and upgrades refer to the [models page](./concepts/models.md).

### Assistants API public preview

Azure OpenAI now supports the API that powers OpenAI's GPTs. Azure OpenAI Assistants (Preview) allows you to create AI assistants tailored to your needs through custom instructions and advanced tools like code interpreter, and custom functions. To learn more, see:

- [Quickstart](./assistants-quickstart.md)
- [Concepts](./concepts/assistants.md)
- [In-depth Python how-to](./how-to/assistant.md)
- [Code Interpreter](./how-to/code-interpreter.md)
- [Function calling](./how-to/assistant-functions.md)
- [Assistants model & region availability](./concepts/models.md#assistants-preview)
- [Assistants Samples](https://github.com/Azure-Samples/azureai-samples/tree/main/scenarios/Assistants)

### OpenAI text to speech voices public preview

Azure OpenAI Service now supports text to speech APIs with OpenAI's voices. Get AI-generated speech from the text you provide. To learn more, see the [overview guide](../speech-service/openai-voices.md) and try the [quickstart](./text-to-speech-quickstart.md).

> [!NOTE]
> Azure AI Speech also supports OpenAI text to speech voices. To learn more, see [OpenAI text to speech voices via Azure OpenAI Service or via Azure AI Speech](../speech-service/openai-voices.md#openai-text-to-speech-voices-via-azure-openai-service-or-via-azure-ai-speech) guide.

### New Fine-tuning capabilities and model support

- [Continuous fine-tuning](https://aka.ms/oai/fine-tuning-continuous)
- [Fine-tuning & function calling](./how-to/fine-tuning-functions.md)
- [`gpt-35-turbo 1106` support](./concepts/models.md#fine-tuning-models)

### Chunk size parameter for Azure OpenAI on your data

- You can now set the [chunk size](./concepts/use-your-data.md#ingestion-parameters) parameter when your data is ingested. Adjusting the chunk size can enhance the model's responses by setting the maximum number of tokens for any given chunk of your data in the search index.

### New regional support for Azure OpenAI on your data

You can now use Azure OpenAI on your data in the following Azure region:
* South Africa North
>>>>>>> 7789627c

## December 2023

### Azure OpenAI on your data

- Full VPN and private endpoint support for Azure OpenAI on your data, including security support for: storage accounts, Azure OpenAI resources, and Azure AI Search service resources.   
- New article for using [Azure OpenAI on your data securely](./how-to/use-your-data-securely.md) by protecting data with virtual networks and private endpoints.

### GPT-4 Turbo with Vision now available

GPT-4 Turbo with Vision on Azure OpenAI service is now in public preview. GPT-4 Turbo with Vision is a large multimodal model (LMM) developed by OpenAI that can analyze images and provide textual responses to questions about them. It incorporates both natural language processing and visual understanding. With enhanced mode, you can use the [Azure AI Vision](/azure/ai-services/computer-vision/overview) features to generate additional insights from the images.

- Explore the capabilities of GPT-4 Turbo with Vision in a no-code experience using the [Azure Open AI Playground](https://oai.azure.com/). Learn more in the [Quickstart guide](./gpt-v-quickstart.md).
- Vision enhancement using GPT-4 Turbo with Vision is now available in the [Azure Open AI Playground](https://oai.azure.com/) and includes support for Optical Character Recognition, object grounding, image support for "add your data," and support for video prompt.
- Make calls to the chat API directly using the [REST API](https://aka.ms/gpt-v-api-ref).
- Region availability is currently limited to `SwitzerlandNorth`, `SwedenCentral`, `WestUS`, and `AustraliaEast`  
- Learn more about the known limitations of GPT-4 Turbo with Vision and other [frequently asked questions](/azure/ai-services/openai/faq#gpt-4-with-vision).

## November 2023

### New data source support in Azure OpenAI on your data

- You can now use [Azure Cosmos DB for MongoDB vCore](./concepts/use-your-data.md?tabs=mongo-db.md#ingesting-your-data) as well as URLs/web addresses as data sources to ingest your data and chat with a supported Azure OpenAI model.

### GPT-4 Turbo Preview & GPT-3.5-Turbo-1106 released

Both models are the latest release from OpenAI with improved instruction following, [JSON mode](./how-to/json-mode.md), [reproducible output](./how-to/reproducible-output.md), and parallel function calling.

- **GPT-4 Turbo Preview** has a max context window of 128,000 tokens and can generate 4,096 output tokens. It has the latest training data with knowledge up to April 2023. This model is in preview and is not recommended for production use. All deployments of this preview model will be automatically updated in place once the stable release becomes available.

- **GPT-3.5-Turbo-1106** has a max context window of 16,385 tokens and can generate 4,096 output tokens.

For information on model regional availability consult the [models page](./concepts/models.md).

The models have their own unique per region [quota allocations](./quotas-limits.md).

### DALL-E 3 public preview

DALL-E 3 is the latest image generation model from OpenAI. It features enhanced image quality, more complex scenes, and improved performance when rendering text in images. It also comes with more aspect ratio options. DALL-E 3 is available through OpenAI Studio and through the REST API. Your OpenAI resource must be in the `SwedenCentral` Azure region.

DALL-E 3 includes built-in prompt rewriting to enhance images, reduce bias, and increase natural variation.

Try out DALL-E 3 by following a [quickstart](./dall-e-quickstart.md).

### Responsible AI

- **Expanded customer configurability**: All Azure OpenAI customers can now configure all severity levels (low, medium, high) for the categories hate, violence, sexual and self-harm, including filtering only high severity content. [Configure content filters](./how-to/content-filters.md)

- **Content Credentials in all DALL-E models**: AI-generated images from all DALL-E models now include a digital credential that discloses the content as AI-generated. Applications that display image assets can leverage the open source [Content Authenticity Initiative SDK](https://opensource.contentauthenticity.org/docs/js-sdk/getting-started/quick-start/) to display credentials in their AI generated images. [Content Credentials in Azure OpenAI](/azure/ai-services/openai/concepts/content-credentials)

- **New RAI models**
    
    - **Jailbreak risk detection**: Jailbreak attacks are user prompts designed to provoke the Generative AI model into exhibiting behaviors it was trained to avoid or to break the rules set in the System Message. The jailbreak risk detection model is optional (default off), and available in annotate and filter model. It runs on user prompts.
    - **Protected material text**: Protected material text describes known text content (for example, song lyrics, articles, recipes, and selected web content) that can be outputted by large language models. The protected material text model is optional (default off), and available in annotate and filter model. It runs on LLM completions.
    - **Protected material code**: Protected material code describes source code that matches a set of source code from public repositories, which can be outputted by large language models without proper citation of source repositories. The protected material code model is optional (default off), and available in annotate and filter model. It runs on LLM completions.

    [Configure content filters](./how-to/content-filters.md)

- **Blocklists**: Customers can now quickly customize content filter behavior for prompts and completions further by creating a custom blocklist in their filters. The custom blocklist allows the filter to take action on a customized list of patterns, such as specific terms or regex patterns. In addition to custom blocklists, we provide a Microsoft profanity blocklist (English). [Use blocklists](./how-to/use-blocklists.md)
## October 2023

### New fine-tuning models (preview)

- `gpt-35-turbo-0613` is [now available for fine-tuning](./how-to/fine-tuning.md).

- `babbage-002` and `davinci-002` are [now available for fine-tuning](./how-to/fine-tuning.md). These models replace the legacy ada, babbage, curie, and davinci base models that were previously available for fine-tuning.

- Fine-tuning availability is limited to certain regions. Check the [models page](concepts/models.md#fine-tuning-models), for the latest information on model availability in each region.

- Fine-tuned models have different [quota limits](quotas-limits.md) than regular models.

- [Tutorial: fine-tuning GPT-3.5-Turbo](./tutorials/fine-tune.md)

### Azure OpenAI on your data

- New [custom parameters](./concepts/use-your-data.md#runtime-parameters) for determining the number of retrieved documents and strictness.
    - The strictness setting sets the threshold to categorize documents as relevant to your queries.
    - The retrieved documents setting specifies the number of top-scoring documents from your data index used to generate responses.
- You can see data ingestion/upload status in the Azure OpenAI Studio.
- Support for private endpoints & VPNs for blob containers.

## September 2023

### GPT-4
GPT-4 and GPT-4-32k are now available to all Azure OpenAI Service customers. Customers no longer need to apply for the waitlist to use GPT-4 and GPT-4-32k (the Limited Access registration requirements continue to apply for all Azure OpenAI models). Availability might vary by region. Check the [models page](concepts/models.md), for the latest information on model availability in each region.

### GPT-3.5 Turbo Instruct

Azure OpenAI Service now supports the GPT-3.5 Turbo Instruct model. This model has performance comparable to `text-davinci-003` and is available to use with the Completions API. Check the [models page](concepts/models.md), for the latest information on model availability in each region.

### Whisper public preview

Azure OpenAI Service now supports speech to text APIs powered by OpenAI's Whisper model. Get AI-generated text based on the speech audio you provide. To learn more, check out the [quickstart](./whisper-quickstart.md).

> [!NOTE]
> Azure AI Speech also supports OpenAI's Whisper model via the batch transcription API. To learn more, check out the [Create a batch transcription](../speech-service/batch-transcription-create.md#use-a-whisper-model) guide. Check out [What is the Whisper model?](../speech-service/whisper-overview.md) to learn more about when to use Azure AI Speech vs. Azure OpenAI Service.

### New Regions

- Azure OpenAI is now also available in the Sweden Central, and Switzerland North regions. Check the [models page](concepts/models.md), for the latest information on model availability in each region.

### Regional quota limits increases

- Increases to the max default quota limits for certain models and regions. Migrating workloads to [these models and regions](./quotas-limits.md#regional-quota-limits) will allow you to take advantage of higher Tokens per minute (TPM).  

## August 2023

### Azure OpenAI on your own data (preview) updates

- You can now deploy Azure OpenAI on your data to [Power Virtual Agents](/azure/ai-services/openai/concepts/use-your-data#deploying-the-model).
- Azure OpenAI on your data now supports private endpoints.
- Ability to [filter access to sensitive documents](./concepts/use-your-data.md#document-level-access-control).
- [Automatically refresh your index on a schedule](./concepts/use-your-data.md#schedule-automatic-index-refreshes).
- [Vector search and semantic search options](./concepts/use-your-data.md#search-options). 
- [View your chat history in the deployed web app](./concepts/use-your-data.md#chat-history)

## July 2023

### Support for function calling

- [Azure OpenAI now supports function calling](./how-to/function-calling.md) to enable you to work with functions in the chat completions API.

### Embedding input array increase

- Azure OpenAI now [supports arrays with up to 16 inputs](./how-to/switching-endpoints.md#azure-openai-embeddings-multiple-input-support) per API request with text-embedding-ada-002 Version 2.

### New Regions

- Azure OpenAI is now also available in the Canada East, East US 2, Japan East, and North Central US regions. Check the [models page](concepts/models.md), for the latest information on model availability in each region.  

## June 2023

### Use Azure OpenAI on your own data (preview)

- [Azure OpenAI on your data](./concepts/use-your-data.md) is now available in preview, enabling you to chat with OpenAI models such as GPT-35-Turbo and GPT-4 and receive responses based on your data. 

### New versions of gpt-35-turbo and gpt-4 models

- gpt-35-turbo (version 0613)
- gpt-35-turbo-16k (version 0613)
- gpt-4 (version 0613)
- gpt-4-32k (version 0613)

### UK South

- Azure OpenAI is now available in the UK South region. Check the [models page](concepts/models.md), for the latest information on model availability in each region.  

### Content filtering & annotations (Preview)

- How to [configure content filters](how-to/content-filters.md) with Azure OpenAI Service.
- [Enable annotations](concepts/content-filter.md) to view content filtering category and severity information as part of your GPT based Completion and Chat Completion calls.

### Quota

- Quota provides the flexibility to actively [manage the allocation of rate limits across the deployments](how-to/quota.md) within your subscription.

## May 2023

### Java & JavaScript SDK support

- NEW Azure OpenAI preview SDKs offering support for [JavaScript](quickstart.md?tabs=command-line&pivots=programming-language-javascript) and [Java](quickstart.md?tabs=command-line&pivots=programming-language-java).

### Azure OpenAI Chat Completion General Availability (GA)

- General availability support for:
  - Chat Completion API version `2023-05-15`.
  - GPT-35-Turbo models.
  - GPT-4 model series. 
  
If you are currently using the `2023-03-15-preview` API, we recommend migrating to the GA `2023-05-15` API. If you are currently using API version `2022-12-01` this API remains GA, but does not include the latest Chat Completion capabilities.

> [!IMPORTANT]
> Using the current versions of the GPT-35-Turbo models with the completion endpoint remains in preview.
  
### France Central

- Azure OpenAI is now available in the France Central region. Check the [models page](concepts/models.md), for the latest information on model availability in each region.  

## April 2023

- **DALL-E 2 public preview**. Azure OpenAI Service now supports image generation APIs powered by OpenAI's DALL-E 2 model. Get AI-generated images based on the descriptive text you provide. To learn more, check out the [quickstart](./dall-e-quickstart.md). To request access, existing Azure OpenAI customers can [apply by filling out this form](https://aka.ms/oai/access).

- **Inactive deployments of customized models will now be deleted after 15 days; models will remain available for redeployment.** If a customized (fine-tuned) model is deployed for more than fifteen (15) days during which no completions or chat completions calls are made to it, the deployment will automatically be deleted (and no further hosting charges will be incurred for that deployment). The underlying customized model will remain available and can be redeployed at any time. To learn more check out the [how-to-article](./how-to/fine-tuning.md?pivots=programming-language-studio#deploy-a-customized-model).


## March 2023

- **GPT-4 series models are now available in preview on Azure OpenAI**. To request access, existing Azure OpenAI customers can [apply by filling out this form](https://aka.ms/oai/get-gpt4). These models are currently available in the East US and South Central US regions.

- **New Chat Completion API for GPT-35-Turbo and GPT-4 models released in preview on 3/21**. To learn more checkout the [updated quickstarts](./quickstart.md) and [how-to article](./how-to/chatgpt.md).

- **GPT-35-Turbo preview**. To learn more checkout the [how-to article](./how-to/chatgpt.md).

- Increased training limits for fine-tuning: The max training job size (tokens in training file) x (# of epochs) is 2 Billion tokens for all models. We have also increased the max training job from 120 to 720 hours. 
- Adding additional use cases to your existing access.  Previously, the process for adding new use cases required customers to reapply to the service. Now, we're releasing a new process that allows you to quickly add new use cases to your use of the service. This process follows the established Limited Access process within Azure AI services. [Existing customers can attest to any and all new use cases here](https://customervoice.microsoft.com/Pages/ResponsePage.aspx?id=v4j5cvGGr0GRqy180BHbR7en2Ais5pxKtso_Pz4b1_xUM003VEJPRjRSOTZBRVZBV1E5N1lWMk1XUyQlQCN0PWcu). Please note that this is required anytime you would like to use the service for a new use case you did not originally apply for.

## February 2023

### New Features

- .NET SDK(inference) [preview release](https://www.nuget.org/packages/Azure.AI.OpenAI/1.0.0-beta.3) | [Samples](https://github.com/Azure/azure-sdk-for-net/tree/main/sdk/openai/Azure.AI.OpenAI/tests/Samples)
- [Terraform SDK update](https://registry.terraform.io/providers/hashicorp/azurerm/3.37.0/docs/resources/cognitive_deployment) to support Azure OpenAI management operations.
- Inserting text at the end of a completion is now supported with the `suffix` parameter.

### Updates

- Content filtering is on by default.

New articles on:

- [Monitoring an Azure OpenAI Service](./how-to/monitoring.md)
- [Plan and manage costs for Azure OpenAI](./how-to/manage-costs.md)

New training course:

- [Intro to Azure OpenAI](/training/modules/explore-azure-openai/)


## January 2023

### New Features

* **Service GA**. Azure OpenAI Service is now generally available.​

* **New models**: Addition of the latest text model, text-davinci-003 (East US, West Europe), text-ada-embeddings-002 (East US, South Central US, West Europe)


## December 2022

### New features

* **The latest models from OpenAI.** Azure OpenAI provides access to all the latest models including the GPT-3.5 series​.

* **New API version (2022-12-01).** This update includes several requested enhancements including token usage information in the API response, improved error messages for files, alignment with OpenAI on fine-tuning creation data structure, and support for the suffix parameter to allow custom naming of fine-tuned jobs.  ​

* **Higher request per second limits.** 50 for non-Davinci models. 20 for Davinci models.​

* **Faster fine-tune deployments.** Deploy an Ada and Curie fine-tuned models in under 10 minutes.​

* **Higher training limits:** 40M training tokens for Ada, Babbage, and Curie. 10M for Davinci.​

* **Process for requesting modifications to the abuse & miss-use data logging & human review.** Today, the service logs request/response data for the purposes of abuse and misuse detection to ensure that these powerful models aren't abused. However, many customers have strict data privacy and security requirements that require greater control over their data. To support these use cases, we're releasing a new process for customers to modify the content filtering policies or turn off the abuse logging for low-risk use cases. This process follows the established Limited Access process within Azure AI services and [existing OpenAI customers can apply here](https://aka.ms/oai/modifiedaccess).​

* **Customer managed key (CMK) encryption.** CMK provides customers greater control over managing their data in Azure OpenAI by providing their own encryption keys used for storing training data and customized models. Customer-managed keys (CMK), also known as bring your own key (BYOK), offer greater flexibility to create, rotate, disable, and revoke access controls. You can also audit the encryption keys used to protect your data. [Learn more from our encryption at rest documentation](encrypt-data-at-rest.md).

* **Lockbox support**​

* **SOC-2 compliance**​

* **Logging and diagnostics** through Azure Resource Health, Cost Analysis, and Metrics & Diagnostic settings​.

* **Studio improvements.** Numerous usability improvements to the Studio workflow including Azure AD role support to control who in the team has access to create fine-tuned models and deploy.

### Changes (breaking)

**Fine-tuning** create API request has been updated to match OpenAI’s schema.

**Preview API versions:**

```json
{​
    "training_file": "file-XGinujblHPwGLSztz8cPS8XY",​
    "hyperparams": { ​
        "batch_size": 4,​
        "learning_rate_multiplier": 0.1,​
        "n_epochs": 4,​
        "prompt_loss_weight": 0.1,​
    }​
}
```

**API version 2022-12-01:**

```json
{​
    "training_file": "file-XGinujblHPwGLSztz8cPS8XY",​
    "batch_size": 4,​
    "learning_rate_multiplier": 0.1,​
    "n_epochs": 4,​
    "prompt_loss_weight": 0.1,​
}
```

**Content filtering is temporarily off** by default. Azure content moderation works differently than OpenAI. Azure OpenAI runs content filters during the generation call to detect harmful or abusive content and filters them from the response. [Learn More​](./concepts/content-filter.md)

​These models will be re-enabled in Q1 2023 and be on by default. ​

​**Customer actions**​

* [Contact Azure Support](https://portal.azure.com/#view/Microsoft_Azure_Support/HelpAndSupportBlade/~/overview) if you would like these turned on for your subscription​.
* [Apply for filtering modifications](https://aka.ms/oai/modifiedaccess), if you would like to have them remain off. (This option will be for low-risk use cases only.)​

## Next steps

Learn more about the [underlying models that power Azure OpenAI](./concepts/models.md).<|MERGE_RESOLUTION|>--- conflicted
+++ resolved
@@ -10,11 +10,7 @@
   - ignite-2023
   - references_regions
 ms.topic: whats-new
-<<<<<<< HEAD
-ms.date: 01/24/2024
-=======
 ms.date: 2/6/2024
->>>>>>> 7789627c
 recommendations: false
 ---
 
@@ -22,9 +18,6 @@
 
 ## February 2024
 
-<<<<<<< HEAD
-- [Azure OpenAI on your data](./concepts/use-your-data.md) is now Generally Available. It additionally provides public preview support for Pinecone and Elasticsearch databases. 
-=======
 ### GPT-4-0125-preview model available
 
 The `gpt-4` model version `0125-preview` is now available on Azure OpenAI Service in the East US, North Central US, and South Central US regions.  Customers with deployments of `gpt-4` version `1106-preview` will be automatically upgraded to `0125-preview` in the coming weeks.  
@@ -64,7 +57,10 @@
 
 You can now use Azure OpenAI on your data in the following Azure region:
 * South Africa North
->>>>>>> 7789627c
+
+### Azure OpenAI on your data general availability
+
+- [Azure OpenAI on your data](./concepts/use-your-data.md) is now generally available. It additionally provides public preview support for Pinecone and Elasticsearch databases.
 
 ## December 2023
 
