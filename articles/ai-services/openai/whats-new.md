--- conflicted
+++ resolved
@@ -18,7 +18,6 @@
 
 ## November 2023
 
-<<<<<<< HEAD
 ### Expanded customer configurability
 
 All Azure OpenAI customers can now configure all severity levels (low, medium, high) for the content filtering categories hate, violence, sexual and self-harm, including filtering only high severity content.
@@ -31,7 +30,7 @@
 ### Blocklists
 
 Customers can now quickly customize content filter behavior for prompts and completions further by creating a custom blocklist in their filters. The custom blocklist allows the filter to take action on a customized list of patterns, such as specific terms or regex patterns. In addition to custom blocklists, we provide a Microsoft profanity blocklist (English).
-=======
+
 ### GPT-4 Turbo Preview & GPT-3.5-Turbo-1106 released
 
 Both models are the latest release from OpenAI with improved instruction following, [JSON mode](./how-to/json-mode.md), [reproducible output](./how-to/reproducible-output.md), and parallel function calling.
@@ -51,7 +50,6 @@
 DALL-E 3 includes built-in prompt rewriting to enhance images, reduce bias, and increase natural variation.
 
 Try out DALL-E 3 by following a [quickstart](./dall-e-quickstart.md).
->>>>>>> ac87a920
 
 ## October 2023
 
