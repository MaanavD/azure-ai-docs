--- conflicted
+++ resolved
@@ -21,7 +21,10 @@
 
 ## April 2025
 
-<<<<<<< HEAD
+### GPT-4.1 released
+
+The latest model from Azure OpenAI with a 1 million token context limit. For more information, see the [models page](./concepts/models.md#gpt-41-series).
+
 ### gpt-4o audio models released
 
 New audio models powered by GPT-4o are now available.  
@@ -31,11 +34,6 @@
 - The `gpt-4o-mini-tts` text to speech model is released. Use the `gpt-4o-mini-tts` model for text to speech generation via the `/audio` API.
 
 For more information about available models, see the [models and versions documentation](./concepts/models.md#audio-models).
-=======
-### GPT-4.1 released
-
-The latest model from Azure OpenAI with a 1 million token context limit. For more information, see the [models page](./concepts/models.md#gpt-41-series).
->>>>>>> 3436eca3
 
 ## March 2025
 
