---
title: What's new in Azure OpenAI Service?
titleSuffix: Azure AI services
description: Learn about the latest news and features updates for Azure OpenAI.
manager: nitinme
author: mrbullwinkle
ms.author: mbullwin
ms.service: azure-ai-openai
ms.custom:
  - ignite-2023
  - references_regions
ms.topic: whats-new
ms.date: 03/12/2024
recommendations: false
---

# What's new in Azure OpenAI Service

## March 2024

<<<<<<< HEAD
### 2024-02-01 general availability (GA) API released

This is the latest GA API release and is the replacement for the previous `2023-05-15` GA release. This release adds support for the latest Azure OpenAI GA features like Whisper, DALLE-3, fine-tuning, on your data, etc.

Features that are still in preview such as Assistants, text to speech (TTS), certain on your data datasources, still require a preview API version. For more information check out our [API version lifecycle guide](./api-version-deprecation.md).

### Whisper general availability (GA)

The Whisper speech to text model is now GA for both REST and Python. Client library SDKs are currently still in public preview.

Try out Whisper by following a [quickstart](./whisper-quickstart.md).

### DALL-E 3 general availability (GA)

DALL-E 3 image generation model is now GA for both REST and Python. Client library SDKs are currently still in public preview.

Try out DALL-E 3 by following a [quickstart](./dall-e-quickstart.md).

### New regional support for DALL-E 3

You can now access DALL-E 3 with an Azure OpenAI resource in the `East US` or `AustraliaEast` Azure region, in addition to `SwedenCentral`.
=======
### Model deprecations and retirements

We have added a page to track [model deprecations and retirements](./concepts/model-retirements.md) in Azure OpenAI Service. This page provides information about the models that are currently available, deprecated, and retired.
>>>>>>> d6bfc3be

### 2024-03-01-preview API released

`2024-03-01-preview` has all the same functionality as `2024-02-15-preview` and adds two new parameters for embeddings:

- `encoding_format` allows you to specify the format to generate embeddings in `float`, or `base64`. The default is `float`.
- `dimensions` allows you set the number of output embeddings. This parameter is only supported with the new third generation embeddings models: `text-embedding-3-large`, `text-embedding-3-small`. Typically larger embeddings are more expensive from a compute, memory, and storage perspective. Being able to adjust the number of dimensions allows more control over overall cost and performance. The `dimensions` parameter is not supported in all versions of the OpenAI 1.x Python library, to take advantage of this parameter  we recommend upgrading to the latest version: `pip install openai --upgrade`.

If you are currently using a preview API version to take advantage of the latest features, we recommend consulting the [API version lifecycle](./api-version-deprecation.md) article to track how long your current API version will be supported.

### Update to GPT-4-1106-Preview upgrade plans

The deployment upgrade of `gpt-4` 1106-Preview to `gpt-4` 0125-Preview scheduled for March 8, 2024 is no longer taking place. Deployments of `gpt-4` versions 1106-Preview and 0125-Preview set to "Auto-update to default" and "Upgrade when expired" will start to be upgraded after a stable version of the model is released.  

For more information on the upgrade process refer to the [models page](./concepts/models.md).

## February 2024

### GPT-3.5-turbo-0125 model available

This model has various improvements, including higher accuracy at responding in requested formats and a fix for a bug which caused a text encoding issue for non-English language function calls.

For information on model regional availability and upgrades refer to the [models page](./concepts/models.md).

### Third generation embeddings models available

- `text-embedding-3-large`
- `text-embedding-3-small`

In testing, OpenAI reports both the large and small third generation embeddings models offer better average multi-language retrieval performance with the [MIRACL](https://github.com/project-miracl/miracl) benchmark while still maintaining better performance for English tasks with the [MTEB](https://github.com/embeddings-benchmark/mteb) benchmark than the second generation text-embedding-ada-002 model.

For information on model regional availability and upgrades refer to the [models page](./concepts/models.md).

### GPT-3.5 Turbo quota consolidation

To simplify migration between different versions of the GPT-3.5-Turbo models (including 16k), we will be consolidating all GPT-3.5-Turbo quota into a single quota value.

- Any customers who have increased quota approved will have combined total quota that reflects the previous increases.

- Any customer whose current total usage across model versions is less than the default will get a new combined total quota by default.

### GPT-4-0125-preview model available

The `gpt-4` model version `0125-preview` is now available on Azure OpenAI Service in the East US, North Central US, and South Central US regions.  Customers with deployments of `gpt-4` version `1106-preview` will be automatically upgraded to `0125-preview` in the coming weeks.  

For information on model regional availability and upgrades refer to the [models page](./concepts/models.md).

### Assistants API public preview

Azure OpenAI now supports the API that powers OpenAI's GPTs. Azure OpenAI Assistants (Preview) allows you to create AI assistants tailored to your needs through custom instructions and advanced tools like code interpreter, and custom functions. To learn more, see:

- [Quickstart](./assistants-quickstart.md)
- [Concepts](./concepts/assistants.md)
- [In-depth Python how-to](./how-to/assistant.md)
- [Code Interpreter](./how-to/code-interpreter.md)
- [Function calling](./how-to/assistant-functions.md)
- [Assistants model & region availability](./concepts/models.md#assistants-preview)
- [Assistants Python & REST reference](./assistants-reference.md)
- [Assistants Samples](https://github.com/Azure-Samples/azureai-samples/tree/main/scenarios/Assistants)

### OpenAI text to speech voices public preview

Azure OpenAI Service now supports text to speech APIs with OpenAI's voices. Get AI-generated speech from the text you provide. To learn more, see the [overview guide](../speech-service/openai-voices.md) and try the [quickstart](./text-to-speech-quickstart.md).

> [!NOTE]
> Azure AI Speech also supports OpenAI text to speech voices. To learn more, see [OpenAI text to speech voices via Azure OpenAI Service or via Azure AI Speech](../speech-service/openai-voices.md#openai-text-to-speech-voices-via-azure-openai-service-or-via-azure-ai-speech) guide.

### New Fine-tuning capabilities and model support

- [Continuous fine-tuning](https://aka.ms/oai/fine-tuning-continuous)
- [Fine-tuning & function calling](./how-to/fine-tuning-functions.md)
- [`gpt-35-turbo 1106` support](./concepts/models.md#fine-tuning-models)

### New regional support for Azure OpenAI On Your Data

You can now use Azure OpenAI On Your Data in the following Azure region:
* South Africa North

### Azure OpenAI On Your Data general availability

- [Azure OpenAI On Your Data](./concepts/use-your-data.md) is now generally available.

## December 2023

### Azure OpenAI On Your Data

- Full VPN and private endpoint support for Azure OpenAI On Your Data, including security support for: storage accounts, Azure OpenAI resources, and Azure AI Search service resources.   
- New article for using [Azure OpenAI On Your Data securely](./how-to/use-your-data-securely.md) by protecting data with virtual networks and private endpoints.

### GPT-4 Turbo with Vision now available

GPT-4 Turbo with Vision on Azure OpenAI service is now in public preview. GPT-4 Turbo with Vision is a large multimodal model (LMM) developed by OpenAI that can analyze images and provide textual responses to questions about them. It incorporates both natural language processing and visual understanding. With enhanced mode, you can use the [Azure AI Vision](/azure/ai-services/computer-vision/overview) features to generate additional insights from the images.

- Explore the capabilities of GPT-4 Turbo with Vision in a no-code experience using the [Azure Open AI Playground](https://oai.azure.com/). Learn more in the [Quickstart guide](./gpt-v-quickstart.md).
- Vision enhancement using GPT-4 Turbo with Vision is now available in the [Azure Open AI Playground](https://oai.azure.com/) and includes support for Optical Character Recognition, object grounding, image support for "add your data," and support for video prompt.
- Make calls to the chat API directly using the [REST API](https://aka.ms/gpt-v-api-ref).
- Region availability is currently limited to `SwitzerlandNorth`, `SwedenCentral`, `WestUS`, and `AustraliaEast`  
- Learn more about the known limitations of GPT-4 Turbo with Vision and other [frequently asked questions](/azure/ai-services/openai/faq#gpt-4-with-vision).

## November 2023

### New data source support in Azure OpenAI On Your Data

- You can now use [Azure Cosmos DB for MongoDB vCore](./concepts/use-your-data.md#supported-data-sources) as well as URLs/web addresses as data sources to ingest your data and chat with a supported Azure OpenAI model.

### GPT-4 Turbo Preview & GPT-3.5-Turbo-1106 released

Both models are the latest release from OpenAI with improved instruction following, [JSON mode](./how-to/json-mode.md), [reproducible output](./how-to/reproducible-output.md), and parallel function calling.

- **GPT-4 Turbo Preview** has a max context window of 128,000 tokens and can generate 4,096 output tokens. It has the latest training data with knowledge up to April 2023. This model is in preview and is not recommended for production use. All deployments of this preview model will be automatically updated in place once the stable release becomes available.

- **GPT-3.5-Turbo-1106** has a max context window of 16,385 tokens and can generate 4,096 output tokens.

For information on model regional availability consult the [models page](./concepts/models.md).

The models have their own unique per region [quota allocations](./quotas-limits.md).

### DALL-E 3 public preview

DALL-E 3 is the latest image generation model from OpenAI. It features enhanced image quality, more complex scenes, and improved performance when rendering text in images. It also comes with more aspect ratio options. DALL-E 3 is available through OpenAI Studio and through the REST API. Your OpenAI resource must be in the `SwedenCentral` Azure region.

DALL-E 3 includes built-in prompt rewriting to enhance images, reduce bias, and increase natural variation.

Try out DALL-E 3 by following a [quickstart](./dall-e-quickstart.md).

### Responsible AI

- **Expanded customer configurability**: All Azure OpenAI customers can now configure all severity levels (low, medium, high) for the categories hate, violence, sexual and self-harm, including filtering only high severity content. [Configure content filters](./how-to/content-filters.md)

- **Content Credentials in all DALL-E models**: AI-generated images from all DALL-E models now include a digital credential that discloses the content as AI-generated. Applications that display image assets can leverage the open source [Content Authenticity Initiative SDK](https://opensource.contentauthenticity.org/docs/js-sdk/getting-started/quick-start/) to display credentials in their AI generated images. [Content Credentials in Azure OpenAI](/azure/ai-services/openai/concepts/content-credentials)

- **New RAI models**
    
    - **Jailbreak risk detection**: Jailbreak attacks are user prompts designed to provoke the Generative AI model into exhibiting behaviors it was trained to avoid or to break the rules set in the System Message. The jailbreak risk detection model is optional (default off), and available in annotate and filter model. It runs on user prompts.
    - **Protected material text**: Protected material text describes known text content (for example, song lyrics, articles, recipes, and selected web content) that can be outputted by large language models. The protected material text model is optional (default off), and available in annotate and filter model. It runs on LLM completions.
    - **Protected material code**: Protected material code describes source code that matches a set of source code from public repositories, which can be outputted by large language models without proper citation of source repositories. The protected material code model is optional (default off), and available in annotate and filter model. It runs on LLM completions.

    [Configure content filters](./how-to/content-filters.md)

- **Blocklists**: Customers can now quickly customize content filter behavior for prompts and completions further by creating a custom blocklist in their filters. The custom blocklist allows the filter to take action on a customized list of patterns, such as specific terms or regex patterns. In addition to custom blocklists, we provide a Microsoft profanity blocklist (English). [Use blocklists](./how-to/use-blocklists.md)
## October 2023

### New fine-tuning models (preview)

- `gpt-35-turbo-0613` is [now available for fine-tuning](./how-to/fine-tuning.md).

- `babbage-002` and `davinci-002` are [now available for fine-tuning](./how-to/fine-tuning.md). These models replace the legacy ada, babbage, curie, and davinci base models that were previously available for fine-tuning.

- Fine-tuning availability is limited to certain regions. Check the [models page](concepts/models.md#fine-tuning-models), for the latest information on model availability in each region.

- Fine-tuned models have different [quota limits](quotas-limits.md) than regular models.

- [Tutorial: fine-tuning GPT-3.5-Turbo](./tutorials/fine-tune.md)

### Azure OpenAI On Your Data

- New [custom parameters](./concepts/use-your-data.md#runtime-parameters) for determining the number of retrieved documents and strictness.
    - The strictness setting sets the threshold to categorize documents as relevant to your queries.
    - The retrieved documents setting specifies the number of top-scoring documents from your data index used to generate responses.
- You can see data ingestion/upload status in the Azure OpenAI Studio.
- Support for private endpoints & VPNs for blob containers.

## September 2023

### GPT-4
GPT-4 and GPT-4-32k are now available to all Azure OpenAI Service customers. Customers no longer need to apply for the waitlist to use GPT-4 and GPT-4-32k (the Limited Access registration requirements continue to apply for all Azure OpenAI models). Availability might vary by region. Check the [models page](concepts/models.md), for the latest information on model availability in each region.

### GPT-3.5 Turbo Instruct

Azure OpenAI Service now supports the GPT-3.5 Turbo Instruct model. This model has performance comparable to `text-davinci-003` and is available to use with the Completions API. Check the [models page](concepts/models.md), for the latest information on model availability in each region.

### Whisper public preview

Azure OpenAI Service now supports speech to text APIs powered by OpenAI's Whisper model. Get AI-generated text based on the speech audio you provide. To learn more, check out the [quickstart](./whisper-quickstart.md).

> [!NOTE]
> Azure AI Speech also supports OpenAI's Whisper model via the batch transcription API. To learn more, check out the [Create a batch transcription](../speech-service/batch-transcription-create.md#use-a-whisper-model) guide. Check out [What is the Whisper model?](../speech-service/whisper-overview.md) to learn more about when to use Azure AI Speech vs. Azure OpenAI Service.

### New Regions

- Azure OpenAI is now also available in the Sweden Central, and Switzerland North regions. Check the [models page](concepts/models.md), for the latest information on model availability in each region.

### Regional quota limits increases

- Increases to the max default quota limits for certain models and regions. Migrating workloads to [these models and regions](./quotas-limits.md#regional-quota-limits) will allow you to take advantage of higher Tokens per minute (TPM).  

## August 2023

### Azure OpenAI on your own data (preview) updates

- You can now deploy Azure OpenAI On Your Data to [Power Virtual Agents](/azure/ai-services/openai/concepts/use-your-data#deploying-the-model).
- Azure OpenAI On Your Data now supports private endpoints.
- Ability to [filter access to sensitive documents](./concepts/use-your-data.md#document-level-access-control).
- [Automatically refresh your index on a schedule](./concepts/use-your-data.md#schedule-automatic-index-refreshes).
- [Vector search and semantic search options](./concepts/use-your-data.md#search-types). 
- [View your chat history in the deployed web app](./how-to/use-web-app.md#chat-history)

## July 2023

### Support for function calling

- [Azure OpenAI now supports function calling](./how-to/function-calling.md) to enable you to work with functions in the chat completions API.

### Embedding input array increase

- Azure OpenAI now [supports arrays with up to 16 inputs](./how-to/switching-endpoints.md#azure-openai-embeddings-multiple-input-support) per API request with text-embedding-ada-002 Version 2.

### New Regions

- Azure OpenAI is now also available in the Canada East, East US 2, Japan East, and North Central US regions. Check the [models page](concepts/models.md), for the latest information on model availability in each region.  

## June 2023

### Use Azure OpenAI on your own data (preview)

- [Azure OpenAI On Your Data](./concepts/use-your-data.md) is now available in preview, enabling you to chat with OpenAI models such as GPT-35-Turbo and GPT-4 and receive responses based on your data. 

### New versions of gpt-35-turbo and gpt-4 models

- gpt-35-turbo (version 0613)
- gpt-35-turbo-16k (version 0613)
- gpt-4 (version 0613)
- gpt-4-32k (version 0613)

### UK South

- Azure OpenAI is now available in the UK South region. Check the [models page](concepts/models.md), for the latest information on model availability in each region.  

### Content filtering & annotations (Preview)

- How to [configure content filters](how-to/content-filters.md) with Azure OpenAI Service.
- [Enable annotations](concepts/content-filter.md) to view content filtering category and severity information as part of your GPT based Completion and Chat Completion calls.

### Quota

- Quota provides the flexibility to actively [manage the allocation of rate limits across the deployments](how-to/quota.md) within your subscription.

## May 2023

### Java & JavaScript SDK support

- NEW Azure OpenAI preview SDKs offering support for [JavaScript](quickstart.md?tabs=command-line&pivots=programming-language-javascript) and [Java](quickstart.md?tabs=command-line&pivots=programming-language-java).

### Azure OpenAI Chat Completion General Availability (GA)

- General availability support for:
  - Chat Completion API version `2023-05-15`.
  - GPT-35-Turbo models.
  - GPT-4 model series. 
  
If you are currently using the `2023-03-15-preview` API, we recommend migrating to the GA `2023-05-15` API. If you are currently using API version `2022-12-01` this API remains GA, but does not include the latest Chat Completion capabilities.

> [!IMPORTANT]
> Using the current versions of the GPT-35-Turbo models with the completion endpoint remains in preview.
  
### France Central

- Azure OpenAI is now available in the France Central region. Check the [models page](concepts/models.md), for the latest information on model availability in each region.  

## April 2023

- **DALL-E 2 public preview**. Azure OpenAI Service now supports image generation APIs powered by OpenAI's DALL-E 2 model. Get AI-generated images based on the descriptive text you provide. To learn more, check out the [quickstart](./dall-e-quickstart.md). To request access, existing Azure OpenAI customers can [apply by filling out this form](https://aka.ms/oai/access).

- **Inactive deployments of customized models will now be deleted after 15 days; models will remain available for redeployment.** If a customized (fine-tuned) model is deployed for more than fifteen (15) days during which no completions or chat completions calls are made to it, the deployment will automatically be deleted (and no further hosting charges will be incurred for that deployment). The underlying customized model will remain available and can be redeployed at any time. To learn more check out the [how-to-article](./how-to/fine-tuning.md?pivots=programming-language-studio#deploy-a-customized-model).


## March 2023

- **GPT-4 series models are now available in preview on Azure OpenAI**. To request access, existing Azure OpenAI customers can [apply by filling out this form](https://aka.ms/oai/get-gpt4). These models are currently available in the East US and South Central US regions.

- **New Chat Completion API for GPT-35-Turbo and GPT-4 models released in preview on 3/21**. To learn more checkout the [updated quickstarts](./quickstart.md) and [how-to article](./how-to/chatgpt.md).

- **GPT-35-Turbo preview**. To learn more checkout the [how-to article](./how-to/chatgpt.md).

- Increased training limits for fine-tuning: The max training job size (tokens in training file) x (# of epochs) is 2 Billion tokens for all models. We have also increased the max training job from 120 to 720 hours. 
- Adding additional use cases to your existing access.  Previously, the process for adding new use cases required customers to reapply to the service. Now, we're releasing a new process that allows you to quickly add new use cases to your use of the service. This process follows the established Limited Access process within Azure AI services. [Existing customers can attest to any and all new use cases here](https://customervoice.microsoft.com/Pages/ResponsePage.aspx?id=v4j5cvGGr0GRqy180BHbR7en2Ais5pxKtso_Pz4b1_xUM003VEJPRjRSOTZBRVZBV1E5N1lWMk1XUyQlQCN0PWcu). Please note that this is required anytime you would like to use the service for a new use case you did not originally apply for.

## February 2023

### New Features

- .NET SDK(inference) [preview release](https://www.nuget.org/packages/Azure.AI.OpenAI/1.0.0-beta.3) | [Samples](https://github.com/Azure/azure-sdk-for-net/tree/main/sdk/openai/Azure.AI.OpenAI/tests/Samples)
- [Terraform SDK update](https://registry.terraform.io/providers/hashicorp/azurerm/3.37.0/docs/resources/cognitive_deployment) to support Azure OpenAI management operations.
- Inserting text at the end of a completion is now supported with the `suffix` parameter.

### Updates

- Content filtering is on by default.

New articles on:

- [Monitoring an Azure OpenAI Service](./how-to/monitoring.md)
- [Plan and manage costs for Azure OpenAI](./how-to/manage-costs.md)

New training course:

- [Intro to Azure OpenAI](/training/modules/explore-azure-openai/)


## January 2023

### New Features

* **Service GA**. Azure OpenAI Service is now generally available.​

* **New models**: Addition of the latest text model, text-davinci-003 (East US, West Europe), text-ada-embeddings-002 (East US, South Central US, West Europe)


## December 2022

### New features

* **The latest models from OpenAI.** Azure OpenAI provides access to all the latest models including the GPT-3.5 series​.

* **New API version (2022-12-01).** This update includes several requested enhancements including token usage information in the API response, improved error messages for files, alignment with OpenAI on fine-tuning creation data structure, and support for the suffix parameter to allow custom naming of fine-tuned jobs.  ​

* **Higher request per second limits.** 50 for non-Davinci models. 20 for Davinci models.​

* **Faster fine-tune deployments.** Deploy an Ada and Curie fine-tuned models in under 10 minutes.​

* **Higher training limits:** 40M training tokens for Ada, Babbage, and Curie. 10M for Davinci.​

* **Process for requesting modifications to the abuse & miss-use data logging & human review.** Today, the service logs request/response data for the purposes of abuse and misuse detection to ensure that these powerful models aren't abused. However, many customers have strict data privacy and security requirements that require greater control over their data. To support these use cases, we're releasing a new process for customers to modify the content filtering policies or turn off the abuse logging for low-risk use cases. This process follows the established Limited Access process within Azure AI services and [existing OpenAI customers can apply here](https://aka.ms/oai/modifiedaccess).​

* **Customer managed key (CMK) encryption.** CMK provides customers greater control over managing their data in Azure OpenAI by providing their own encryption keys used for storing training data and customized models. Customer-managed keys (CMK), also known as bring your own key (BYOK), offer greater flexibility to create, rotate, disable, and revoke access controls. You can also audit the encryption keys used to protect your data. [Learn more from our encryption at rest documentation](encrypt-data-at-rest.md).

* **Lockbox support**​

* **SOC-2 compliance**​

* **Logging and diagnostics** through Azure Resource Health, Cost Analysis, and Metrics & Diagnostic settings​.

* **Studio improvements.** Numerous usability improvements to the Studio workflow including Azure AD role support to control who in the team has access to create fine-tuned models and deploy.

### Changes (breaking)

**Fine-tuning** create API request has been updated to match OpenAI’s schema.

**Preview API versions:**

```json
{​
    "training_file": "file-XGinujblHPwGLSztz8cPS8XY",​
    "hyperparams": { ​
        "batch_size": 4,​
        "learning_rate_multiplier": 0.1,​
        "n_epochs": 4,​
        "prompt_loss_weight": 0.1,​
    }​
}
```

**API version 2022-12-01:**

```json
{​
    "training_file": "file-XGinujblHPwGLSztz8cPS8XY",​
    "batch_size": 4,​
    "learning_rate_multiplier": 0.1,​
    "n_epochs": 4,​
    "prompt_loss_weight": 0.1,​
}
```

**Content filtering is temporarily off** by default. Azure content moderation works differently than OpenAI. Azure OpenAI runs content filters during the generation call to detect harmful or abusive content and filters them from the response. [Learn More​](./concepts/content-filter.md)

​These models will be re-enabled in Q1 2023 and be on by default. ​

​**Customer actions**​

* [Contact Azure Support](https://portal.azure.com/#view/Microsoft_Azure_Support/HelpAndSupportBlade/~/overview) if you would like these turned on for your subscription​.
* [Apply for filtering modifications](https://aka.ms/oai/modifiedaccess), if you would like to have them remain off. (This option will be for low-risk use cases only.)​

## Next steps

Learn more about the [underlying models that power Azure OpenAI](./concepts/models.md).<|MERGE_RESOLUTION|>--- conflicted
+++ resolved
@@ -18,7 +18,6 @@
 
 ## March 2024
 
-<<<<<<< HEAD
 ### 2024-02-01 general availability (GA) API released
 
 This is the latest GA API release and is the replacement for the previous `2023-05-15` GA release. This release adds support for the latest Azure OpenAI GA features like Whisper, DALLE-3, fine-tuning, on your data, etc.
@@ -40,11 +39,10 @@
 ### New regional support for DALL-E 3
 
 You can now access DALL-E 3 with an Azure OpenAI resource in the `East US` or `AustraliaEast` Azure region, in addition to `SwedenCentral`.
-=======
+
 ### Model deprecations and retirements
 
 We have added a page to track [model deprecations and retirements](./concepts/model-retirements.md) in Azure OpenAI Service. This page provides information about the models that are currently available, deprecated, and retired.
->>>>>>> d6bfc3be
 
 ### 2024-03-01-preview API released
 
