--- conflicted
+++ resolved
@@ -1,10 +1,5 @@
 ---
-<<<<<<< HEAD
-title: What's new in Azure OpenAI Service?
-=======
 title: What's new in Azure OpenAI in Azure AI Foundry Models?
-titleSuffix: Azure AI services
->>>>>>> fe774021
 description: Learn about the latest news and features updates for Azure OpenAI.
 manager: nitinme
 author: mrbullwinkle
