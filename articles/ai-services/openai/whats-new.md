---
title: What's new in Azure OpenAI Service?
titleSuffix: Azure AI services
description: Learn about the latest news and features updates for Azure OpenAI.
manager: nitinme
author: mrbullwinkle
ms.author: mbullwin
ms.service: azure-ai-openai
ms.custom:
  - ignite-2023
  - references_regions
ms.topic: whats-new
ms.date: 03/12/2024
recommendations: false
---

# What's new in Azure OpenAI Service

## March 2024

<<<<<<< HEAD
### Risks & Safety monitor in OpenAI Studio

Azure OpenAI Studio now provides a Risks & Safety dashboard for each of your deployments that uses a content filter configuration. Use it to check the results of the filtering activity. Then you can adjust your filter configuration to better serve your business needs and meet Responsible AI principles.

[Use the Risks & Safety monitor](./how-to/risks-safety-monitor.md)
=======
### Elasticsearch database support for Azure OpenAI On Your Data

- You can now connect to an Elasticsearch vector database to be used with [Azure OpenAI On Your Data](./concepts/use-your-data.md?tabs=elasticsearch#supported-data-sources).
>>>>>>> 9c111e9d

### 2024-02-01 general availability (GA) API released

This is the latest GA API release and is the replacement for the previous `2023-05-15` GA release. This release adds support for the latest Azure OpenAI GA features like Whisper, DALLE-3, fine-tuning, on your data, etc.

Features that are still in preview such as Assistants, text to speech (TTS), certain on your data datasources, still require a preview API version. For more information check out our [API version lifecycle guide](./api-version-deprecation.md).

### Whisper general availability (GA)

The Whisper speech to text model is now GA for both REST and Python. Client library SDKs are currently still in public preview.

Try out Whisper by following a [quickstart](./whisper-quickstart.md).

### DALL-E 3 general availability (GA)

DALL-E 3 image generation model is now GA for both REST and Python. Client library SDKs are currently still in public preview.

Try out DALL-E 3 by following a [quickstart](./dall-e-quickstart.md).

### New regional support for DALL-E 3

You can now access DALL-E 3 with an Azure OpenAI resource in the `East US` or `AustraliaEast` Azure region, in addition to `SwedenCentral`.

### Model deprecations and retirements

We have added a page to track [model deprecations and retirements](./concepts/model-retirements.md) in Azure OpenAI Service. This page provides information about the models that are currently available, deprecated, and retired.

### 2024-03-01-preview API released

`2024-03-01-preview` has all the same functionality as `2024-02-15-preview` and adds two new parameters for embeddings:

- `encoding_format` allows you to specify the format to generate embeddings in `float`, or `base64`. The default is `float`.
- `dimensions` allows you set the number of output embeddings. This parameter is only supported with the new third generation embeddings models: `text-embedding-3-large`, `text-embedding-3-small`. Typically larger embeddings are more expensive from a compute, memory, and storage perspective. Being able to adjust the number of dimensions allows more control over overall cost and performance. The `dimensions` parameter is not supported in all versions of the OpenAI 1.x Python library, to take advantage of this parameter  we recommend upgrading to the latest version: `pip install openai --upgrade`.

If you are currently using a preview API version to take advantage of the latest features, we recommend consulting the [API version lifecycle](./api-version-deprecation.md) article to track how long your current API version will be supported.

### Update to GPT-4-1106-Preview upgrade plans

The deployment upgrade of `gpt-4` 1106-Preview to `gpt-4` 0125-Preview scheduled for March 8, 2024 is no longer taking place. Deployments of `gpt-4` versions 1106-Preview and 0125-Preview set to "Auto-update to default" and "Upgrade when expired" will start to be upgraded after a stable version of the model is released.  

For more information on the upgrade process refer to the [models page](./concepts/models.md).

## February 2024

### GPT-3.5-turbo-0125 model available

This model has various improvements, including higher accuracy at responding in requested formats and a fix for a bug which caused a text encoding issue for non-English language function calls.

For information on model regional availability and upgrades refer to the [models page](./concepts/models.md).

### Third generation embeddings models available

- `text-embedding-3-large`
- `text-embedding-3-small`

In testing, OpenAI reports both the large and small third generation embeddings models offer better average multi-language retrieval performance with the [MIRACL](https://github.com/project-miracl/miracl) benchmark while still maintaining better performance for English tasks with the [MTEB](https://github.com/embeddings-benchmark/mteb) benchmark than the second generation text-embedding-ada-002 model.

For information on model regional availability and upgrades refer to the [models page](./concepts/models.md).

### GPT-3.5 Turbo quota consolidation

To simplify migration between different versions of the GPT-3.5-Turbo models (including 16k), we will be consolidating all GPT-3.5-Turbo quota into a single quota value.

- Any customers who have increased quota approved will have combined total quota that reflects the previous increases.

- Any customer whose current total usage across model versions is less than the default will get a new combined total quota by default.

### GPT-4-0125-preview model available

The `gpt-4` model version `0125-preview` is now available on Azure OpenAI Service in the East US, North Central US, and South Central US regions.  Customers with deployments of `gpt-4` version `1106-preview` will be automatically upgraded to `0125-preview` in the coming weeks.  

For information on model regional availability and upgrades refer to the [models page](./concepts/models.md).

### Assistants API public preview

Azure OpenAI now supports the API that powers OpenAI's GPTs. Azure OpenAI Assistants (Preview) allows you to create AI assistants tailored to your needs through custom instructions and advanced tools like code interpreter, and custom functions. To learn more, see:

- [Quickstart](./assistants-quickstart.md)
- [Concepts](./concepts/assistants.md)
- [In-depth Python how-to](./how-to/assistant.md)
- [Code Interpreter](./how-to/code-interpreter.md)
- [Function calling](./how-to/assistant-functions.md)
- [Assistants model & region availability](./concepts/models.md#assistants-preview)
- [Assistants Python & REST reference](./assistants-reference.md)
- [Assistants Samples](https://github.com/Azure-Samples/azureai-samples/tree/main/scenarios/Assistants)

### OpenAI text to speech voices public preview

Azure OpenAI Service now supports text to speech APIs with OpenAI's voices. Get AI-generated speech from the text you provide. To learn more, see the [overview guide](../speech-service/openai-voices.md) and try the [quickstart](./text-to-speech-quickstart.md).

> [!NOTE]
> Azure AI Speech also supports OpenAI text to speech voices. To learn more, see [OpenAI text to speech voices via Azure OpenAI Service or via Azure AI Speech](../speech-service/openai-voices.md#openai-text-to-speech-voices-via-azure-openai-service-or-via-azure-ai-speech) guide.

### New Fine-tuning capabilities and model support

- [Continuous fine-tuning](https://aka.ms/oai/fine-tuning-continuous)
- [Fine-tuning & function calling](./how-to/fine-tuning-functions.md)
- [`gpt-35-turbo 1106` support](./concepts/models.md#fine-tuning-models)

### New regional support for Azure OpenAI On Your Data

You can now use Azure OpenAI On Your Data in the following Azure region:
* South Africa North

### Azure OpenAI On Your Data general availability

- [Azure OpenAI On Your Data](./concepts/use-your-data.md) is now generally available.

## December 2023

### Azure OpenAI On Your Data

- Full VPN and private endpoint support for Azure OpenAI On Your Data, including security support for: storage accounts, Azure OpenAI resources, and Azure AI Search service resources.   
- New article for using [Azure OpenAI On Your Data securely](./how-to/use-your-data-securely.md) by protecting data with virtual networks and private endpoints.

### GPT-4 Turbo with Vision now available

GPT-4 Turbo with Vision on Azure OpenAI service is now in public preview. GPT-4 Turbo with Vision is a large multimodal model (LMM) developed by OpenAI that can analyze images and provide textual responses to questions about them. It incorporates both natural language processing and visual understanding. With enhanced mode, you can use the [Azure AI Vision](/azure/ai-services/computer-vision/overview) features to generate additional insights from the images.

- Explore the capabilities of GPT-4 Turbo with Vision in a no-code experience using the [Azure Open AI Playground](https://oai.azure.com/). Learn more in the [Quickstart guide](./gpt-v-quickstart.md).
- Vision enhancement using GPT-4 Turbo with Vision is now available in the [Azure Open AI Playground](https://oai.azure.com/) and includes support for Optical Character Recognition, object grounding, image support for "add your data," and support for video prompt.
- Make calls to the chat API directly using the [REST API](https://aka.ms/gpt-v-api-ref).
- Region availability is currently limited to `SwitzerlandNorth`, `SwedenCentral`, `WestUS`, and `AustraliaEast`  
- Learn more about the known limitations of GPT-4 Turbo with Vision and other [frequently asked questions](/azure/ai-services/openai/faq#gpt-4-with-vision).

## November 2023

### New data source support in Azure OpenAI On Your Data

- You can now use [Azure Cosmos DB for MongoDB vCore](./concepts/use-your-data.md#supported-data-sources) as well as URLs/web addresses as data sources to ingest your data and chat with a supported Azure OpenAI model.

### GPT-4 Turbo Preview & GPT-3.5-Turbo-1106 released

Both models are the latest release from OpenAI with improved instruction following, [JSON mode](./how-to/json-mode.md), [reproducible output](./how-to/reproducible-output.md), and parallel function calling.

- **GPT-4 Turbo Preview** has a max context window of 128,000 tokens and can generate 4,096 output tokens. It has the latest training data with knowledge up to April 2023. This model is in preview and is not recommended for production use. All deployments of this preview model will be automatically updated in place once the stable release becomes available.

- **GPT-3.5-Turbo-1106** has a max context window of 16,385 tokens and can generate 4,096 output tokens.

For information on model regional availability consult the [models page](./concepts/models.md).

The models have their own unique per region [quota allocations](./quotas-limits.md).

### DALL-E 3 public preview

DALL-E 3 is the latest image generation model from OpenAI. It features enhanced image quality, more complex scenes, and improved performance when rendering text in images. It also comes with more aspect ratio options. DALL-E 3 is available through OpenAI Studio and through the REST API. Your OpenAI resource must be in the `SwedenCentral` Azure region.

DALL-E 3 includes built-in prompt rewriting to enhance images, reduce bias, and increase natural variation.

Try out DALL-E 3 by following a [quickstart](./dall-e-quickstart.md).

### Responsible AI

- **Expanded customer configurability**: All Azure OpenAI customers can now configure all severity levels (low, medium, high) for the categories hate, violence, sexual and self-harm, including filtering only high severity content. [Configure content filters](./how-to/content-filters.md)

- **Content Credentials in all DALL-E models**: AI-generated images from all DALL-E models now include a digital credential that discloses the content as AI-generated. Applications that display image assets can leverage the open source [Content Authenticity Initiative SDK](https://opensource.contentauthenticity.org/docs/js-sdk/getting-started/quick-start/) to display credentials in their AI generated images. [Content Credentials in Azure OpenAI](/azure/ai-services/openai/concepts/content-credentials)

- **New RAI models**
    
    - **Jailbreak risk detection**: Jailbreak attacks are user prompts designed to provoke the Generative AI model into exhibiting behaviors it was trained to avoid or to break the rules set in the System Message. The jailbreak risk detection model is optional (default off), and available in annotate and filter model. It runs on user prompts.
    - **Protected material text**: Protected material text describes known text content (for example, song lyrics, articles, recipes, and selected web content) that can be outputted by large language models. The protected material text model is optional (default off), and available in annotate and filter model. It runs on LLM completions.
    - **Protected material code**: Protected material code describes source code that matches a set of source code from public repositories, which can be outputted by large language models without proper citation of source repositories. The protected material code model is optional (default off), and available in annotate and filter model. It runs on LLM completions.

    [Configure content filters](./how-to/content-filters.md)

- **Blocklists**: Customers can now quickly customize content filter behavior for prompts and completions further by creating a custom blocklist in their filters. The custom blocklist allows the filter to take action on a customized list of patterns, such as specific terms or regex patterns. In addition to custom blocklists, we provide a Microsoft profanity blocklist (English). [Use blocklists](./how-to/use-blocklists.md)
## October 2023

### New fine-tuning models (preview)

- `gpt-35-turbo-0613` is [now available for fine-tuning](./how-to/fine-tuning.md).

- `babbage-002` and `davinci-002` are [now available for fine-tuning](./how-to/fine-tuning.md). These models replace the legacy ada, babbage, curie, and davinci base models that were previously available for fine-tuning.

- Fine-tuning availability is limited to certain regions. Check the [models page](concepts/models.md#fine-tuning-models), for the latest information on model availability in each region.

- Fine-tuned models have different [quota limits](quotas-limits.md) than regular models.

- [Tutorial: fine-tuning GPT-3.5-Turbo](./tutorials/fine-tune.md)

### Azure OpenAI On Your Data

- New [custom parameters](./concepts/use-your-data.md#runtime-parameters) for determining the number of retrieved documents and strictness.
    - The strictness setting sets the threshold to categorize documents as relevant to your queries.
    - The retrieved documents setting specifies the number of top-scoring documents from your data index used to generate responses.
- You can see data ingestion/upload status in the Azure OpenAI Studio.
- Support for private endpoints & VPNs for blob containers.

## September 2023

### GPT-4
GPT-4 and GPT-4-32k are now available to all Azure OpenAI Service customers. Customers no longer need to apply for the waitlist to use GPT-4 and GPT-4-32k (the Limited Access registration requirements continue to apply for all Azure OpenAI models). Availability might vary by region. Check the [models page](concepts/models.md), for the latest information on model availability in each region.

### GPT-3.5 Turbo Instruct

Azure OpenAI Service now supports the GPT-3.5 Turbo Instruct model. This model has performance comparable to `text-davinci-003` and is available to use with the Completions API. Check the [models page](concepts/models.md), for the latest information on model availability in each region.

### Whisper public preview

Azure OpenAI Service now supports speech to text APIs powered by OpenAI's Whisper model. Get AI-generated text based on the speech audio you provide. To learn more, check out the [quickstart](./whisper-quickstart.md).

> [!NOTE]
> Azure AI Speech also supports OpenAI's Whisper model via the batch transcription API. To learn more, check out the [Create a batch transcription](../speech-service/batch-transcription-create.md#use-a-whisper-model) guide. Check out [What is the Whisper model?](../speech-service/whisper-overview.md) to learn more about when to use Azure AI Speech vs. Azure OpenAI Service.

### New Regions

- Azure OpenAI is now also available in the Sweden Central, and Switzerland North regions. Check the [models page](concepts/models.md), for the latest information on model availability in each region.

### Regional quota limits increases

- Increases to the max default quota limits for certain models and regions. Migrating workloads to [these models and regions](./quotas-limits.md#regional-quota-limits) will allow you to take advantage of higher Tokens per minute (TPM).  

## August 2023

### Azure OpenAI on your own data (preview) updates

- You can now deploy Azure OpenAI On Your Data to [Power Virtual Agents](/azure/ai-services/openai/concepts/use-your-data#deploying-the-model).
- Azure OpenAI On Your Data now supports private endpoints.
- Ability to [filter access to sensitive documents](./concepts/use-your-data.md#document-level-access-control).
- [Automatically refresh your index on a schedule](./concepts/use-your-data.md#schedule-automatic-index-refreshes).
- [Vector search and semantic search options](./concepts/use-your-data.md#search-types). 
- [View your chat history in the deployed web app](./how-to/use-web-app.md#chat-history)

## July 2023

### Support for function calling

- [Azure OpenAI now supports function calling](./how-to/function-calling.md) to enable you to work with functions in the chat completions API.

### Embedding input array increase

- Azure OpenAI now [supports arrays with up to 16 inputs](./how-to/switching-endpoints.md#azure-openai-embeddings-multiple-input-support) per API request with text-embedding-ada-002 Version 2.

### New Regions

- Azure OpenAI is now also available in the Canada East, East US 2, Japan East, and North Central US regions. Check the [models page](concepts/models.md), for the latest information on model availability in each region.  

## June 2023

### Use Azure OpenAI on your own data (preview)

- [Azure OpenAI On Your Data](./concepts/use-your-data.md) is now available in preview, enabling you to chat with OpenAI models such as GPT-35-Turbo and GPT-4 and receive responses based on your data. 

### New versions of gpt-35-turbo and gpt-4 models

- gpt-35-turbo (version 0613)
- gpt-35-turbo-16k (version 0613)
- gpt-4 (version 0613)
- gpt-4-32k (version 0613)

### UK South

- Azure OpenAI is now available in the UK South region. Check the [models page](concepts/models.md), for the latest information on model availability in each region.  

### Content filtering & annotations (Preview)

- How to [configure content filters](how-to/content-filters.md) with Azure OpenAI Service.
- [Enable annotations](concepts/content-filter.md) to view content filtering category and severity information as part of your GPT based Completion and Chat Completion calls.

### Quota

- Quota provides the flexibility to actively [manage the allocation of rate limits across the deployments](how-to/quota.md) within your subscription.

## May 2023

### Java & JavaScript SDK support

- NEW Azure OpenAI preview SDKs offering support for [JavaScript](quickstart.md?tabs=command-line&pivots=programming-language-javascript) and [Java](quickstart.md?tabs=command-line&pivots=programming-language-java).

### Azure OpenAI Chat Completion General Availability (GA)

- General availability support for:
  - Chat Completion API version `2023-05-15`.
  - GPT-35-Turbo models.
  - GPT-4 model series. 
  
If you are currently using the `2023-03-15-preview` API, we recommend migrating to the GA `2023-05-15` API. If you are currently using API version `2022-12-01` this API remains GA, but does not include the latest Chat Completion capabilities.

> [!IMPORTANT]
> Using the current versions of the GPT-35-Turbo models with the completion endpoint remains in preview.
  
### France Central

- Azure OpenAI is now available in the France Central region. Check the [models page](concepts/models.md), for the latest information on model availability in each region.  

## April 2023

- **DALL-E 2 public preview**. Azure OpenAI Service now supports image generation APIs powered by OpenAI's DALL-E 2 model. Get AI-generated images based on the descriptive text you provide. To learn more, check out the [quickstart](./dall-e-quickstart.md). To request access, existing Azure OpenAI customers can [apply by filling out this form](https://aka.ms/oai/access).

- **Inactive deployments of customized models will now be deleted after 15 days; models will remain available for redeployment.** If a customized (fine-tuned) model is deployed for more than fifteen (15) days during which no completions or chat completions calls are made to it, the deployment will automatically be deleted (and no further hosting charges will be incurred for that deployment). The underlying customized model will remain available and can be redeployed at any time. To learn more check out the [how-to-article](./how-to/fine-tuning.md?pivots=programming-language-studio#deploy-a-customized-model).


## March 2023

- **GPT-4 series models are now available in preview on Azure OpenAI**. To request access, existing Azure OpenAI customers can [apply by filling out this form](https://aka.ms/oai/get-gpt4). These models are currently available in the East US and South Central US regions.

- **New Chat Completion API for GPT-35-Turbo and GPT-4 models released in preview on 3/21**. To learn more checkout the [updated quickstarts](./quickstart.md) and [how-to article](./how-to/chatgpt.md).

- **GPT-35-Turbo preview**. To learn more checkout the [how-to article](./how-to/chatgpt.md).

- Increased training limits for fine-tuning: The max training job size (tokens in training file) x (# of epochs) is 2 Billion tokens for all models. We have also increased the max training job from 120 to 720 hours. 
- Adding additional use cases to your existing access.  Previously, the process for adding new use cases required customers to reapply to the service. Now, we're releasing a new process that allows you to quickly add new use cases to your use of the service. This process follows the established Limited Access process within Azure AI services. [Existing customers can attest to any and all new use cases here](https://customervoice.microsoft.com/Pages/ResponsePage.aspx?id=v4j5cvGGr0GRqy180BHbR7en2Ais5pxKtso_Pz4b1_xUM003VEJPRjRSOTZBRVZBV1E5N1lWMk1XUyQlQCN0PWcu). Please note that this is required anytime you would like to use the service for a new use case you did not originally apply for.

## February 2023

### New Features

- .NET SDK(inference) [preview release](https://www.nuget.org/packages/Azure.AI.OpenAI/1.0.0-beta.3) | [Samples](https://github.com/Azure/azure-sdk-for-net/tree/main/sdk/openai/Azure.AI.OpenAI/tests/Samples)
- [Terraform SDK update](https://registry.terraform.io/providers/hashicorp/azurerm/3.37.0/docs/resources/cognitive_deployment) to support Azure OpenAI management operations.
- Inserting text at the end of a completion is now supported with the `suffix` parameter.

### Updates

- Content filtering is on by default.

New articles on:

- [Monitoring an Azure OpenAI Service](./how-to/monitoring.md)
- [Plan and manage costs for Azure OpenAI](./how-to/manage-costs.md)

New training course:

- [Intro to Azure OpenAI](/training/modules/explore-azure-openai/)


## January 2023

### New Features

* **Service GA**. Azure OpenAI Service is now generally available.​

* **New models**: Addition of the latest text model, text-davinci-003 (East US, West Europe), text-ada-embeddings-002 (East US, South Central US, West Europe)


## December 2022

### New features

* **The latest models from OpenAI.** Azure OpenAI provides access to all the latest models including the GPT-3.5 series​.

* **New API version (2022-12-01).** This update includes several requested enhancements including token usage information in the API response, improved error messages for files, alignment with OpenAI on fine-tuning creation data structure, and support for the suffix parameter to allow custom naming of fine-tuned jobs.  ​

* **Higher request per second limits.** 50 for non-Davinci models. 20 for Davinci models.​

* **Faster fine-tune deployments.** Deploy an Ada and Curie fine-tuned models in under 10 minutes.​

* **Higher training limits:** 40M training tokens for Ada, Babbage, and Curie. 10M for Davinci.​

* **Process for requesting modifications to the abuse & miss-use data logging & human review.** Today, the service logs request/response data for the purposes of abuse and misuse detection to ensure that these powerful models aren't abused. However, many customers have strict data privacy and security requirements that require greater control over their data. To support these use cases, we're releasing a new process for customers to modify the content filtering policies or turn off the abuse logging for low-risk use cases. This process follows the established Limited Access process within Azure AI services and [existing OpenAI customers can apply here](https://aka.ms/oai/modifiedaccess).​

* **Customer managed key (CMK) encryption.** CMK provides customers greater control over managing their data in Azure OpenAI by providing their own encryption keys used for storing training data and customized models. Customer-managed keys (CMK), also known as bring your own key (BYOK), offer greater flexibility to create, rotate, disable, and revoke access controls. You can also audit the encryption keys used to protect your data. [Learn more from our encryption at rest documentation](encrypt-data-at-rest.md).

* **Lockbox support**​

* **SOC-2 compliance**​

* **Logging and diagnostics** through Azure Resource Health, Cost Analysis, and Metrics & Diagnostic settings​.

* **Studio improvements.** Numerous usability improvements to the Studio workflow including Azure AD role support to control who in the team has access to create fine-tuned models and deploy.

### Changes (breaking)

**Fine-tuning** create API request has been updated to match OpenAI’s schema.

**Preview API versions:**

```json
{​
    "training_file": "file-XGinujblHPwGLSztz8cPS8XY",​
    "hyperparams": { ​
        "batch_size": 4,​
        "learning_rate_multiplier": 0.1,​
        "n_epochs": 4,​
        "prompt_loss_weight": 0.1,​
    }​
}
```

**API version 2022-12-01:**

```json
{​
    "training_file": "file-XGinujblHPwGLSztz8cPS8XY",​
    "batch_size": 4,​
    "learning_rate_multiplier": 0.1,​
    "n_epochs": 4,​
    "prompt_loss_weight": 0.1,​
}
```

**Content filtering is temporarily off** by default. Azure content moderation works differently than OpenAI. Azure OpenAI runs content filters during the generation call to detect harmful or abusive content and filters them from the response. [Learn More​](./concepts/content-filter.md)

​These models will be re-enabled in Q1 2023 and be on by default. ​

​**Customer actions**​

* [Contact Azure Support](https://portal.azure.com/#view/Microsoft_Azure_Support/HelpAndSupportBlade/~/overview) if you would like these turned on for your subscription​.
* [Apply for filtering modifications](https://aka.ms/oai/modifiedaccess), if you would like to have them remain off. (This option will be for low-risk use cases only.)​

## Next steps

Learn more about the [underlying models that power Azure OpenAI](./concepts/models.md).<|MERGE_RESOLUTION|>--- conflicted
+++ resolved
@@ -18,17 +18,15 @@
 
 ## March 2024
 
-<<<<<<< HEAD
 ### Risks & Safety monitor in OpenAI Studio
 
 Azure OpenAI Studio now provides a Risks & Safety dashboard for each of your deployments that uses a content filter configuration. Use it to check the results of the filtering activity. Then you can adjust your filter configuration to better serve your business needs and meet Responsible AI principles.
 
 [Use the Risks & Safety monitor](./how-to/risks-safety-monitor.md)
-=======
+
 ### Elasticsearch database support for Azure OpenAI On Your Data
 
 - You can now connect to an Elasticsearch vector database to be used with [Azure OpenAI On Your Data](./concepts/use-your-data.md?tabs=elasticsearch#supported-data-sources).
->>>>>>> 9c111e9d
 
 ### 2024-02-01 general availability (GA) API released
 
