--- conflicted
+++ resolved
@@ -1,10 +1,5 @@
 ---
-<<<<<<< HEAD
-title: Azure OpenAI Service supported programming languages
-=======
 title: Azure OpenAI in Azure AI Foundry Models supported programming languages
-titleSuffix: Azure AI services
->>>>>>> fe774021
 description: Programming language support for Azure OpenAI.
 author: mrbullwinkle
 manager: nitinme
