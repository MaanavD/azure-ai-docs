--- conflicted
+++ resolved
@@ -150,11 +150,7 @@
     - name: REST API (completions & embeddings)
       href: reference.md
     - name: REST API (fine-tuning)
-<<<<<<< HEAD
-      href: /rest/api/azureopenai/fine-tunes
-=======
       href: /rest/api/azureopenai/fine-tuning?view=rest-azureopenai-2023-10-01-preview
->>>>>>> cc929990
     - name: REST API (resource creation & deployment)
       href: /rest/api/cognitiveservices/accountmanagement/deployments/create-or-update?tabs=HTTP
 - name: Resources
