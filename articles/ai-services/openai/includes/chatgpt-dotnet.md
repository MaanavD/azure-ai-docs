--- conflicted
+++ resolved
@@ -34,37 +34,6 @@
 
 [!INCLUDE [get-key-endpoint](get-key-endpoint.md)]
 
-<<<<<<< HEAD
-```dotnetcli
-dotnet new console -n azure-openai-quickstart
-```
-
-Change your directory to the newly created app folder. You can build the application with:
-
-```dotnetcli
-dotnet build
-```
-
-The build output should contain no warnings or errors.
-
-```output
-...
-Build succeeded.
- 0 Warning(s)
- 0 Error(s)
-...
-```
-
-Install the OpenAI .NET client library with:
-
-```dotnetcli
-dotnet add package Azure.AI.OpenAI --prerelease
-```
-
-[!INCLUDE [get-key-endpoint](get-key-endpoint.md)]
-
-=======
->>>>>>> 5fcff6f3
 [!INCLUDE [environment-variables](environment-variables.md)]
 
 
