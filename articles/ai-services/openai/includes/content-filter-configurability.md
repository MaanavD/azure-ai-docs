---
titleSuffix: Azure OpenAI
manager: nitinme
ms.service: azure-ai-openai
ms.topic: include
author: PatrickFarley
ms.author: pafarley
ms.date: 05/08/2025
recommendations: false
---



<<<<<<< HEAD
Azure OpenAI in Azure AI Foundry Models includes default safety settings applied to all models, excluding audio API models such as Whisper. These configurations provide you with a responsible experience by default, including content filtering models, blocklists, prompt transformation, [content credentials](../concepts/content-credentials.md), and others. [Read more about it here](/azure/ai-services/openai/concepts/default-safety-policies). 
=======
Azure OpenAI Service includes default safety settings applied to all models (excluding audio API models such as Whisper). These configurations provide you with a responsible experience by default, including content filtering models, blocklists, prompt transformation, [content credentials](../concepts/content-credentials.md), and others. [Read more about it here](/azure/ai-services/openai/concepts/default-safety-policies). 
>>>>>>> 1ee26fb4

All customers can also configure content filters and create custom content policies that are tailored to their use case requirements. The configurability feature allows customers to adjust the settings, separately for prompts and completions, to filter content for each content category at different severity levels as described in the table below. Content detected at the 'safe' severity level is labeled in annotation output but isn't subject to filtering and isn't configurable.

| Severity filtered | Configurable for prompts | Configurable for completions | Descriptions |
|-------------------|-----------------|-----------|--------------|
| Low, medium, high | Yes | Yes | Strictest filtering configuration. Content detected at severity levels low, medium, and high is filtered.|
| Medium, high      | Yes | Yes | Content detected at severity level low isn't filtered, content at medium and high is filtered.|
| High              | Yes| Yes | Content detected at severity levels low and medium isn't filtered. Only content at severity level high is filtered. |
| No filters | If approved<sup>1</sup>| If approved<sup>1</sup>| No content is filtered regardless of severity level detected. Requires approval<sup>1</sup>.|
|Annotate only | If approved<sup>1</sup>| If approved<sup>1</sup>| Disables the filter functionality, so content will not be blocked, but annotations are returned via API response. Requires approval<sup>1</sup>.|

<sup>1</sup> For Azure OpenAI models, only customers who have been approved for modified content filtering have full content filtering control and can turn off content filters. Apply for modified content filters via this form: [Azure OpenAI Limited Access Review: Modified Content Filters](https://ncv.microsoft.com/uEfCgnITdR). For Azure Government customers, apply for modified content filters via this form: [Azure Government - Request Modified Content Filtering for Azure OpenAI](https://aka.ms/AOAIGovModifyContentFilter).

Configurable content filters for inputs (prompts) and outputs (completions) are available for all Azure OpenAI models.

Content filtering configurations are created within a Resource in Azure AI Foundry portal, and can be associated with Deployments. [Learn more about configuring content filters here](../how-to/content-filters.md).  

Customers are responsible for ensuring that applications integrating Azure OpenAI comply with the [Code of Conduct](/legal/ai-code-of-conduct?context=/azure/ai-services/openai/context/context). <|MERGE_RESOLUTION|>--- conflicted
+++ resolved
@@ -11,11 +11,7 @@
 
 
 
-<<<<<<< HEAD
-Azure OpenAI in Azure AI Foundry Models includes default safety settings applied to all models, excluding audio API models such as Whisper. These configurations provide you with a responsible experience by default, including content filtering models, blocklists, prompt transformation, [content credentials](../concepts/content-credentials.md), and others. [Read more about it here](/azure/ai-services/openai/concepts/default-safety-policies). 
-=======
-Azure OpenAI Service includes default safety settings applied to all models (excluding audio API models such as Whisper). These configurations provide you with a responsible experience by default, including content filtering models, blocklists, prompt transformation, [content credentials](../concepts/content-credentials.md), and others. [Read more about it here](/azure/ai-services/openai/concepts/default-safety-policies). 
->>>>>>> 1ee26fb4
+Azure OpenAI in Azure AI Foundry Models includes default safety settings applied to all models (excluding audio API models such as Whisper). These configurations provide you with a responsible experience by default, including content filtering models, blocklists, prompt transformation, [content credentials](../concepts/content-credentials.md), and others. [Read more about it here](/azure/ai-services/openai/concepts/default-safety-policies). 
 
 All customers can also configure content filters and create custom content policies that are tailored to their use case requirements. The configurability feature allows customers to adjust the settings, separately for prompts and completions, to filter content for each content category at different severity levels as described in the table below. Content detected at the 'safe' severity level is labeled in annotation output but isn't subject to filtering and isn't configurable.
 
