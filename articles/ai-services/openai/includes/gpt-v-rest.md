---
title: 'Quickstart: Use GPT-4 Turbo with Vision on your images and videos with the Azure Open AI REST API'
titleSuffix: Azure OpenAI
description: Get started using the Azure OpenAI REST APIs to deploy and use the GPT-4 Turbo with Vision model.
services: cognitive-services
manager: nitinme
ms.service: azure-ai-openai
ms.topic: include
ms.custom: references_regions
ms.date: 11/02/2023
---

Use this article to get started using the Azure OpenAI REST APIs to deploy and use the GPT-4 Turbo with Vision model. 

## Prerequisites

- An Azure subscription. <a href="https://azure.microsoft.com/free/ai-services" target="_blank">Create one for free</a>.
- Access granted to Azure OpenAI in the desired Azure subscription. Currently, access to this service is granted only by application. You can apply for access to Azure OpenAI by completing the form at https://aka.ms/oai/access. Open an issue on this repo to contact us if you have an issue. 
- <a href="https://www.python.org/" target="_blank">Python 3.7.1 or later version</a>.
- The following Python libraries: `requests`, `json`.
- An Azure OpenAI Service resource with a GPT-4 Turbo with Vision model deployed. The resource must be in the `SwitzerlandNorth`, `SwedenCentral`, `WestUS`, or `AustraliaEast` Azure region. For more information about model deployment, see [the resource deployment guide](/azure/ai-services/openai/how-to/create-resource).
- For Vision enhancement (optional): An Azure Computer Vision resource in the same region as your Azure OpenAI resource, in the paid (S0) tier.

> [!NOTE]
> It is currently not supported to turn off content filtering for the GPT-4 Turbo with Vision model.

## Retrieve key and endpoint

To successfully call the Azure OpenAI APIs, you need the following information about your Azure OpenAI resource:

| Variable | Name | Value |
|---|---|---|
| **Endpoint** | `api_base` | The endpoint value is located under **Keys and Endpoint** for your resource in the Azure portal. Alternatively, you can find the value in **Azure OpenAI Studio** > **Playground** > **Code View**. An example endpoint is: `https://docs-test-001.openai.azure.com/`. |
| **Key** | `api_key` | The key value is also located under **Keys and Endpoint** for your resource in the Azure portal. Azure generates two keys for your resource. You can use either value. |

Go to your resource in the Azure portal. On the navigation pane, select **Keys and Endpoint** under **Resource Management**. Copy the **Endpoint** value and an access key value. You can use either the **KEY 1** or **KEY 2** value. Having two keys allows you to securely rotate and regenerate keys without causing a service disruption.

:::image type="content" source="../media/quickstarts/endpoint.png" alt-text="Screenshot that shows the Keys and Endpoint page for an Azure OpenAI resource in the Azure portal." lightbox="../media/quickstarts/endpoint.png":::

## Create a new Python application

Create a new Python file named _quickstart.py_. Open the new file in your preferred editor or IDE.

#### [Image prompts](#tab/image)

1. Replace the contents of _quickstart.py_ with the following code. 
    
    ```python
    # Packages required:
    import requests 
    import json 
    
    api_base = '<your_azure_openai_endpoint>' 
    deployment_name = '<your_deployment_name>'
    API_KEY = '<your_azure_openai_key>'
    
    base_url = f"{api_base}openai/deployments/{deployment_name}" 
    headers = {   
        "Content-Type": "application/json",   
        "api-key": API_KEY 
    } 
    
    # Prepare endpoint, headers, and request body 
    endpoint = f"{base_url}/chat/completions?api-version=2023-12-01-preview" 
    data = { 
        "messages": [ 
            { "role": "system", "content": "You are a helpful assistant." }, 
            { "role": "user", "content": [  
                { 
                    "type": "text", 
                    "text": "Describe this picture:" 
                },
                { 
                    "type": "image_url",
                    "image_url": {
                        "url": "<image URL>"
                    }
                }
            ] } 
        ], 
        "max_tokens": 2000 
    }   
    
    # Make the API call   
    response = requests.post(endpoint, headers=headers, data=json.dumps(data))   
    
    print(f"Status Code: {response.status_code}")   
    print(response.text)
    ```

1. Make the following changes:
    1. Enter your endpoint URL and key in the appropriate fields.
    1. Enter your GPT-4 Turbo with Vision deployment name in the appropriate field. 
<<<<<<< HEAD
    1. Change the value of the `"image"` field to the base 64 byte data of your image.
> [!NOTE]
> You can optionally update the System Message to guide the assistant. It is recommended to update the System Message to be specific to the task in order to avoid unhelpful responses from the model.
=======
    1. Change the value of the `"image"` field to the URL of your image.
        > [!TIP]
        > You can also use a base 64 encoded image data instead of a URL. For more information, see the [GPT-4 Turbo with Vision how-to guide](../how-to/gpt-with-vision.md#use-a-local-image).
>>>>>>> f666439e
1. Run the application with the `python` command:

    ```console
    python quickstart.py
    ```

#### [Image prompt enhancements](#tab/enhanced)

GPT-4 Turbo with Vision provides exclusive access to Azure AI Services tailored enhancements. When combined with Azure AI Vision, it enhances your chat experience by providing the chat model with more detailed information about visible text in the image and the locations of objects.

The **Optical Character Recognition (OCR)** integration allows the model to produce higher quality responses for dense text, transformed images, and number-heavy financial documents. It also covers a wider range of languages.

The **object grounding** integration brings a new layer to data analysis and user interaction, as the feature can visually distinguish and highlight important elements in the images it processes.

> [!CAUTION]
> Azure AI enhancements for GPT-4 Turbo with Vision will be billed separately from the core functionalities. Each specific Azure AI enhancement for GPT-4 Turbo with Vision has its own distinct charges. For details, see the [special pricing information](../concepts/gpt-with-vision.md#special-pricing-information).

1. Replace the contents of _quickstart.py_ with the following code. 
    
    ```python
    # Packages required:
    import requests 
    import json 
    
    api_base = '<your_azure_openai_endpoint>' 
    deployment_name = '<your_deployment_name>'
    API_KEY = '<your_azure_openai_key>'
    
    base_url = f"{api_base}openai/deployments/{deployment_name}" 
    headers = {   
        "Content-Type": "application/json",   
        "api-key": API_KEY 
    } 
    
    # Prepare endpoint, headers, and request body 
    endpoint = f"{base_url}/extensions/chat/completions?api-version=2023-12-01-preview" 
    data = {
        "model": "gpt-4-vision-preview",
        "enhancements": {
            "ocr": {
              "enabled": True
            },
            "grounding": {
              "enabled": True
            }
        },
        "dataSources": [
        {
            "type": "AzureComputerVision",
            "parameters": {
                "endpoint": "<your_computer_vision_endpoint>",
                "key": "<your_computer_vision_key>"
            }
        }],
        "messages": [ 
            { "role": "system", "content": "You are a helpful assistant." }, 
            { "role": "user", 
            "content": [  
                { 
                    "type": "text", 
                    "text": "Describe this picture:" 
                },
                { 
                    "type": "image_url", 
                    "image_url": {
                        "url" : "<image URL>"
                    }
                }
            ]} 
        ], 
        "max_tokens": 2000 
    }   
    
    # Make the API call   
    response = requests.post(endpoint, headers=headers, data=json.dumps(data))   

    print(f"Status Code: {response.status_code}")   
    print(response.text)
    ```

1. Make the following changes:
    1. Enter your GPT-4 Turbo with Vision deployment name in the appropriate field. 
    1. Enter your Computer Vision endpoint URL and key in the appropriate fields.
    1. Change the value of the `"image"` field to the URL of your image.
        > [!TIP]
        > You can also use a base 64 encoded image data instead of a URL. For more information, see the [GPT-4 Turbo with Vision how-to guide](../how-to/gpt-with-vision.md#use-a-local-image).
1. Run the application with the `python` command:

    ```console
    python quickstart.py
    ```

#### [Video prompt enhancements](#tab/video)

Video prompt integration is outside the scope of this quickstart. See the [GPT-4 Turbo with Vision how-to guide](../how-to/gpt-with-vision.md#use-vision-enhancement-with-video) for detailed instructions on setting up video prompts in chat completions programmatically.

---

## Clean up resources

If you want to clean up and remove an Azure OpenAI resource, you can delete the resource or resource group. Deleting the resource group also deletes any other resources associated with it.

- [Azure portal](../../multi-service-resource.md?pivots=azportal#clean-up-resources)
- [Azure CLI](../../multi-service-resource.md?pivots=azcli#clean-up-resources)

<|MERGE_RESOLUTION|>--- conflicted
+++ resolved
@@ -91,15 +91,10 @@
 1. Make the following changes:
     1. Enter your endpoint URL and key in the appropriate fields.
     1. Enter your GPT-4 Turbo with Vision deployment name in the appropriate field. 
-<<<<<<< HEAD
-    1. Change the value of the `"image"` field to the base 64 byte data of your image.
-> [!NOTE]
-> You can optionally update the System Message to guide the assistant. It is recommended to update the System Message to be specific to the task in order to avoid unhelpful responses from the model.
-=======
+
     1. Change the value of the `"image"` field to the URL of your image.
         > [!TIP]
         > You can also use a base 64 encoded image data instead of a URL. For more information, see the [GPT-4 Turbo with Vision how-to guide](../how-to/gpt-with-vision.md#use-a-local-image).
->>>>>>> f666439e
 1. Run the application with the `python` command:
 
     ```console
