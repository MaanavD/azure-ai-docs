--- conflicted
+++ resolved
@@ -3,7 +3,7 @@
 manager: nitinme
 ms.service: azure-ai-openai
 ms.topic: include
-ms.date: 09/06/2024
+ms.date: 09/12/2024
 ms.reviewer: v-baolianzou
 ms.author: eur
 author: eric-urban
@@ -163,11 +163,6 @@
     });
     
     ```
-<<<<<<< HEAD
-=======
-    
-The import of `"openai/shims/node"` is necessary when running the code in a Node.js environment. It ensures that the output type of the `client.audio.speech.create` method is correctly set to `NodeJS.ReadableStream`.
->>>>>>> b2bc7924
 
 1. Run the script with the following command:
 
@@ -180,19 +175,12 @@
 
 1. Create a new file named _Text-to-speech.ts_ and open it in your preferred code editor. Copy the following code into the _Text-to-speech.ts_ file:
 
-<<<<<<< HEAD
     ```typescript
     import "dotenv/config";
     import { writeFile } from "fs/promises";
     import { AzureOpenAI } from "openai";
     import type { SpeechCreateParams } from "openai/resources/audio/speech";
     import "openai/shims/node";
-=======
-    ```javascript
-    require("dotenv/config");
-    const { writeFile } = require("fs/promises");
-    const { AzureOpenAI } = require("openai");
->>>>>>> b2bc7924
     
     // You will need to set these environment variables or edit the following values
     const endpoint = process.env["AZURE_OPENAI_ENDPOINT"] || "<endpoint>";
@@ -242,7 +230,7 @@
     
     ```
     
-    The "openai/shims/node" import supports the ability for the a stream type that changes depending on whether you run in Node.js or in another environment such as a browser.
+The import of `"openai/shims/node"` is necessary when running the code in a Node.js environment. It ensures that the output type of the `client.audio.speech.create` method is correctly set to `NodeJS.ReadableStream`.
 
 1. Build the application with the following command:
 
