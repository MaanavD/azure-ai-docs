---
title: 'Quickstart: Use Azure OpenAI Assistants (Preview) via the Azure OpenAI Studio'
titleSuffix: Azure OpenAI
description: Walkthrough on how to get started with Azure OpenAI and make your first completions call with Azure OpenAI Studio. 
manager: nitinme
author: mrbullwinkle
ms.author: mbullwin
ms.service: azure-ai-openai
ms.topic: include
ms.date: 05/31/2024
---

## Prerequisites

- An Azure subscription - <a href="https://azure.microsoft.com/free/cognitive-services" target="_blank">Create one for free</a>.
<<<<<<< HEAD
- An Azure OpenAI resource with `gpt-4 (1106-preview)` model deployed.
- Azure OpenAI Assistants are currently available in Sweden Central, East US 2, and Australia East. For more information about model availability in those regions, see the [models guide](../concepts/models.md).
=======
- Access granted to Azure OpenAI in the desired Azure subscription.

    Currently, access to this service is granted only by application. You can apply for access to Azure OpenAI by completing the form at <a href="https://aka.ms/oai/access" target="_blank">https://aka.ms/oai/access</a>. Open an issue on this repo to contact us if you have an issue.
- An Azure OpenAI resource with a [compatible model in a supported region](../concepts/models.md#assistants-preview).
>>>>>>> 2fa01675
- We recommend reviewing the [Responsible AI transparency note](/legal/cognitive-services/openai/transparency-note?context=%2Fazure%2Fai-services%2Fopenai%2Fcontext%2Fcontext&tabs=text) and other [Responsible AI resources](/legal/cognitive-services/openai/overview?context=%2Fazure%2Fai-services%2Fopenai%2Fcontext%2Fcontext) to familiarize yourself with the capabilities and limitations of the Azure OpenAI Service.

## Go to the Azure OpenAI Studio

Navigate to Azure OpenAI Studio at <a href="https://oai.azure.com/" target="_blank">https://oai.azure.com/</a> and sign-in with your credentials. During or after the sign-in workflow, select the appropriate directory, Azure subscription, and Azure OpenAI resource.

From the Azure OpenAI Studio landing page launch the Assistant's playground from the left-hand navigation **Playground** > **Assistants (Preview)**

:::image type="content" source="../media/quickstarts/assistants-studio.png" alt-text="Screenshot of the Azure OpenAI Studio landing page." lightbox="../media/quickstarts/assistants-studio.png":::

## Playground

The Assistants playground allows you to explore, prototype, and test AI Assistants without needing to run any code. From this page, you can quickly iterate and experiment with new ideas.

:::image type="content" source="../media/quickstarts/assistants-playground.png" alt-text="Screenshot of the Assistant configuration screen without all the values filled in." lightbox="../media/quickstarts/assistants-playground.png":::

### Assistant setup

Use the **Assistant setup** pane to create a new AI assistant or to select an existing assistant. 

| **Name** | **Description** |
|:---|:---|
| **Assistant name** | Your deployment name that is associated with a specific model. |
| **Instructions** | Instructions are similar to system messages this is where you give the model guidance about how it should behave and any context it should reference when generating a response. You can describe the assistant's personality, tell it what it should and shouldn't answer, and tell it how to format responses. You can also provide examples of the steps it should take when answering responses. |
| **Deployment** | This is where you set which model deployment to use with your assistant. |
| **Functions**| Create custom function definitions for the models to formulate API calls and structure data outputs based on your specifications |
| **Code interpreter** | Code interpreter provides access to a sandboxed Python environment that can be used to allow the model to test and execute code. |
| **Files** | You can upload up to 20 files, with a max file size of 512 MB to use with tools. |

### Tools

An individual assistant can access up to 128 tools including `code interpreter`, as well as any custom tools you create via [functions](../how-to/assistant-functions.md).

### Chat session

Chat session also known as a *thread* within the Assistant's API is where the conversation between the user and assistant occurs. Unlike traditional chat completion calls there is no limit to the number of messages in a thread. The assistant will automatically compress requests to fit the input token limit of the model.

This also means that you are not controlling how many tokens are passed to the model during each turn of the conversation. Managing tokens is abstracted away and handled entirely by the Assistants API.

Select the **Clear chat** button to delete the current conversation history.

Underneath the text input box there are two buttons:

- Add a message without run.
- Add and run.

### Logs

Logs provide a detailed snapshot of what the assistant API activity.

### Show panels

By default there are three panels: assistant setup, chat session, and Logs. **Show panels** allows you to add, remove, and rearrange the panels. If you ever close a panel and need to get it back, use **Show panels** to restore the lost panel.

## Create your first assistant

1. From the assistant setup drop-down, select **New**
2. Give your Assistant a name
3. Enter the following instructions "You are an AI assistant that can write code to help answer math questions"
4. Select a deployment of `gpt-4 (1106-preview)`. The dropdown will display your custom deployment names so if your model/deployment names are different you should choose a deployment where the underlying model is equivalent to the 1106-preview model.
5. Select the toggle enabling code interpreter.
6. Select Save.

    :::image type="content" source="../media/quickstarts/assistant-configuration.png" alt-text="Screenshot of the assistant with configuration details entered." lightbox="../media/quickstarts/assistant-configuration.png":::

7. Enter a question for the assistant to answer: "I need to solve the equation `3x + 11 = 14`. Can you help me?"
8. Select the **Add and run button** :::image type="icon" source="../media/quickstarts/run.png":::

    ```output
    The solution to the equation (3x + 11 = 14) is (x = 1).
    ```

    While we can see that answer is correct, to confirm that the model used code interpreter to get to this answer, and that the code it wrote is valid rather than just repeating an answer from the model's training data we'll ask another question.

9. Enter the follow-up question: "Show me the code you ran to get this solution."

    ```output
    Certainly! Here's the Python code I ran to find the solution for the equation (3x + 11 = 14):
    ```

    ```python
    from sympy import symbols, Eq, solve  
      
    # Define the variable  
    x = symbols('x')  
      
    # Define the equation  
    equation = Eq(3*x + 11, 14)  
      
    # Solve the equation  
    solution = solve(equation, x)  
    solution  
    ```

:::image type="content" source="../media/quickstarts/assistant-session.png" alt-text="Screenshot of conversation session in the Assistant playground." lightbox="../media/quickstarts/assistant-session.png":::

You could also consult the logs in the right-hand panel to confirm that code interpreter was used and to validate the code that was run to generate the response. It is important to remember that while code interpreter gives the model the capability to respond to more complex math questions by converting the questions into code and running in a sandboxed Python environment, you still need to validate the response to confirm that the model correctly translated your question into a valid representation in code.

## Clean up resources

If you want to clean up and remove an Azure OpenAI resource, you can delete the resource or resource group. Deleting the resource group also deletes any other resources associated with it.

- [Portal](../../multi-service-resource.md?pivots=azportal#clean-up-resources)
- [Azure CLI](../../multi-service-resource.md?pivots=azcli#clean-up-resources)

## See also

* Learn more about how to use Assistants with our [How-to guide on Assistants](../how-to/assistant.md).
* [Azure OpenAI Assistants API samples](https://github.com/Azure-Samples/azureai-samples/tree/main/scenarios/Assistants)
<|MERGE_RESOLUTION|>--- conflicted
+++ resolved
@@ -13,15 +13,7 @@
 ## Prerequisites
 
 - An Azure subscription - <a href="https://azure.microsoft.com/free/cognitive-services" target="_blank">Create one for free</a>.
-<<<<<<< HEAD
-- An Azure OpenAI resource with `gpt-4 (1106-preview)` model deployed.
-- Azure OpenAI Assistants are currently available in Sweden Central, East US 2, and Australia East. For more information about model availability in those regions, see the [models guide](../concepts/models.md).
-=======
-- Access granted to Azure OpenAI in the desired Azure subscription.
-
-    Currently, access to this service is granted only by application. You can apply for access to Azure OpenAI by completing the form at <a href="https://aka.ms/oai/access" target="_blank">https://aka.ms/oai/access</a>. Open an issue on this repo to contact us if you have an issue.
 - An Azure OpenAI resource with a [compatible model in a supported region](../concepts/models.md#assistants-preview).
->>>>>>> 2fa01675
 - We recommend reviewing the [Responsible AI transparency note](/legal/cognitive-services/openai/transparency-note?context=%2Fazure%2Fai-services%2Fopenai%2Fcontext%2Fcontext&tabs=text) and other [Responsible AI resources](/legal/cognitive-services/openai/overview?context=%2Fazure%2Fai-services%2Fopenai%2Fcontext%2Fcontext) to familiarize yourself with the capabilities and limitations of the Azure OpenAI Service.
 
 ## Go to the Azure OpenAI Studio
