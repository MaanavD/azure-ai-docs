--- conflicted
+++ resolved
@@ -99,11 +99,7 @@
 
     # Display the image in the default image viewer
     image = Image.open(image_path)
-<<<<<<< HEAD
     image.show()    
-=======
-    image.show()
->>>>>>> eed704b7
     ```
 
     > [!IMPORTANT]
