---
title: 'Quickstart: Generate images with the Python SDK for Azure OpenAI Service'
titleSuffix: Azure OpenAI Service
description: Learn how to generate images with Azure OpenAI Service by using the Python SDK and the endpoint and access keys for your Azure OpenAI resource.
services: cognitive-services
manager: nitinme
ms.service: cognitive-services
ms.subservice: openai
ms.topic: include
ms.date: 08/08/2023
keywords: 
---

Use this guide to get started calling the Azure OpenAI Service image generation APIs by using the Python SDK.

> [!NOTE]
> The image generation API creates an image from a text prompt. It doesn't edit existing images or create variations.

## Prerequisites

<<<<<<< HEAD
- An Azure subscription. <a href="https://azure.microsoft.com/free/ai-services" target="_blank">Create one for free</a>.
- Access granted to DALL-E in the desired Azure subscription.
- <a href="https://www.python.org/" target="_blank">Python 3.7.1 or later version</a>.
- The following Python libraries: `os`, `requests`, `json`.
- An Azure OpenAI resource created in the East US region. For more information, see [Create a resource and deploy a model with Azure OpenAI](../how-to/create-resource.md).

> [!NOTE]
> Currently, you must submit an application to access Azure OpenAI Service. To apply for access, complete [this form](https://aka.ms/oai/access). Existing Azure OpenAI customers need to resubmit the form to receive access to DALL-E. If you need assistance, open an issue on this repo to contact Microsoft.
=======
- An Azure subscription - <a href="https://azure.microsoft.com/free/cognitive-services" target="_blank">Create one for free</a>
- Access granted to DALL-E in the desired Azure subscription
    Currently, access to this service is granted only by application. You can apply for access to Azure OpenAI by completing the form at <a href="https://aka.ms/oai/access" target="_blank">https://aka.ms/oai/access</a>. Open an issue on this repo to contact us if you have an issue.
- <a href="https://www.python.org/" target="_blank">Python 3.7.1 or later version</a>
- The following Python libraries: os, requests, json
- An Azure OpenAI resource created in the East US region. For more information about model deployment, see the [resource deployment guide](../how-to/create-resource.md).
>>>>>>> aaab787a

## Retrieve key and endpoint

To successfully call the Azure OpenAI APIs, you need the following information about your Azure OpenAI resource:

| Variable | Name | Value |
|---|---|---|
| **Endpoint** | `api_base` | The endpoint value is located under **Keys and Endpoint** for your resource in the Azure portal. Alternatively, you can find the value in **Azure OpenAI Studio** > **Playground** > **Code View**. An example endpoint is: `https://docs-test-001.openai.azure.com/`. |
| **Key** | `api_key` | The key value is also located under **Keys and Endpoint** for your resource in the Azure portal. Azure generates two keys for your resource. You can use either value. |

Go to your resource in the Azure portal. On the navigation pane, select **Keys and Endpoint** under **Resource Management**. Copy the **Endpoint** value and an access key value. You can use either the **KEY 1** or **KEY 2** value. Always having two keys allows you to securely rotate and regenerate keys without causing a service disruption.

:::image type="content" source="../media/quickstarts/endpoint.png" alt-text="Screenshot that shows the Keys and Endpoint page for an Azure OpenAI resource in the Azure portal." lightbox="../media/quickstarts/endpoint.png":::

## Install the Python SDK

Open a command prompt and browse to your project folder. Install the OpenAI Python SDK by using the following command: 

```bash
pip install openai
```

Install the following libraries as well:

```bash
pip install requests
pip install pillow 
```

## Create a new Python application

Create a new Python file named _quickstart.py_. Open the new file in your preferred editor or IDE.

1. Replace the contents of _quickstart.py_ with the following code. Enter your endpoint URL and key in the appropriate fields. Change the value of `prompt` to your preferred text.

    ```python
    import openai
    import os
    import requests
    from PIL import Image

    openai.api_base = '<your_endpoint>'  # Enter your endpoint here
    openai.api_key = '<your_key>'        # Enter your API key here

    # Assign the API version (DALL-E is currently supported for the 2023-06-01-preview API version only)
    openai.api_version = '2023-06-01-preview'
    openai.api_type = 'azure'

    # Create an image by using the image generation API
    generation_response = openai.Image.create(
        prompt='A painting of a dog',    # Enter your prompt text here
        size='1024x1024',
        n=2
    )

    # Set the directory for the stored image
    image_dir = os.path.join(os.curdir, 'images')

    # If the directory doesn't exist, create it
    if not os.path.isdir(image_dir):
        os.mkdir(image_dir)

    # Initialize the image path (note the filetype should be png)
    image_path = os.path.join(image_dir, 'generated_image.png')

    # Retrieve the generated image
    image_url = generation_response["data"][0]["url"]  # extract image URL from response
    generated_image = requests.get(image_url).content  # download the image
    with open(image_path, "wb") as image_file:
        image_file.write(generated_image)

    # Display the image in the default image viewer
    image = Image.open(image_path)
    image.show()
    ```

    > [!IMPORTANT]
    > Remember to remove the key from your code when you're done, and never post your key publicly. For production, use a secure way of storing and accessing your credentials. For more information, see [Azure Key Vault](../../../key-vault/general/overview.md).

1. Run the application with the `python` command:

    ```console
    python quickstart.py
    ```

    The script loops until the generated image is ready.

## Output

Azure OpenAI stores the output image in the _generated_image.png_ file in your specified directory. The script also displays the image in your default image viewer.

The image generation APIs come with a content moderation filter. If the service recognizes your prompt as harmful content, it doesn't generate an image. For more information, see [Content filtering](../concepts/content-filter.md).

## Clean up resources

If you want to clean up and remove an Azure OpenAI resource, you can delete the resource or resource group. Deleting the resource group also deletes any other resources associated with it.

- [Azure portal](../../multi-service-resource.md?pivots=azportal#clean-up-resources)
- [Azure CLI](../../multi-service-resource.md?pivots=azcli#clean-up-resources)

## Next steps

* Learn more in this [Azure OpenAI overview](../overview.md).
* Try examples in the [Azure OpenAI Samples GitHub repository](https://github.com/Azure/openai-samples).<|MERGE_RESOLUTION|>--- conflicted
+++ resolved
@@ -18,7 +18,6 @@
 
 ## Prerequisites
 
-<<<<<<< HEAD
 - An Azure subscription. <a href="https://azure.microsoft.com/free/ai-services" target="_blank">Create one for free</a>.
 - Access granted to DALL-E in the desired Azure subscription.
 - <a href="https://www.python.org/" target="_blank">Python 3.7.1 or later version</a>.
@@ -26,15 +25,7 @@
 - An Azure OpenAI resource created in the East US region. For more information, see [Create a resource and deploy a model with Azure OpenAI](../how-to/create-resource.md).
 
 > [!NOTE]
-> Currently, you must submit an application to access Azure OpenAI Service. To apply for access, complete [this form](https://aka.ms/oai/access). Existing Azure OpenAI customers need to resubmit the form to receive access to DALL-E. If you need assistance, open an issue on this repo to contact Microsoft.
-=======
-- An Azure subscription - <a href="https://azure.microsoft.com/free/cognitive-services" target="_blank">Create one for free</a>
-- Access granted to DALL-E in the desired Azure subscription
-    Currently, access to this service is granted only by application. You can apply for access to Azure OpenAI by completing the form at <a href="https://aka.ms/oai/access" target="_blank">https://aka.ms/oai/access</a>. Open an issue on this repo to contact us if you have an issue.
-- <a href="https://www.python.org/" target="_blank">Python 3.7.1 or later version</a>
-- The following Python libraries: os, requests, json
-- An Azure OpenAI resource created in the East US region. For more information about model deployment, see the [resource deployment guide](../how-to/create-resource.md).
->>>>>>> aaab787a
+> Currently, you must submit an application to access Azure OpenAI Service. To apply for access, complete [this form](https://aka.ms/oai/access). If you need assistance, open an issue on this repo to contact Microsoft.
 
 ## Retrieve key and endpoint
 
