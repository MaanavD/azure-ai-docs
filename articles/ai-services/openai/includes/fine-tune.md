---
title: Fine-tuning inactivity guidance
titleSuffix: Azure OpenAI
description: Describes the fine-tuning guidance for a model deployment that's inactive for more than 15 days.
author: mrbullwinkle 
ms.author: mbullwin 
ms.service: cognitive-services
ms.topic: include
ms.date: 08/25/2023
manager: nitinme
keywords: ChatGPT

---

> [!IMPORTANT]
<<<<<<< HEAD
> After a customized model is deployed, if at any time the deployment remains inactive for greater than fifteen (15) days, the deployment is automatically deleted. The deployment of a customized model is "inactive" if the model was deployed more than fifteen (15) days ago and no completions or chat completions calls were made to the model during a continuous 15-day period. The deletion of an inactive deployment does **NOT** delete or affect the underlying customized model, and the customized model can be redeployed at any time. As described in [Azure OpenAI Service pricing](https://azure.microsoft.com/pricing/details/cognitive-services/openai-service/), each customized (fine-tuned) model that's deployed incurs an hourly hosting cost regardless of whether completions or chat completions calls are being made to the model. To learn more about planning and managing costs with Azure OpenAI, refer to the guidance in [Plan to manage costs for Azure OpenAI Service](../how-to/manage-costs.md#base-series-and-codex-series-fine-tuned-models).
=======
> After you deploy a customized model, if at any time the deployment remains inactive for greater than fifteen (15) days, the deployment is deleted. The deployment of a customized model is *inactive* if the model was deployed more than fifteen (15) days ago and no completions or chat completions calls were made to it during a continuous 15-day period.
>
>The deletion of an inactive deployment doesn't delete or affect the underlying customized model, and the customized model can be redeployed at any time. As described in [Azure OpenAI Service pricing](https://azure.microsoft.com/pricing/details/cognitive-services/openai-service/), each customized (fine-tuned) model that is deployed incurs an hourly hosting cost regardless of whether completions or chat completions calls are being made to the model. To learn more about planning and managing costs with Azure OpenAI, refer to our [cost management guide](../how-to/manage-costs.md#base-series-and-codex-series-fine-tuned-models).
>>>>>>> 32b24a80
<|MERGE_RESOLUTION|>--- conflicted
+++ resolved
@@ -13,10 +13,13 @@
 ---
 
 > [!IMPORTANT]
-<<<<<<< HEAD
-> After a customized model is deployed, if at any time the deployment remains inactive for greater than fifteen (15) days, the deployment is automatically deleted. The deployment of a customized model is "inactive" if the model was deployed more than fifteen (15) days ago and no completions or chat completions calls were made to the model during a continuous 15-day period. The deletion of an inactive deployment does **NOT** delete or affect the underlying customized model, and the customized model can be redeployed at any time. As described in [Azure OpenAI Service pricing](https://azure.microsoft.com/pricing/details/cognitive-services/openai-service/), each customized (fine-tuned) model that's deployed incurs an hourly hosting cost regardless of whether completions or chat completions calls are being made to the model. To learn more about planning and managing costs with Azure OpenAI, refer to the guidance in [Plan to manage costs for Azure OpenAI Service](../how-to/manage-costs.md#base-series-and-codex-series-fine-tuned-models).
-=======
-> After you deploy a customized model, if at any time the deployment remains inactive for greater than fifteen (15) days, the deployment is deleted. The deployment of a customized model is *inactive* if the model was deployed more than fifteen (15) days ago and no completions or chat completions calls were made to it during a continuous 15-day period.
+> After you deploy a customized model, if at any time the deployment remains inactive for greater than fifteen (15) days,
+> the deployment is deleted. The deployment of a customized model is _inactive_ if the model was deployed more than fifteen (15) days ago
+> and no completions or chat completions calls were made to it during a continuous 15-day period.
 >
->The deletion of an inactive deployment doesn't delete or affect the underlying customized model, and the customized model can be redeployed at any time. As described in [Azure OpenAI Service pricing](https://azure.microsoft.com/pricing/details/cognitive-services/openai-service/), each customized (fine-tuned) model that is deployed incurs an hourly hosting cost regardless of whether completions or chat completions calls are being made to the model. To learn more about planning and managing costs with Azure OpenAI, refer to our [cost management guide](../how-to/manage-costs.md#base-series-and-codex-series-fine-tuned-models).
->>>>>>> 32b24a80
+> The deletion of an inactive deployment doesn't delete or affect the underlying customized model,
+> and the customized model can be redeployed at any time.
+> As described in [Azure OpenAI Service pricing](https://azure.microsoft.com/pricing/details/cognitive-services/openai-service/),
+> each customized (fine-tuned) model that's deployed incurs an hourly hosting cost regardless of whether completions
+> or chat completions calls are being made to the model. To learn more about planning and managing costs with Azure OpenAI,
+> refer to the guidance in [Plan to manage costs for Azure OpenAI Service](../how-to/manage-costs.md#base-series-and-codex-series-fine-tuned-models).