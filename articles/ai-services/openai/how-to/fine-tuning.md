---
title: 'Customize a model with Azure OpenAI Service'
titleSuffix: Azure OpenAI
description: Learn how to create your own customized model with Azure OpenAI Service by using Python, the REST APIs, or Azure AI Foundry portal.
#services: cognitive-services
manager: nitinme
ms.service: azure-ai-openai
ms.custom: build-2023, build-2023-dataai, devx-track-python, references_regions
ms.topic: how-to
ms.date: 02/27/2025
author: mrbullwinkle
ms.author: mbullwin
zone_pivot_groups: openai-fine-tuning
---

# Customize a model with fine-tuning

Azure OpenAI Service lets you tailor our models to your personal datasets by using a process known as *fine-tuning*. This customization step lets you get more out of the service by providing:

- Higher quality results than what you can get just from [prompt engineering](../concepts/prompt-engineering.md)
- The ability to train on more examples than can fit into a model's max request context limit.
- Token savings due to shorter prompts
- Lower-latency requests, particularly when using smaller models.

In contrast to few-shot learning, fine tuning improves the model by training on many more examples than can fit in a prompt, letting you achieve better results on a wide number of tasks. Because fine tuning adjusts the base model’s weights to improve performance on the specific task, you won’t have to include as many examples or instructions in your prompt. This means less text sent and fewer tokens processed on every API call, potentially saving cost, and improving request latency.

We use LoRA, or low rank approximation, to fine-tune models in a way that reduces their complexity without significantly affecting their performance. This method works by approximating the original high-rank matrix with a lower rank one, thus only fine-tuning a smaller subset of *important* parameters during the supervised training phase, making the model more manageable and efficient. For users, this makes training faster and more affordable than other techniques.

::: zone pivot="programming-language-studio"

[!INCLUDE [Azure AI Foundry portal fine-tuning](../includes/fine-tuning-unified.md)]

::: zone-end

::: zone pivot="programming-language-python"

[!INCLUDE [Python SDK fine-tuning](../includes/fine-tuning-python.md)]

::: zone-end

::: zone pivot="rest-api"

[!INCLUDE [REST API fine-tuning](../includes/fine-tuning-rest.md)]

::: zone-end

<<<<<<< HEAD
## Other Deployment Types

Azure OpenAI fine-tuning supports [global standard deployments](./deployment-types.md#global-standard) in East US2, North Central US, and Sweden Central for:

- `gpt-4o-mini-2024-07-18`
- `gpt-4o-2024-08-06`

And supports [regional provisioned managed](./deployment-types.md#provisioned) in North Central US and Switzerland West for:

- `gpt-4o-mini-2024-07-18`
- `gpt-4o-2024-08-06`

### Global Standard (preview)

Global standard fine-tuned deployments offer [cost savings](https://azure.microsoft.com/pricing/details/cognitive-services/openai-service/), but custom model weights may temporarily be stored outside the geography of your Azure OpenAI resource.

:::image type="content" source="../media/fine-tuning/global-standard.png" alt-text="Screenshot of the global standard deployment user experience with a fine-tuned model." lightbox="../media/fine-tuning/global-standard.png":::

Global Standard fine-tuning deployments currently do not support vision and structured outputs.

### Provisioned Managed (preview)

Provisioned managed fine-tuned deployments offer [predictable performance](../concepts/provisioned-throughput.md#what-do-the-provisioned-deployment-types-provide) for fine-tuned deployments. As part of public preview, provisioned managed deployments may be created regionally via the data-plane [REST API](../reference.md#data-plane-inference) version `2024-10-01` or newer. See below for examples.

Provisioned Managed fine-tuning deployments currently do not support vision and structured outputs.

#### Creating a Provisioned Managed deployment

To create a new deployment, make an HTTP PUT call via the [Deployments - Create or Update REST API](/rest/api/aiservices/accountmanagement/deployments/create-or-update?view=rest-aiservices-accountmanagement-2024-10-01&tabs=HTTP&preserve-view=true). The approach is similar to performing [cross region deployment](#cross-region-deployment) with the following exceptions:

- You must provide a sku name of `ProvisionedStandard`.
- The capacity must be declared in PTUs.
- The `api-version` must be `2024-10-01` or newer.
- The HTTP method should be `PUT`.

For example, to deploy a gpt-4o-mini model:

```bash
curl -X PUT "https://management.azure.com/subscriptions/<SUBSCRIPTION>/resourceGroups/<RESOURCE_GROUP>/providers/Microsoft.CognitiveServices/accounts/<RESOURCE_NAME>/deployments/<MODEL_DEPLOYMENT_NAME>api-version=2024-10-01" \
  -H "Authorization: Bearer <TOKEN>" \
  -H "Content-Type: application/json" \
  -d '{
    "sku": {"name": "ProvisionedStandard", "capacity": 25},
    "properties": {
        "model": {
            "format": "OpenAI",
            "name": "gpt-4omini-ft-model-name",
            "version": "1",
            "source": "/subscriptions/00000000-0000-0000-0000-000000000000/resourceGroups/{SourceResourceGroupName}/providers/Microsoft.CognitiveServices/accounts/{SourceAOAIAccountName}"
        }
    }
  }'
```

#### Scaling a fine-tuned model on Provisioned Managed

To scale a fine-tuned provision managed deployment to increase or decrease PTU capacity, perform the same `PUT` REST API call as you did when [creating the deployment](#creating-a-provisioned-managed-deployment) and provide an updated `capacity` value for the `sku`. Keep in mind, provisioned deployments must scale in [minimum increments](../concepts/provisioned-throughput.md#how-much-throughput-per-ptu-you-get-for-each-model).

For example, to scale the model deployed in the previous section from 25 to 40 PTU, make another `PUT` call and increase the capacity:

```bash
curl -X PUT "https://management.azure.com/subscriptions/<SUBSCRIPTION>/resourceGroups/<RESOURCE_GROUP>/providers/Microsoft.CognitiveServices/accounts/<RESOURCE_NAME>/deployments/<MODEL_DEPLOYMENT_NAME>api-version=2024-10-01" \
  -H "Authorization: Bearer <TOKEN>" \
  -H "Content-Type: application/json" \
  -d '{
    "sku": {"name": "ProvisionedStandard", "capacity": 40},
    "properties": {
        "model": {
            "format": "OpenAI",
            "name": "gpt-4omini-ft-model-name",
            "version": "1",
            "source": "/subscriptions/00000000-0000-0000-0000-000000000000/resourceGroups/{SourceResourceGroupName}/providers/Microsoft.CognitiveServices/accounts/{SourceAOAIAccountName}"
        }
    }
  }'
```

#### Deleting a Provisioned Managed deployment

To delete a deployment, use the [Deployments - Delete REST API](/rest/api/aiservices/accountmanagement/deployments/delete?view=rest-aiservices-accountmanagement-2024-10-01&tabs=HTTP&preserve-view=true) and send an HTTP DELETE to the deployment resource. Like with creating deployments, you must include the following parameters:


- Azure subscription id
- Azure resource group name
- Azure OpenAI resource name
- Name of the PTU deployment to delete

For example, to delete the model created and modified in the previous sections:

```bash
curl -X DELETE "https://management.azure.com/subscriptions/<SUBSCRIPTION>/resourceGroups/<RESOURCE_GROUP>/providers/Microsoft.CognitiveServices/accounts/<RESOURCE_NAME>/deployments/<MODEL_DEPLOYMENT_NAME>api-version=2024-10-01" \
  -H "Authorization: Bearer <TOKEN>"
```

## Vision fine-tuning

Fine-tuning is also possible with images in your JSONL files. Just as you can send one or many image inputs to chat completions, you can include those same message types within your training data. Images can be provided either as publicly accessible URLs or data URIs containing [base64 encoded images](/azure/ai-services/openai/how-to/gpt-with-vision?tabs=rest#call-the-chat-completion-apis). 

### Image dataset requirements

- Your training file can contain a maximum of 50,000 examples that contain images (not including text examples).
- Each example can have at most 64 images.
- Each image can be at most 10 MB.

### Format

Images must be:

- JPEG
- PNG
- WEBP

Images must be in the RGB or RGBA image mode.

You cannot include images as output from messages with the assistant role.

### Content moderation policy

We scan your images before training to ensure that they comply with our usage policy [Transparency Note](/legal/cognitive-services/openai/transparency-note?context=%2Fazure%2Fai-services%2Fopenai%2Fcontext%2Fcontext&tabs=text). This may introduce latency in file validation before fine tuning begins.

Images containing the following will be excluded from your dataset and not used for training:

- People
- Faces
- CAPTCHAs

> [!IMPORTANT]
>For  vision fine tuning face screening process: We screen for faces/people to skip those images from training the model. The screening capability leverages face detection **WITHOUT** Face identification which means we don't create facial templates or measure specific facial geometry, and the technology used to screen for faces is incapable of uniquely identifying the individuals. To know more about data and Privacy for face refer to - [Data and privacy for Face - Azure AI services | Microsoft Learn](/legal/cognitive-services/computer-vision/imageanalysis-data-privacy-security?context=%2Fazure%2Fai-services%2Fcomputer-vision%2Fcontext%2Fcontext).

## Prompt caching

Azure OpenAI fine-tuning supports prompt caching with select models. Prompt caching allows you to reduce overall request latency and cost for longer prompts that have identical content at the beginning of the prompt. To learn more about prompt caching, see [getting started with prompt caching](./prompt-caching.md).

## Direct preference optimization (DPO) (preview)

Direct preference optimization (DPO) is an alignment technique for large language models, used to adjust model weights based on human preferences. It differs from reinforcement learning from human feedback (RLHF) in that it does not require fitting a reward model and uses simpler binary data preferences for training. It is computationally lighter weight and faster than RLHF, while being equally effective at alignment.

### Why is DPO useful?

DPO is especially useful in scenarios where there's no clear-cut correct answer, and subjective elements like tone, style, or specific content preferences are important. This approach also enables the model to learn from both positive examples (what's considered correct or ideal) and negative examples (what's less desired or incorrect).

DPO is believed to be a technique that will make it easier for customers to generate high-quality training data sets. While many customers struggle to generate sufficient large data sets for supervised fine-tuning, they often have preference data already collected based on user logs, A/B tests, or smaller manual annotation efforts.

### Direct preference optimization dataset format

Direct preference optimization files have a different format than supervised fine-tuning. Customers provide a "conversation" containing the system message and the initial user message, and then "completions" with paired preference data. Users can only provide two completions.

Three top-level fields: `input`, `preferred_output` and `non_preferred_output`

- Each element in the preferred_output/non_preferred_output must contain at least one assistant message
- Each element in the preferred_output/non_preferred_output can only have roles in (assistant, tool)

```json
{  
  "input": {  
    "messages": {"role": "system", "content": ...},  
    "tools": [...],  
    "parallel_tool_calls": true  
  },  
  "preferred_output": [{"role": "assistant", "content": ...}],  
  "non_preferred_output": [{"role": "assistant", "content": ...}]  
}  
```

Training datasets must be in `jsonl` format:

```jsonl
{{"input": {"messages": [{"role": "system", "content": "You are a chatbot assistant. Given a user question with multiple choice answers, provide the correct answer."}, {"role": "user", "content": "Question: Janette conducts an investigation to see which foods make her feel more fatigued. She eats one of four different foods each day at the same time for four days and then records how she feels. She asks her friend Carmen to do the same investigation to see if she gets similar results. Which would make the investigation most difficult to replicate? Answer choices: A: measuring the amount of fatigue, B: making sure the same foods are eaten, C: recording observations in the same chart, D: making sure the foods are at the same temperature"}]}, "preferred_output": [{"role": "assistant", "content": "A: Measuring The Amount Of Fatigue"}], "non_preferred_output": [{"role": "assistant", "content": "D: making sure the foods are at the same temperature"}]}
}
```

### Direct preference optimization model support

- `gpt-4o-2024-08-06` supports direct preference optimization in its respective fine-tuning regions. Latest region availability is updated in the [models page](../concepts/models.md#fine-tuning-models)

Users can use preference fine tuning with base models as well as models that have already been fine-tuned using supervised fine-tuning as long as they are of a supported model/version.

### How to use direct preference optimization fine-tuning?

   :::image type="content" border="true" source="/azure/ai-services/openai/media/fine-tuning/preference-optimization.gif" alt-text="GIF of preference optimization fine-tuning steps.":::

1. Prepare `jsonl` datasets in the [preference format](#direct-preference-optimization-dataset-format).
2. Select the model and then select the method of customization **Direct Preference Optimization**.
3. Upload datasets – training and validation. Preview as needed.
4. Select hyperparameters, defaults are recommended for initial experimentation.
5. Review the selections and create a fine tuning job.

## Troubleshooting

### How do I enable fine-tuning?

In order to successfully access fine-tuning, you need **Cognitive Services OpenAI Contributor assigned**. Even someone with high-level Service Administrator permissions would still need this account explicitly set in order to access fine-tuning. For more information, please review the [role-based access control guidance](/azure/ai-services/openai/how-to/role-based-access-control#cognitive-services-openai-contributor).

### Why did my upload fail?

If your file upload fails in [Azure AI Foundry portal](https://ai.azure.com/), you can view the error message under **Data files** in [Azure AI Foundry portal](https://ai.azure.com/). Hover your mouse over where it says “error” (under the status column) and an explanation of the failure will be displayed.

:::image type="content" source="../media/fine-tuning/error.png" alt-text="Screenshot of fine-tuning error message." lightbox="../media/fine-tuning/error.png":::

### My fine-tuned model does not seem to have improved

- **Missing system message:** You need to provide a system message when you fine tune; you will want to provide that same system message when you use the fine-tuned model. If you provide a different system message, you may see different results than what you fine-tuned for.

- **Not enough data:** while 10 is the minimum for the pipeline to run, you need hundreds to thousands of data points to teach the model a new skill. Too few data points risks overfitting and poor generalization. Your fine-tuned model may perform well on the training data, but poorly on other data because it has memorized the training examples instead of learning patterns. For best results, plan to prepare a data set with hundreds or thousands of data points.

- **Bad data:** A poorly curated or unrepresentative dataset will produce a low-quality model. Your model may learn inaccurate or biased patterns from your dataset. For example, if you are training a chatbot for customer service, but only provide training data for one scenario (e.g. item returns) it will not know how to respond to other scenarios. Or, if your training data is bad (contains incorrect responses), your model will learn to provide incorrect results.

### Fine-tuning with vision

**What to do if your images get skipped**

Your images can get skipped for the following reasons:

- contains CAPTCHAs
- contains people
- contains faces

Remove the image. For now, we cannot fine-tune models with images containing these entities.

**Common issues**

|Issue| Reason/Solution|
|:----|:-----|
|**Images skipped**| Images can get skipped for the following reasons: contains CAPTCHAs, people, or faces.<br><br> Remove the image. For now, we cannot fine-tune models with images containing these entities.|
|**Inaccessible URL**| Check that the image URL is publicly accessible.|
|**Image too large**| Check that your images fall within our dataset size limits.|
|**Invalid image format**| Check that your images fall within our dataset format.|

**How to upload large files**

Your training files might get quite large. You can upload files up to 8 GB in multiple parts using the [Uploads API](/rest/api/azureopenai/upload-file?view=rest-azureopenai-2024-10-21&preserve-view=true) as opposed to the Files API, which only allows file uploads of up to 512 MB.

**Reducing training cost**

If you set the detail parameter for an image to low, the image is resized to 512 by 512 pixels and is only represented by 85 tokens regardless of its size. This will reduce the cost of training.

```json
{ 

    "type": "image_url", 

    "image_url": { 

        "url": "https://raw.githubusercontent.com/MicrosoftDocs/azure-ai-docs/main/articles/ai-services/openai/media/how-to/generated-seattle.png", 

        "detail": "low" 

    } 

} 
```

**Other considerations for vision fine-tuning**

To control the fidelity of image understanding, set the detail parameter of `image_url` to `low`, `high`, or `auto` for each image. This will also affect the number of tokens per image that the model sees during training time and will affect the cost of training.

=======
>>>>>>> 51874f6d
## Next steps

- Explore the fine-tuning capabilities in the [Azure OpenAI fine-tuning tutorial](../tutorials/fine-tune.md).
- Review fine-tuning [model regional availability](../concepts/models.md#fine-tuning-models)
- Learn more about [Azure OpenAI quotas](../quotas-limits.md)<|MERGE_RESOLUTION|>--- conflicted
+++ resolved
@@ -44,265 +44,6 @@
 
 ::: zone-end
 
-<<<<<<< HEAD
-## Other Deployment Types
-
-Azure OpenAI fine-tuning supports [global standard deployments](./deployment-types.md#global-standard) in East US2, North Central US, and Sweden Central for:
-
-- `gpt-4o-mini-2024-07-18`
-- `gpt-4o-2024-08-06`
-
-And supports [regional provisioned managed](./deployment-types.md#provisioned) in North Central US and Switzerland West for:
-
-- `gpt-4o-mini-2024-07-18`
-- `gpt-4o-2024-08-06`
-
-### Global Standard (preview)
-
-Global standard fine-tuned deployments offer [cost savings](https://azure.microsoft.com/pricing/details/cognitive-services/openai-service/), but custom model weights may temporarily be stored outside the geography of your Azure OpenAI resource.
-
-:::image type="content" source="../media/fine-tuning/global-standard.png" alt-text="Screenshot of the global standard deployment user experience with a fine-tuned model." lightbox="../media/fine-tuning/global-standard.png":::
-
-Global Standard fine-tuning deployments currently do not support vision and structured outputs.
-
-### Provisioned Managed (preview)
-
-Provisioned managed fine-tuned deployments offer [predictable performance](../concepts/provisioned-throughput.md#what-do-the-provisioned-deployment-types-provide) for fine-tuned deployments. As part of public preview, provisioned managed deployments may be created regionally via the data-plane [REST API](../reference.md#data-plane-inference) version `2024-10-01` or newer. See below for examples.
-
-Provisioned Managed fine-tuning deployments currently do not support vision and structured outputs.
-
-#### Creating a Provisioned Managed deployment
-
-To create a new deployment, make an HTTP PUT call via the [Deployments - Create or Update REST API](/rest/api/aiservices/accountmanagement/deployments/create-or-update?view=rest-aiservices-accountmanagement-2024-10-01&tabs=HTTP&preserve-view=true). The approach is similar to performing [cross region deployment](#cross-region-deployment) with the following exceptions:
-
-- You must provide a sku name of `ProvisionedStandard`.
-- The capacity must be declared in PTUs.
-- The `api-version` must be `2024-10-01` or newer.
-- The HTTP method should be `PUT`.
-
-For example, to deploy a gpt-4o-mini model:
-
-```bash
-curl -X PUT "https://management.azure.com/subscriptions/<SUBSCRIPTION>/resourceGroups/<RESOURCE_GROUP>/providers/Microsoft.CognitiveServices/accounts/<RESOURCE_NAME>/deployments/<MODEL_DEPLOYMENT_NAME>api-version=2024-10-01" \
-  -H "Authorization: Bearer <TOKEN>" \
-  -H "Content-Type: application/json" \
-  -d '{
-    "sku": {"name": "ProvisionedStandard", "capacity": 25},
-    "properties": {
-        "model": {
-            "format": "OpenAI",
-            "name": "gpt-4omini-ft-model-name",
-            "version": "1",
-            "source": "/subscriptions/00000000-0000-0000-0000-000000000000/resourceGroups/{SourceResourceGroupName}/providers/Microsoft.CognitiveServices/accounts/{SourceAOAIAccountName}"
-        }
-    }
-  }'
-```
-
-#### Scaling a fine-tuned model on Provisioned Managed
-
-To scale a fine-tuned provision managed deployment to increase or decrease PTU capacity, perform the same `PUT` REST API call as you did when [creating the deployment](#creating-a-provisioned-managed-deployment) and provide an updated `capacity` value for the `sku`. Keep in mind, provisioned deployments must scale in [minimum increments](../concepts/provisioned-throughput.md#how-much-throughput-per-ptu-you-get-for-each-model).
-
-For example, to scale the model deployed in the previous section from 25 to 40 PTU, make another `PUT` call and increase the capacity:
-
-```bash
-curl -X PUT "https://management.azure.com/subscriptions/<SUBSCRIPTION>/resourceGroups/<RESOURCE_GROUP>/providers/Microsoft.CognitiveServices/accounts/<RESOURCE_NAME>/deployments/<MODEL_DEPLOYMENT_NAME>api-version=2024-10-01" \
-  -H "Authorization: Bearer <TOKEN>" \
-  -H "Content-Type: application/json" \
-  -d '{
-    "sku": {"name": "ProvisionedStandard", "capacity": 40},
-    "properties": {
-        "model": {
-            "format": "OpenAI",
-            "name": "gpt-4omini-ft-model-name",
-            "version": "1",
-            "source": "/subscriptions/00000000-0000-0000-0000-000000000000/resourceGroups/{SourceResourceGroupName}/providers/Microsoft.CognitiveServices/accounts/{SourceAOAIAccountName}"
-        }
-    }
-  }'
-```
-
-#### Deleting a Provisioned Managed deployment
-
-To delete a deployment, use the [Deployments - Delete REST API](/rest/api/aiservices/accountmanagement/deployments/delete?view=rest-aiservices-accountmanagement-2024-10-01&tabs=HTTP&preserve-view=true) and send an HTTP DELETE to the deployment resource. Like with creating deployments, you must include the following parameters:
-
-
-- Azure subscription id
-- Azure resource group name
-- Azure OpenAI resource name
-- Name of the PTU deployment to delete
-
-For example, to delete the model created and modified in the previous sections:
-
-```bash
-curl -X DELETE "https://management.azure.com/subscriptions/<SUBSCRIPTION>/resourceGroups/<RESOURCE_GROUP>/providers/Microsoft.CognitiveServices/accounts/<RESOURCE_NAME>/deployments/<MODEL_DEPLOYMENT_NAME>api-version=2024-10-01" \
-  -H "Authorization: Bearer <TOKEN>"
-```
-
-## Vision fine-tuning
-
-Fine-tuning is also possible with images in your JSONL files. Just as you can send one or many image inputs to chat completions, you can include those same message types within your training data. Images can be provided either as publicly accessible URLs or data URIs containing [base64 encoded images](/azure/ai-services/openai/how-to/gpt-with-vision?tabs=rest#call-the-chat-completion-apis). 
-
-### Image dataset requirements
-
-- Your training file can contain a maximum of 50,000 examples that contain images (not including text examples).
-- Each example can have at most 64 images.
-- Each image can be at most 10 MB.
-
-### Format
-
-Images must be:
-
-- JPEG
-- PNG
-- WEBP
-
-Images must be in the RGB or RGBA image mode.
-
-You cannot include images as output from messages with the assistant role.
-
-### Content moderation policy
-
-We scan your images before training to ensure that they comply with our usage policy [Transparency Note](/legal/cognitive-services/openai/transparency-note?context=%2Fazure%2Fai-services%2Fopenai%2Fcontext%2Fcontext&tabs=text). This may introduce latency in file validation before fine tuning begins.
-
-Images containing the following will be excluded from your dataset and not used for training:
-
-- People
-- Faces
-- CAPTCHAs
-
-> [!IMPORTANT]
->For  vision fine tuning face screening process: We screen for faces/people to skip those images from training the model. The screening capability leverages face detection **WITHOUT** Face identification which means we don't create facial templates or measure specific facial geometry, and the technology used to screen for faces is incapable of uniquely identifying the individuals. To know more about data and Privacy for face refer to - [Data and privacy for Face - Azure AI services | Microsoft Learn](/legal/cognitive-services/computer-vision/imageanalysis-data-privacy-security?context=%2Fazure%2Fai-services%2Fcomputer-vision%2Fcontext%2Fcontext).
-
-## Prompt caching
-
-Azure OpenAI fine-tuning supports prompt caching with select models. Prompt caching allows you to reduce overall request latency and cost for longer prompts that have identical content at the beginning of the prompt. To learn more about prompt caching, see [getting started with prompt caching](./prompt-caching.md).
-
-## Direct preference optimization (DPO) (preview)
-
-Direct preference optimization (DPO) is an alignment technique for large language models, used to adjust model weights based on human preferences. It differs from reinforcement learning from human feedback (RLHF) in that it does not require fitting a reward model and uses simpler binary data preferences for training. It is computationally lighter weight and faster than RLHF, while being equally effective at alignment.
-
-### Why is DPO useful?
-
-DPO is especially useful in scenarios where there's no clear-cut correct answer, and subjective elements like tone, style, or specific content preferences are important. This approach also enables the model to learn from both positive examples (what's considered correct or ideal) and negative examples (what's less desired or incorrect).
-
-DPO is believed to be a technique that will make it easier for customers to generate high-quality training data sets. While many customers struggle to generate sufficient large data sets for supervised fine-tuning, they often have preference data already collected based on user logs, A/B tests, or smaller manual annotation efforts.
-
-### Direct preference optimization dataset format
-
-Direct preference optimization files have a different format than supervised fine-tuning. Customers provide a "conversation" containing the system message and the initial user message, and then "completions" with paired preference data. Users can only provide two completions.
-
-Three top-level fields: `input`, `preferred_output` and `non_preferred_output`
-
-- Each element in the preferred_output/non_preferred_output must contain at least one assistant message
-- Each element in the preferred_output/non_preferred_output can only have roles in (assistant, tool)
-
-```json
-{  
-  "input": {  
-    "messages": {"role": "system", "content": ...},  
-    "tools": [...],  
-    "parallel_tool_calls": true  
-  },  
-  "preferred_output": [{"role": "assistant", "content": ...}],  
-  "non_preferred_output": [{"role": "assistant", "content": ...}]  
-}  
-```
-
-Training datasets must be in `jsonl` format:
-
-```jsonl
-{{"input": {"messages": [{"role": "system", "content": "You are a chatbot assistant. Given a user question with multiple choice answers, provide the correct answer."}, {"role": "user", "content": "Question: Janette conducts an investigation to see which foods make her feel more fatigued. She eats one of four different foods each day at the same time for four days and then records how she feels. She asks her friend Carmen to do the same investigation to see if she gets similar results. Which would make the investigation most difficult to replicate? Answer choices: A: measuring the amount of fatigue, B: making sure the same foods are eaten, C: recording observations in the same chart, D: making sure the foods are at the same temperature"}]}, "preferred_output": [{"role": "assistant", "content": "A: Measuring The Amount Of Fatigue"}], "non_preferred_output": [{"role": "assistant", "content": "D: making sure the foods are at the same temperature"}]}
-}
-```
-
-### Direct preference optimization model support
-
-- `gpt-4o-2024-08-06` supports direct preference optimization in its respective fine-tuning regions. Latest region availability is updated in the [models page](../concepts/models.md#fine-tuning-models)
-
-Users can use preference fine tuning with base models as well as models that have already been fine-tuned using supervised fine-tuning as long as they are of a supported model/version.
-
-### How to use direct preference optimization fine-tuning?
-
-   :::image type="content" border="true" source="/azure/ai-services/openai/media/fine-tuning/preference-optimization.gif" alt-text="GIF of preference optimization fine-tuning steps.":::
-
-1. Prepare `jsonl` datasets in the [preference format](#direct-preference-optimization-dataset-format).
-2. Select the model and then select the method of customization **Direct Preference Optimization**.
-3. Upload datasets – training and validation. Preview as needed.
-4. Select hyperparameters, defaults are recommended for initial experimentation.
-5. Review the selections and create a fine tuning job.
-
-## Troubleshooting
-
-### How do I enable fine-tuning?
-
-In order to successfully access fine-tuning, you need **Cognitive Services OpenAI Contributor assigned**. Even someone with high-level Service Administrator permissions would still need this account explicitly set in order to access fine-tuning. For more information, please review the [role-based access control guidance](/azure/ai-services/openai/how-to/role-based-access-control#cognitive-services-openai-contributor).
-
-### Why did my upload fail?
-
-If your file upload fails in [Azure AI Foundry portal](https://ai.azure.com/), you can view the error message under **Data files** in [Azure AI Foundry portal](https://ai.azure.com/). Hover your mouse over where it says “error” (under the status column) and an explanation of the failure will be displayed.
-
-:::image type="content" source="../media/fine-tuning/error.png" alt-text="Screenshot of fine-tuning error message." lightbox="../media/fine-tuning/error.png":::
-
-### My fine-tuned model does not seem to have improved
-
-- **Missing system message:** You need to provide a system message when you fine tune; you will want to provide that same system message when you use the fine-tuned model. If you provide a different system message, you may see different results than what you fine-tuned for.
-
-- **Not enough data:** while 10 is the minimum for the pipeline to run, you need hundreds to thousands of data points to teach the model a new skill. Too few data points risks overfitting and poor generalization. Your fine-tuned model may perform well on the training data, but poorly on other data because it has memorized the training examples instead of learning patterns. For best results, plan to prepare a data set with hundreds or thousands of data points.
-
-- **Bad data:** A poorly curated or unrepresentative dataset will produce a low-quality model. Your model may learn inaccurate or biased patterns from your dataset. For example, if you are training a chatbot for customer service, but only provide training data for one scenario (e.g. item returns) it will not know how to respond to other scenarios. Or, if your training data is bad (contains incorrect responses), your model will learn to provide incorrect results.
-
-### Fine-tuning with vision
-
-**What to do if your images get skipped**
-
-Your images can get skipped for the following reasons:
-
-- contains CAPTCHAs
-- contains people
-- contains faces
-
-Remove the image. For now, we cannot fine-tune models with images containing these entities.
-
-**Common issues**
-
-|Issue| Reason/Solution|
-|:----|:-----|
-|**Images skipped**| Images can get skipped for the following reasons: contains CAPTCHAs, people, or faces.<br><br> Remove the image. For now, we cannot fine-tune models with images containing these entities.|
-|**Inaccessible URL**| Check that the image URL is publicly accessible.|
-|**Image too large**| Check that your images fall within our dataset size limits.|
-|**Invalid image format**| Check that your images fall within our dataset format.|
-
-**How to upload large files**
-
-Your training files might get quite large. You can upload files up to 8 GB in multiple parts using the [Uploads API](/rest/api/azureopenai/upload-file?view=rest-azureopenai-2024-10-21&preserve-view=true) as opposed to the Files API, which only allows file uploads of up to 512 MB.
-
-**Reducing training cost**
-
-If you set the detail parameter for an image to low, the image is resized to 512 by 512 pixels and is only represented by 85 tokens regardless of its size. This will reduce the cost of training.
-
-```json
-{ 
-
-    "type": "image_url", 
-
-    "image_url": { 
-
-        "url": "https://raw.githubusercontent.com/MicrosoftDocs/azure-ai-docs/main/articles/ai-services/openai/media/how-to/generated-seattle.png", 
-
-        "detail": "low" 
-
-    } 
-
-} 
-```
-
-**Other considerations for vision fine-tuning**
-
-To control the fidelity of image understanding, set the detail parameter of `image_url` to `low`, `high`, or `auto` for each image. This will also affect the number of tokens per image that the model sees during training time and will affect the cost of training.
-
-=======
->>>>>>> 51874f6d
 ## Next steps
 
 - Explore the fine-tuning capabilities in the [Azure OpenAI fine-tuning tutorial](../tutorials/fine-tune.md).
