--- conflicted
+++ resolved
@@ -8,11 +8,7 @@
 ms.subservice: openai
 ms.custom: build-2023, build-2023-dataai
 ms.topic: how-to
-<<<<<<< HEAD
 ms.date: 08/29/2023
-=======
-ms.date: 08/24/2023
->>>>>>> dcd97a5f
 author: ChrisHMSFT
 ms.author: chrhoder
 recommendations: false
@@ -44,16 +40,10 @@
 
 1. Import the notebook [into the Synapse Workspace](../../../synapse-analytics/spark/apache-spark-development-using-notebooks.md#create-a-notebook), or if you're using Azure Databricks, import the notebook [into the Azure Databricks Workspace](/azure/databricks/notebooks/notebooks-manage#create-a-notebook).
 
-<<<<<<< HEAD
 1. Install SynapseML on your cluster. See the installation instructions for Azure Synapse at the bottom of [the SynapseML website](https://microsoft.github.io/SynapseML/). This task requires pasting another cell at the top of the notebook you imported.
 
 1. Connect your notebook to a cluster and follow along with editing and running the cells later in this article.
-=======
-1. [Download this demo as a notebook](https://github.com/microsoft/SynapseML/blob/master/docs/Explore%20Algorithms/OpenAI/OpenAI.ipynb) (select Raw, then save the file)
-1. Import the notebook [into the Synapse Workspace](../../../synapse-analytics/spark/apache-spark-development-using-notebooks.md#create-a-notebook) or, if using Databricks, [into the Databricks Workspace](/azure/databricks/notebooks/notebooks-manage#create-a-notebook)
-1. Install SynapseML on your cluster. See the installation instructions for Synapse at the bottom of [the SynapseML website](https://microsoft.github.io/SynapseML/). This requires pasting another cell at the top of the notebook you imported
-1. Connect your notebook to a cluster and follow along, editing and running the cells below.
->>>>>>> dcd97a5f
+
 
 ## Fill in your service information
 
