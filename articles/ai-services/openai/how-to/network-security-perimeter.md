--- conflicted
+++ resolved
@@ -37,19 +37,15 @@
 > [!CAUTION] 
 > Make sure you fully understand the limitations and impact to your Azure Subscription listed in the previous section before registering the preview feature.
 
-Register the Network Security Perimeter feature from the the Azure portal Preview features. The feature names are the following: 
+Register the Network Security Perimeter feature from the the Azure portal Preview features. The feature names are the following:
 * OpenAI.NspPreview
 * AllowNSPInPublicPreview
-    
+
 Or use the following CLI comands to register the two Preview features
 * `az feature registration create  --name OpenAI.NspPreview --namespace Microsoft.CognitiveServices`
 * `az feature registration create  --name AllowNSPInPublicPreview --namespace Microsoft.Network`
 
-<<<<<<< HEAD
-2. Register the Network Security Perimeter feature from the Azure portal Preview features. The feature name is `AllowNSPInPublicPreview`.
-=======
-Ensure the `Microsoft.CognitiveServices` and `Microsoft.Network` providers are registered. After registration, wait for 2 hours to take effect. To check if the feature flags are allowlisted, use command `az feature registration list`. 
->>>>>>> c9291562
+Ensure the `Microsoft.CognitiveServices` and `Microsoft.Network` providers are registered. To check if the feature flags are allowlisted, use command `az feature registration list`.
 
 ### Configure managed identity on your Azure OpenAI account
 To allow your Storage account to recognize your Azure OpenAI service via Microsoft Entra ID authentication, you need to enable the managed identity for your Azure OpenAI service. The easiest way is to toggle on system assigned managed identity on Azure portal. The required role for your Storage account is “Storage Blob Data Contributor.” Ensure the role is assigned to your Storage account from your Azure OpenAI account.
@@ -244,7 +240,7 @@
 
 ## View and manage network security perimeter configuration
 
-You can use the Network Security Perimeter Configuration REST APIs to review and reconcile perimeter configurations. **Be sure to use preview API version** `2024-10-01`. 
+You can use the Network Security Perimeter Configuration REST APIs to review and reconcile perimeter configurations. **Be sure to use preview API version** `2024-10-01`.
 
 ## See also
 
