--- conflicted
+++ resolved
@@ -1,10 +1,5 @@
 ---
-<<<<<<< HEAD
-title: Understanding Azure OpenAI Service deployment types
-=======
 title: Understanding Azure OpenAI in Azure AI Foundry Models deployment types
-titleSuffix: Azure AI services
->>>>>>> fe774021
 description: Learn how to use Azure OpenAI deployment types | Global-Standard | Standard | Provisioned.
 author: mrbullwinkle
 manager: nitinme
