---
title: 'Use content filters (preview) with Azure OpenAI Service'
titleSuffix: Azure OpenAI
description: Learn how to use and configure the content filters that come with Azure OpenAI Service, including getting approval for gated modifications.
#services: cognitive-services
manager: nitinme
ms.service: azure-ai-openai
ms.topic: how-to
ms.date: 10/04/2024
author: mrbullwinkle
ms.author: mbullwin
recommendations: false
ms.custom: FY25Q1-Linter
# customer intent: As a developer, I want to learn how to configure content filters with Azure OpenAI Service so that I can ensure that my applications comply with our Code of Conduct.
---

# How to configure content filters with Azure OpenAI Service

The content filtering system integrated into Azure OpenAI Service runs alongside the core models, including DALL-E image generation models. It uses an ensemble of multi-class classification models to detect four categories of harmful content (violence, hate, sexual, and self-harm) at four severity levels respectively (safe, low, medium, and high), and optional binary classifiers for detecting jailbreak risk, existing text, and code in public repositories. The default content filtering configuration is set to filter at the medium severity threshold for all four content harms categories for both prompts and completions. That means that content that is detected at severity level medium or high is filtered, while content detected at severity level low or safe is not filtered by the content filters. Learn more about content categories, severity levels, and the behavior of the content filtering system [here](../concepts/content-filter.md). Jailbreak risk detection and protected text and code models are optional and off by default. For jailbreak and protected material text and code models, the configurability feature allows all customers to turn the models on and off. The models are by default off and can be turned on per your scenario. Some models are required to be on for certain scenarios to retain coverage under the [Customer Copyright Commitment](/legal/cognitive-services/openai/customer-copyright-commitment?context=%2Fazure%2Fai-services%2Fopenai%2Fcontext%2Fcontext).

> [!NOTE]
> All customers have the ability to modify the content filters and configure the severity thresholds (low, medium, high). Approval is required for turning the content filters partially or fully off. Managed customers only may apply for full content filtering control via this form: [Azure OpenAI Limited Access Review: Modified Content Filters](https://ncv.microsoft.com/uEfCgnITdR). At this time, it is not possible to become a managed customer.

Content filters can be configured at the resource level. Once a new configuration is created, it can be associated with one or more deployments. For more information about model deployment, see the [resource deployment guide](create-resource.md).

## Prerequisites

* You must have an Azure OpenAI resource and a large language model (LLM) deployment to configure content filters. Follow a [quickstart](/azure/ai-services/openai/chatgpt-quickstart?) to get started.

## Understand content filter configurability

[!INCLUDE [content-filter-configurability](../includes/content-filter-configurability.md)]
 
## Understand other filters

You can configure the following filter categories in addition to the default harm category filters.

|Filter category  |Status |Default setting  |Applied to prompt or completion?  |Description  |
|---------|---------|---------|---------|
|Prompt Shields for direct attacks (jailbreak)     |GA|    On     |   User prompt      |   Filters / annotates user prompts that might present a Jailbreak Risk. For more information about annotations, visit [Azure OpenAI Service content filtering](/azure/ai-services/openai/concepts/content-filter?tabs=python#annotations-preview). |
|Prompt Shields for indirect attacks  | GA| On| User prompt | Filter / annotate Indirect Attacks, also referred to as Indirect Prompt Attacks or Cross-Domain Prompt Injection Attacks, a potential vulnerability where third parties place malicious instructions inside of documents that the generative AI system can access and process. Required: [Document ](/azure/ai-services/openai/concepts/content-filter?tabs=warning%2Cuser-prompt%2Cpython-new#embedding-documents-in-your-prompt)formatting. |
| Protected material - code |GA| On | Completion | Filters protected code or gets the example citation and license information in annotations for code snippets that match any public code sources, powered by GitHub Copilot. For more information about consuming annotations, see the [content filtering concepts guide](/azure/ai-services/openai/concepts/content-filter#annotations-preview) |
| Protected material - text | GA| On | Completion | Identifies and blocks known text content from being displayed in the model output (for example, song lyrics, recipes, and selected web content).  |


<<<<<<< HEAD
## Configure content filters with Azure OpenAI Studio
=======
## Configure content filters via Azure AI Studio
>>>>>>> e9794a4d

The following steps show how to set up a customized content filtering configuration for your resource.

1. Go to Azure AI Studio and navigate to the Content Filters tab (in the bottom left navigation, as designated by the red box below).

    :::image type="content" source="../media/content-filters/studio.png" alt-text="Screenshot of the AI Studio UI with Content Filters highlighted." lightbox="../media/content-filters/studio.png":::

1. Create a new customized content filtering configuration.

   :::image type="content" source="../media/content-filters/create-filter.png" alt-text="Screenshot of the content filtering configuration UI with create selected." lightbox="../media/content-filters/create-filter.png":::

    This leads to the following configuration view, where you can choose a name for the custom content filtering configuration. After entering a name, you can configure the **input filters** (for user prompts) and **output filters** (for model completion). 

    For the first four content categories there are three severity levels that are configurable: Low, medium, and high. You can use the sliders to set the severity threshold if you determine that your application or usage scenario requires different filtering than the default values. 

    Some filters enable you to determine if the model should annotate and/or block. Selecting **Annotate** runs the respective model and return annotations via API response, but it will not filter content. In addition to annotations, you can also choose to filter content by switching the **Filter** toggle to on.

    If your use case was approved for modified content filters as outlined above, you receive full control over content filtering configurations and can choose to turn filtering partially or fully off.

    :::image type="content" source="../media/content-filters/filter-view.png" alt-text="Screenshot of the content filtering configuration UI." lightbox="../media/content-filters/filter-view.png":::

1. You can create multiple content filtering configurations as per your requirements.

    :::image type="content" source="../media/content-filters/multiple.png" alt-text="Screenshot of multiple content configurations in the Azure portal." lightbox="../media/content-filters/multiple.png":::

1. Next, to make a custom content filtering configuration operational, assign a configuration to one or more deployments in your resource. To do this, go to the **Deployments** tab and select your deployment. Then select **Edit**.

    :::image type="content" source="../media/content-filters/edit-deployment.png" alt-text="Screenshot of the content filtering configuration with edit deployment highlighted." lightbox="../media/content-filters/edit-deployment.png":::

1. In the **Update deployment** window that appears, select your custom filter from the **Content filter** dropdown menu. Then select **Save and close** to apply the selected configuration to the deployment.

    :::image type="content" source="../media/content-filters/select-filter.png" alt-text="Screenshot of edit deployment configuration with content filter selected." lightbox="../media/content-filters/select-filter.png":::

1. You can also edit and delete a content filter configuration if required. To do this, navigate to the content filters tab and select a configuration. Then select the desired action. You can only edit one filtering configuration at a time.  

    :::image type="content" source="../media/content-filters/delete.png" alt-text="Screenshot of content filter configuration with edit and delete highlighted." lightbox="../media/content-filters/delete.png":::

    > [!NOTE]
    > Before deleting a content filtering configuration, you will need to unassign it from any deployment in the Deployments tab.

## Follow best practices

We recommend informing your content filtering configuration decisions through an iterative identification (for example, red team testing, stress-testing, and analysis) and measurement process to address the potential harms that are relevant for a specific model, application, and deployment scenario. After you implement mitigations such as content filtering, repeat measurement to test effectiveness. Recommendations and best practices for Responsible AI for Azure OpenAI, grounded in the [Microsoft Responsible AI Standard](https://aka.ms/RAI) can be found in the [Responsible AI Overview for Azure OpenAI](/legal/cognitive-services/openai/overview?context=/azure/ai-services/openai/context/context).

## Related content

- Learn more about Responsible AI practices for Azure OpenAI: [Overview of Responsible AI practices for Azure OpenAI models](/legal/cognitive-services/openai/overview?context=/azure/ai-services/openai/context/context).
- Read more about [content filtering categories and severity levels](../concepts/content-filter.md) with Azure OpenAI Service.
- Learn more about red teaming from our: [Introduction to red teaming large language models (LLMs) article](../concepts/red-teaming.md).<|MERGE_RESOLUTION|>--- conflicted
+++ resolved
@@ -43,11 +43,7 @@
 | Protected material - text | GA| On | Completion | Identifies and blocks known text content from being displayed in the model output (for example, song lyrics, recipes, and selected web content).  |
 
 
-<<<<<<< HEAD
-## Configure content filters with Azure OpenAI Studio
-=======
-## Configure content filters via Azure AI Studio
->>>>>>> e9794a4d
+## Configure content filters with Azure AI Studio
 
 The following steps show how to set up a customized content filtering configuration for your resource.
 
