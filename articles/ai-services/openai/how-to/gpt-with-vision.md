---
title: How to use the GPT-4 Turbo with Vision model
titleSuffix: Azure OpenAI Service
description: Learn about the options for using GPT-4 Turbo with Vision
author: PatrickFarley #dereklegenzoff
ms.author: pafarley #delegenz
ms.service: azure-ai-openai
ms.topic: how-to
ms.date: 11/06/2023
manager: nitinme
---

# Use GPT-4 Turbo with Vision


GPT-4 Turbo with Vision is a large multimodal model (LMM) developed by OpenAI that can analyze images and provide textual responses to questions about them. It incorporates both natural language processing and visual understanding.

The GPT-4 Turbo with Vision model answers general questions about what's present in the images. You can also show it video if you use [Vision enhancement](#use-vision-enhancement-with-video).

> [!TIP]
> To use GPT-4 Turbo with Vision, you call the Chat Completion API on a GPT-4 Turbo with Vision model that you have deployed. If you're not familiar with the Chat Completion API, see the [GPT-4 Turbo & GPT-4 how-to guide](/azure/ai-services/openai/how-to/chatgpt?tabs=python&pivots=programming-language-chat-completions).

## Call the Chat Completion APIs

The following command shows the most basic way to use the GPT-4 Turbo with Vision model with code. If this is your first time using these models programmatically, we recommend starting with our [GPT-4 Turbo with Vision quickstart](../gpt-v-quickstart.md). 

#### [REST](#tab/rest)

Send a POST request to `https://{RESOURCE_NAME}.openai.azure.com/openai/deployments/{DEPLOYMENT_NAME}/chat/completions?api-version=2023-12-01-preview` where 

- RESOURCE_NAME is the name of your Azure OpenAI resource 
- DEPLOYMENT_NAME is the name of your GPT-4 Turbo with Vision model deployment 

**Required headers**: 
- `Content-Type`: application/json 
- `api-key`: {API_KEY} 



**Body**: 
The following is a sample request body. The format is the same as the chat completions API for GPT-4, except that the message content can be an array containing text and images (either a valid HTTP or HTTPS URL to an image, or a base-64-encoded image). 

> [!IMPORTANT]
> Remember to set a `"max_tokens"` value, or the return output will be cut off.

```json
{
    "messages": [ 
        {
            "role": "system", 
            "content": "You are a helpful assistant." 
        },
        {
            "role": "user", 
            "content": [
	            {
	                "type": "text",
	                "text": "Describe this picture:"
	            },
	            {
	                "type": "image_url",
	                "image_url": {
                        "url": "<image URL>"
                    }
                } 
           ] 
        }
    ],
    "max_tokens": 100, 
    "stream": false 
} 
```

#### [Python](#tab/python)

1. Define your Azure OpenAI resource endpoint and key. 
1. Enter the name of your GPT-4 Turbo with Vision model deployment.
1. Create a client object using those values.

    ```python
    api_base = '<your_azure_openai_endpoint>' # your endpoint should look like the following https://YOUR_RESOURCE_NAME.openai.azure.com/
    api_key="<your_azure_openai_key>"
    deployment_name = '<your_deployment_name>'
    api_version = '2023-12-01-preview' # this might change in the future
    
    client = AzureOpenAI(
        api_key=api_key,  
        api_version=api_version,
        base_url=f"{api_base}openai/deployments/{deployment_name}/extensions",
    )
    ```

1. Then call the client's **create** method. The following code shows a sample request body. The format is the same as the chat completions API for GPT-4, except that the message content can be an array containing text and images (either a valid HTTP or HTTPS URL to an image, or a base-64-encoded image). 

    > [!IMPORTANT]
    > Remember to set a `"max_tokens"` value, or the return output will be cut off.
    
    ```python
    response = client.chat.completions.create(
        model=deployment_name,
        messages=[
            { "role": "system", "content": "You are a helpful assistant." },
            { "role": "user", "content": [  
                { 
                    "type": "text", 
                    "text": "Describe this picture:" 
                },
                { 
                    "type": "image_url",
                    "image_url": {
                        "url": "<image URL>"
                    }
                }
            ] } 
        ],
        max_tokens=2000 
    )
    print(response)
    ```

---

> [!TIP]
> ### Use a local image
>
> If you want to use a local image, you can use the following Python code to convert it to base64 so it can be passed to the API. Alternative file conversion tools are available online.
>
> ```python
> import base64
> from mimetypes import guess_type
> 
> # Function to encode a local image into data URL 
> def local_image_to_data_url(image_path):
>     # Guess the MIME type of the image based on the file extension
>     mime_type, _ = guess_type(image_path)
>     if mime_type is None:
>         mime_type = 'application/octet-stream'  # Default MIME type if none is found
> 
>     # Read and encode the image file
>     with open(image_path, "rb") as image_file:
>         base64_encoded_data = base64.b64encode(image_file.read()).decode('utf-8')
> 
>     # Construct the data URL
>     return f"data:{mime_type};base64,{base64_encoded_data}"
> 
> # Example usage
> image_path = '<path_to_image>'
> data_url = local_image_to_data_url(image_path)
> print("Data URL:", data_url)
> ```
>
> When your base64 image data is ready, you can pass it to the API in the request body like this:
> 
> ```json
> ...
> "type": "image_url",
> "image_url": {
>    "url": "data:image/jpeg;base64,<your_image_data>"
> }
> ...
> ```

### Output

The API response should look like the following.

```json
{
    "id": "chatcmpl-8VAVx58veW9RCm5K1ttmxU6Cm4XDX",
    "object": "chat.completion",
    "created": 1702439277,
    "model": "gpt-4",
    "prompt_filter_results": [
        {
            "prompt_index": 0,
            "content_filter_results": {
                "hate": {
                    "filtered": false,
                    "severity": "safe"
                },
                "self_harm": {
                    "filtered": false,
                    "severity": "safe"
                },
                "sexual": {
                    "filtered": false,
                    "severity": "safe"
                },
                "violence": {
                    "filtered": false,
                    "severity": "safe"
                }
            }
        }
    ],
    "choices": [
        {
            "finish_reason":"stop",
            "index": 0,
            "message": {
                "role": "assistant",
                "content": "The picture shows an individual dressed in formal attire, which includes a black tuxedo with a black bow tie. There is an American flag on the left lapel of the individual's jacket. The background is predominantly blue with white text that reads \"THE KENNEDY PROFILE IN COURAGE AWARD\" and there are also visible elements of the flag of the United States placed behind the individual."
            },
            "content_filter_results": {
                "hate": {
                    "filtered": false,
                    "severity": "safe"
                },
                "self_harm": {
                    "filtered": false,
                    "severity": "safe"
                },
                "sexual": {
                    "filtered": false,
                    "severity": "safe"
                },
                "violence": {
                    "filtered": false,
                    "severity": "safe"
                }
            }
        }
    ],
    "usage": {
        "prompt_tokens": 1156,
        "completion_tokens": 80,
        "total_tokens": 1236
    }
}
```

Every response includes a `"finish_details"` field. It has the following possible values:
- `stop`: API returned complete model output.
- `length`: Incomplete model output due to the `max_tokens` input parameter or model's token limit.
- `content_filter`: Omitted content due to a flag from our content filters.

## Detail parameter settings in image processing: Low, High, Auto  

The _detail_ parameter in the model offers three choices: `low`, `high`, or `auto`, to adjust the way the model interprets and processes images. The default setting is auto, where the model decides between low or high based on the size of the image input. 
- `low` setting: the model does not activate the "high res" mode, instead processes a lower resolution 512x512 version, resulting in quicker responses and reduced token consumption for scenarios where fine detail isn't crucial.
- `high` setting: the model activates "high res" mode. Here, the model initially views the low-resolution image and then generates detailed 512x512 segments from the input image. Each segment uses double the token budget, allowing for a more detailed interpretation of the image.''

For details on how the image parameters impact tokens used and pricing please see - [What is OpenAI? Image Tokens with GPT-4 Turbo with Vision](../overview.md#image-tokens-gpt-4-turbo-with-vision)

## Use Vision enhancement with images

GPT-4 Turbo with Vision provides exclusive access to Azure AI Services tailored enhancements. When combined with Azure AI Vision, it enhances your chat experience by providing the chat model with more detailed information about visible text in the image and the locations of objects.

The **Optical character recognition (OCR)** integration allows the model to produce higher quality responses for dense text, transformed images, and number-heavy financial documents. It also covers a wider range of languages.

The **object grounding** integration brings a new layer to data analysis and user interaction, as the feature can visually distinguish and highlight important elements in the images it processes.

> [!IMPORTANT]
> To use Vision enhancement, you need a Computer Vision resource. It must be in the paid (S0) tier and in the same Azure region as your GPT-4 Turbo with Vision resource.

> [!CAUTION]
> Azure AI enhancements for GPT-4 Turbo with Vision will be billed separately from the core functionalities. Each specific Azure AI enhancement for GPT-4 Turbo with Vision has its own distinct charges. For details, see the [special pricing information](../concepts/gpt-with-vision.md#special-pricing-information).

#### [REST](#tab/rest)

Send a POST request to `https://{RESOURCE_NAME}.openai.azure.com/openai/deployments/{DEPLOYMENT_NAME}/extensions/chat/completions?api-version=2023-12-01-preview` where 

- RESOURCE_NAME is the name of your Azure OpenAI resource 
- DEPLOYMENT_NAME is the name of your GPT-4 Turbo with Vision model deployment 

**Required headers**: 
- `Content-Type`: application/json 
- `api-key`: {API_KEY} 

**Body**: 

The format is similar to that of the chat completions API for GPT-4, but the message content can be an array containing strings and images (either a valid HTTP or HTTPS URL to an image, or a base-64-encoded image).

You must also include the `enhancements` and `dataSources` objects. `enhancements` represents the specific Vision enhancement features requested in the chat. It has a `grounding` and `ocr` property, which both have a boolean `enabled` property. Use these to request the OCR service and/or the object detection/grounding service. `dataSources` represents the Computer Vision resource data that's needed for Vision enhancement. It has a `type` property which should be `"AzureComputerVision"` and a `parameters` property. Set the `endpoint` and `key` to the endpoint URL and access key of your Computer Vision resource. 

> [!IMPORTANT]
> Remember to set a `"max_tokens"` value, or the return output will be cut off.


```json
{
    "enhancements": {
            "ocr": {
              "enabled": true
            },
            "grounding": {
              "enabled": true
            }
    },
    "dataSources": [
    {
        "type": "AzureComputerVision",
        "parameters": {
            "endpoint": "<your_computer_vision_endpoint>",
            "key": "<your_computer_vision_key>"
        }
    }],
    "messages": [
        {
            "role": "system",
            "content": "You are a helpful assistant."
        },
        {
            "role": "user",
            "content": [
	            {
	                "type": "text",
	                "text": "Describe this picture:"
	            },
	            {
	                "type": "image_url",
	                "image_url": {
                        "url":"<image URL>" 
                    }
                }
           ] 
        }
    ],
    "max_tokens": 100, 
    "stream": false 
} 
```

#### [Python](#tab/python)

You call the same method as in the previous step, but include the new *extra_body* parameter. It contains the `enhancements` and `dataSources` fields. 

`enhancements` represents the specific Vision enhancement features requested in the chat. It has a `grounding` and `ocr` field, which both have a boolean `enabled` property. Use these to request the OCR service and/or the object detection/grounding service. 

`dataSources` represents the Computer Vision resource data that's needed for Vision enhancement. It has a `type` field which should be `"AzureComputerVision"` and a `parameters` field. Set the `endpoint` and `key` to the endpoint URL and access key of your Computer Vision resource. R

> [!IMPORTANT]
> Remember to set a `"max_tokens"` value, or the return output will be cut off.


```python
response = client.chat.completions.create(
    model=deployment_name,
    messages=[
        { "role": "system", "content": "You are a helpful assistant." },
        { "role": "user", "content": [  
            { 
                "type": "text", 
                "text": "Describe this picture:" 
            },
            { 
                "type": "image_url",
                "image_url": {
                    "url": "<image URL>"
                }
            }
        ] } 
    ],
    extra_body={
        "dataSources": [
            {
                "type": "AzureComputerVision",
                "parameters": {
                    "endpoint": "<your_computer_vision_endpoint>",
                    "key": "<your_computer_vision_key>"
                }
            }],
        "enhancements": {
            "ocr": {
                "enabled": True
            },
            "grounding": {
                "enabled": True
            }
        }
    },
    max_tokens=2000
)
print(response)
```


---

### Output

The chat responses you receive from the model should now include enhanced information about the image, such as object labels and bounding boxes, and OCR results. The API response should look like the following.

```json
{
    "id": "chatcmpl-8UyuhLfzwTj34zpevT3tWlVIgCpPg",
    "object": "chat.completion",
    "created": 1702394683,
    "model": "gpt-4",
    "choices":
    [
        {
            "finish_details": {
                "type": "stop",
                "stop": "<|fim_suffix|>"
            },
            "index": 0,
            "message":
            {
                "role": "assistant",
                "content": "The image shows a close-up of an individual with dark hair and what appears to be a short haircut. The person has visible ears and a bit of their neckline. The background is a neutral light color, providing a contrast to the dark hair."
            },
            "enhancements":
            {
                "grounding":
                {
                    "lines":
                    [
                        {
                            "text": "The image shows a close-up of an individual with dark hair and what appears to be a short haircut. The person has visible ears and a bit of their neckline. The background is a neutral light color, providing a contrast to the dark hair.",
                            "spans":
                            [
                                {
                                    "text": "the person",
                                    "length": 10,
                                    "offset": 99,
                                    "polygon": [{"x":0.11950000375509262,"y":0.4124999940395355},{"x":0.8034999370574951,"y":0.4124999940395355},{"x":0.8034999370574951,"y":0.6434999704360962},{"x":0.11950000375509262,"y":0.6434999704360962}]
                                }
                            ]
                        }
                    ],
                    "status": "Success"
                }
            }
        }
    ],
    "usage":
    {
        "prompt_tokens": 816,
        "completion_tokens": 49,
        "total_tokens": 865
    }
}
```

Every response includes a `"finish_details"` field. It has the following possible values:
- `stop`: API returned complete model output.
- `length`: Incomplete model output due to the `max_tokens` input parameter or model's token limit.
- `content_filter`: Omitted content due to a flag from our content filters.

## Use Vision enhancement with video

GPT-4 Turbo with Vision provides exclusive access to Azure AI Services tailored enhancements. The **video prompt** integration uses Azure AI Vision video retrieval to sample a set of frames from a video and create a transcript of the speech in the video. It enables the AI model to give summaries and answers about video content.

> [!IMPORTANT]
<<<<<<< HEAD
> To use Vision enhancement, you need an Azure AI Vision resource, and it must be in the same Azure region as your GPT-4 Turbo with Vision resource.
=======
> To use Vision enhancement, you need a Computer Vision resource. It must be in the paid (S0) tier and in the same Azure region as your GPT-4 Turbo with Vision resource.
>>>>>>> 36c6c2bb

> [!CAUTION]
> Azure AI enhancements for GPT-4 Turbo with Vision will be billed separately from the core functionalities. Each specific Azure AI enhancement for GPT-4 Turbo with Vision has its own distinct charges. For details, see the [special pricing information](../concepts/gpt-with-vision.md#special-pricing-information).

<<<<<<< HEAD
Follow these steps to set up a video retrieval system and integrate it with your AI chat model.

> [!TIP]
> If you prefer, you can carry out the below steps using a Jupyter notebook instead: [Video chat completions notebook](https://github.com/Azure-Samples/azureai-samples/blob/main/scenarios/GPT-4V/video/video_chatcompletions_example_restapi.ipynb). 

### Create a video retrieval index

=======
### Set up video retrieval

Follow these steps to set up a video retrieval system to integrate with your AI chat model:
>>>>>>> 36c6c2bb
1. Get an Azure AI Vision resource in the same region as the Azure OpenAI resource you're using.
1. To begin, you need to create an index to store and organize the video files and their metadata. The example below demonstrates how to create an index named "my-video-index" using the **[Create Index](../reference-video-search.md)** API. For more detailed instructions, see [Do video retrieval using vectorization](/azure/ai-services/computer-vision/how-to/video-retrieval).
        
    ```bash
    curl.exe -v -X PUT "https://<YOUR_ENDPOINT_URL>/computervision/retrieval/indexes/my-video-index?api-version=2023-05-01-preview" -H "Ocp-Apim-Subscription-Key: <YOUR_SUBSCRIPTION_KEY>" -H "Content-Type: application/json" --data-ascii "
    {
      'metadataSchema': {
        'fields': [
          {
            'name': 'cameraId',
            'searchable': false,
            'filterable': true,
            'type': 'string'
          },
          {
            'name': 'timestamp',
            'searchable': false,
            'filterable': true,
            'type': 'datetime'
          }
        ]
      },
      'features': [
        {
          'name': 'vision',
          'domain': 'surveillance'
        },
        {
          'name': 'speech'
        }
      ]
    }"
    ```

1. Add video files to the index.
    
    You can add video files to the index with their associated metadata. The example below demonstrates how to add two video files to the index using SAS URLs with the **[Create Ingestion](../reference-video-search.md)** API.
    
    ```bash
    curl.exe -v -X PUT "https://<YOUR_ENDPOINT_URL>/computervision/retrieval/indexes/my-video-index/ingestions/my-ingestion?api-version=2023-05-01-preview" -H "Ocp-Apim-Subscription-Key: <YOUR_SUBSCRIPTION_KEY>" -H "Content-Type: application/json" --data-ascii "
    {
      'videos': [
        {
          'mode': 'add',
          'documentId': '02a504c9cd28296a8b74394ed7488045',
          'documentUrl': 'https://example.blob.core.windows.net/videos/02a504c9cd28296a8b74394ed7488045.mp4?sas_token_here',
          'metadata': {
            'cameraId': 'camera1',
            'timestamp': '2023-06-30 17:40:33'
          }
        },
        {
          'mode': 'add',
          'documentId': '043ad56daad86cdaa6e493aa11ebdab3',
          'documentUrl': '[https://example.blob.core.windows.net/videos/043ad56daad86cdaa6e493aa11ebdab3.mp4?sas_token_here',
          'metadata': {
            'cameraId': 'camera2'
          }
        }
      ]
    }"
    ```

1. Wait for ingestion to complete.
    
    After you add video files to the index, the ingestion process starts. It might take some time depending on the size and number of files. To ensure the ingestion is complete before performing searches, you can use the **[Get Ingestion](../reference-video-search.md)** API to check the status. Wait for this call to return `"state" = "Completed"` before proceeding to the next step. 
    
    ```bash
    curl.exe -v -X GET "https://<YOUR_ENDPOINT_URL>/computervision/retrieval/indexes/my-video-index/ingestions?api-version=2023-05-01-preview&$top=20" -H "ocp-apim-subscription-key: <YOUR_SUBSCRIPTION_KEY>"
    ```

1. Save the index name, the `documentId` values of your videos, and the blob storage SAS URLs of your videos to a temporary location. You'll need these values the next steps.

<<<<<<< HEAD
### Integrate your video index with GPT-4 Turbo with Vision
=======
### Call the Chat Completion API

#### [REST](#tab/rest)
>>>>>>> 36c6c2bb

1. Prepare a POST request to `https://{RESOURCE_NAME}.openai.azure.com/openai/deployments/{DEPLOYMENT_NAME}/extensions/chat/completions?api-version=2023-12-01-preview` where 

    - RESOURCE_NAME is the name of your Azure OpenAI resource 
    - DEPLOYMENT_NAME is the name of your GPT-4 Vision model deployment 
        
    **Required headers**: 
    - `Content-Type`: application/json 
    - `api-key`: {API_KEY} 
1. Add the following JSON structure in the request body:
    ```json
    {
        "enhancements": {
                "video": {
                  "enabled": true
                }
        },
        "dataSources": [
        {
            "type": "AzureComputerVisionVideoIndex",
            "parameters": {
                "endpoint": "<your_computer_vision_endpoint>",
                "computerVisionApiKey": "<your_computer_vision_key>",
                "indexName": "<name_of_your_index>",
                "videoUrls": ["<your_video_SAS_URL>"]
            }
        }],
        "messages": [ 
            {
                "role": "system", 
                "content": "You are a helpful assistant." 
            },
            {
                "role": "user",
                "content": [
                        {
                            "type": "text",
                            "text": "Describe this video:"
                        },
                        {
                            "type": "acv_document_id",
                            "acv_document_id": "<your_video_ID>"
                        }
                    ]
            }
        ],
        "max_tokens": 100, 
    } 
    ```

    The request includes the `enhancements` and `dataSources` objects. `enhancements` represents the specific Vision enhancement features requested in the chat. `dataSources` represents the Computer Vision resource data that's needed for Vision enhancement. It has a `type` property which should be `"AzureComputerVisionVideoIndex"` and a `parameters` property which contains your AI Vision and video information.
1. Fill in all the `<placeholder>` fields above with your own information: enter the endpoint URLs and keys of your OpenAI and AI Vision resources where appropriate, and retrieve the video index information from the earlier step.
1. Send the POST request to the API endpoint. It should contain your OpenAI and AI Vision credentials, the name of your video index, and the ID and SAS URL of a single video.

<<<<<<< HEAD
=======
#### [Python](#tab/python)

Call the client's **create** method as in the previous sections, but include the *extra_body* parameter. Here, it contains the `enhancements` and `dataSources` fields. `enhancements` represents the specific Vision enhancement features requested in the chat. It has a `video` field, which has a boolean `enabled` property. Use this to request the video retrieval service. 

`dataSources` represents the external resource data that's needed for Vision enhancement. It has a `type` field which should be `"AzureComputerVisionVideoIndex"` and a `parameters` field. 

Set the `computerVisionBaseUrl` and `computerVisionApiKey` to the endpoint URL and access key of your Computer Vision resource. Set `indexName` to the name of your video index. Set `videoUrls` to a list of SAS URLs of your videos. 

> [!IMPORTANT]
> Remember to set a `"max_tokens"` value, or the return output will be cut off.

```python
response = client.chat.completions.create(
    model=deployment_name,
    messages=[
        { "role": "system", "content": "You are a helpful assistant." },
        { "role": "user", "content": [  
            { 
                "type": "text", 
                "text": "Describe this video:" 
            },
            {
                "type": "acv_document_id",
                "acv_document_id": "<your_video_ID>"
            }
        ] } 
    ],
    extra_body={
        "dataSources": [
            {
                "type": "AzureComputerVisionVideoIndex",
                "parameters": {
                    "computerVisionBaseUrl": "<your_computer_vision_endpoint>", # your endpoint should look like the following https://YOUR_RESOURCE_NAME.cognitiveservices.azure.com/computervision
                    "computerVisionApiKey": "<your_computer_vision_key>",
                    "indexName": "<name_of_your_index>",
                    "videoUrls": ["<your_video_SAS_URL>"]
                }
            }],
        "enhancements": {
            "video": {
                "enabled": True
            }
        }
    },
    max_tokens=100
)

print(response)
```
---

>>>>>>> 36c6c2bb
### Output

The chat responses you receive from the model should include information about the video. The API response should look like the following.

```json
{
    "id": "chatcmpl-8V4J2cFo7TWO7rIfs47XuDzTKvbct",
    "object": "chat.completion",
    "created": 1702415412,
    "model": "gpt-4",
    "choices":
    [
        {
            "finish_reason":"stop",
            "index": 0,
            "message":
            {
                "role": "assistant",
                "content": "The advertisement video opens with a blurred background that suggests a serene and aesthetically pleasing environment, possibly a workspace with a nature view. As the video progresses, a series of frames showcase a digital interface with search bars and prompts like \"Inspire new ideas,\" \"Research a topic,\" and \"Organize my plans,\" suggesting features of a software or application designed to assist with productivity and creativity.\n\nThe color palette is soft and varied, featuring pastel blues, pinks, and purples, creating a calm and inviting atmosphere. The backgrounds of some frames are adorned with abstract, organically shaped elements and animations, adding to the sense of innovation and modernity.\n\nMidway through the video, the focus shifts to what appears to be a browser or software interface with the phrase \"Screens simulated, subject to change; feature availability and timing may vary,\" indicating the product is in development and that the visuals are illustrative of its capabilities.\n\nThe use of text prompts continues with \"Help me relax,\" followed by a demonstration of a 'dark mode' feature, providing a glimpse into the software's versatility and user-friendly design.\n\nThe video concludes by revealing the product name, \"Copilot,\" and positioning it as \"Your everyday AI companion,\" implying the use of artificial intelligence to enhance daily tasks. The final frames feature the Microsoft logo, associating the product with the well-known technology company.\n\nIn summary, the advertisement video is for a Microsoft product named \"Copilot,\" which seems to be an AI-powered software tool aimed at improving productivity, creativity, and organization for its users. The video conveys a message of innovation, ease, and support in daily digital interactions through a visually appealing and calming presentation."
            }
        }
    ],
    "usage":
    {
        "prompt_tokens": 2068,
        "completion_tokens": 341,
        "total_tokens": 2409
    }
}
```

Every response includes a `"finish_details"` field. It has the following possible values:
- `stop`: API returned complete model output.
- `length`: Incomplete model output due to the `max_tokens` input parameter or model's token limit.
- `content_filter`: Omitted content due to a flag from our content filters.

### Pricing example for Video prompts
The pricing for GPT-4 Turbo with Vision is dynamic and depends on the specific features and inputs used. For a comprehensive view of Azure OpenAI pricing see [Azure OpenAI Pricing](https://azure.microsoft.com/pricing/details/cognitive-services/openai-service/).

The base charges and additional features are outlined below:

Base Pricing for GPT-4 Turbo with Vision is:
- Input: $0.01 per 1000 tokens
- Output: $0.03 per 1000 tokens
  
Video prompt integration with Video Retrieval Add-on:
- Ingestion: $0.05 per minute of video
- Transactions: $0.25 per 1000 queries of the Video Retrieval indexer

## Next steps

* [Learn more about Azure OpenAI](../overview.md).
* [GPT-4 Turbo with Vision quickstart](../gpt-v-quickstart.md)
* [GPT-4 Turbo with Vision frequently asked questions](../faq.yml#gpt-4-turbo-with-vision)
* [GPT-4 Turbo with Vision API reference](https://aka.ms/gpt-v-api-ref)<|MERGE_RESOLUTION|>--- conflicted
+++ resolved
@@ -443,16 +443,11 @@
 GPT-4 Turbo with Vision provides exclusive access to Azure AI Services tailored enhancements. The **video prompt** integration uses Azure AI Vision video retrieval to sample a set of frames from a video and create a transcript of the speech in the video. It enables the AI model to give summaries and answers about video content.
 
 > [!IMPORTANT]
-<<<<<<< HEAD
-> To use Vision enhancement, you need an Azure AI Vision resource, and it must be in the same Azure region as your GPT-4 Turbo with Vision resource.
-=======
-> To use Vision enhancement, you need a Computer Vision resource. It must be in the paid (S0) tier and in the same Azure region as your GPT-4 Turbo with Vision resource.
->>>>>>> 36c6c2bb
+> To use Vision enhancement, you need an Azure AI Vision resource. It must be in the paid (S0) tier and in the same Azure region as your GPT-4 Turbo with Vision resource.
 
 > [!CAUTION]
 > Azure AI enhancements for GPT-4 Turbo with Vision will be billed separately from the core functionalities. Each specific Azure AI enhancement for GPT-4 Turbo with Vision has its own distinct charges. For details, see the [special pricing information](../concepts/gpt-with-vision.md#special-pricing-information).
 
-<<<<<<< HEAD
 Follow these steps to set up a video retrieval system and integrate it with your AI chat model.
 
 > [!TIP]
@@ -460,11 +455,6 @@
 
 ### Create a video retrieval index
 
-=======
-### Set up video retrieval
-
-Follow these steps to set up a video retrieval system to integrate with your AI chat model:
->>>>>>> 36c6c2bb
 1. Get an Azure AI Vision resource in the same region as the Azure OpenAI resource you're using.
 1. To begin, you need to create an index to store and organize the video files and their metadata. The example below demonstrates how to create an index named "my-video-index" using the **[Create Index](../reference-video-search.md)** API. For more detailed instructions, see [Do video retrieval using vectorization](/azure/ai-services/computer-vision/how-to/video-retrieval).
         
@@ -538,13 +528,10 @@
 
 1. Save the index name, the `documentId` values of your videos, and the blob storage SAS URLs of your videos to a temporary location. You'll need these values the next steps.
 
-<<<<<<< HEAD
 ### Integrate your video index with GPT-4 Turbo with Vision
-=======
-### Call the Chat Completion API
+
 
 #### [REST](#tab/rest)
->>>>>>> 36c6c2bb
 
 1. Prepare a POST request to `https://{RESOURCE_NAME}.openai.azure.com/openai/deployments/{DEPLOYMENT_NAME}/extensions/chat/completions?api-version=2023-12-01-preview` where 
 
@@ -599,8 +586,6 @@
 1. Fill in all the `<placeholder>` fields above with your own information: enter the endpoint URLs and keys of your OpenAI and AI Vision resources where appropriate, and retrieve the video index information from the earlier step.
 1. Send the POST request to the API endpoint. It should contain your OpenAI and AI Vision credentials, the name of your video index, and the ID and SAS URL of a single video.
 
-<<<<<<< HEAD
-=======
 #### [Python](#tab/python)
 
 Call the client's **create** method as in the previous sections, but include the *extra_body* parameter. Here, it contains the `enhancements` and `dataSources` fields. `enhancements` represents the specific Vision enhancement features requested in the chat. It has a `video` field, which has a boolean `enabled` property. Use this to request the video retrieval service. 
@@ -652,7 +637,6 @@
 ```
 ---
 
->>>>>>> 36c6c2bb
 ### Output
 
 The chat responses you receive from the model should include information about the video. The API response should look like the following.
