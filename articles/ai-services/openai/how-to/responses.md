---
title: Azure OpenAI Responses API
titleSuffix: Azure OpenAI
description: Learn how to use Azure OpenAI's new stateful Responses API.
manager: nitinme
ms.service: azure-ai-openai
ms.topic: include
ms.date: 03/07/2025
author: mrbullwinkle    
ms.author: mbullwin
ms.custom: references_regions
---

# Azure OpenAI Responses API (Preview)

<<<<<<< HEAD
The Responses API is a new stateful API from Azure OpenAI. It brings together the best capabilities from the chat completions and assistants API in one unified experience. The Responses API also adds support for the new `computer-use-preview` model which powers the [Computer Use](./computer-use.md) tool.
=======
The Responses API is a new stateful API from Azure OpenAI. It brings together the best capabilities from the chat completions and assistants API in one unified experience. The Responses API also adds support for the new `computer-use-preview` model which powers the [Computer use](../how-to/computer-use.md) capability.
>>>>>>> b6e8306b

## Responses API

### API support

`2025-03-01-preview` or later

### Region Availability

The responses API is currently available in the following regions:

- australiaeast
- eastus
- eastus2
- francecentral
- japaneast
- norwayeast
- southindia
- swedencentral
- uaenorth
- uksouth
- westus
- westus3

### Model support

- `o1`
- `o1-preview`
- `o1-mini`
- `o3-mini`
- `gpt-4o`
- `gpt-4o-mini`
- `computer-use-preview`

## Getting started with the responses API

To access the responses API commands, you need to upgrade your version of the OpenAI library.

```cmd
pip install --upgrade openai
```

## Generate a text response

# [Python (Microsoft Entra ID)](#tab/python-secure)

```python
from openai import AzureOpenAI
from azure.identity import DefaultAzureCredential, get_bearer_token_provider

token_provider = get_bearer_token_provider(
    DefaultAzureCredential(), "https://cognitiveservices.azure.com/.default"
)

client = AzureOpenAI(
  azure_endpoint = os.getenv("AZURE_OPENAI_ENDPOINT"), 
  azure_ad_token_provider=token_provider,
  api_version="2025-03-01-preview"
)

response = client.responses.create(
    model="gpt-4o", # replace with your model deployment name 
    input="This is a test."
    #truncation="auto" required when using computer-use-preview model.

)
```

# [Python (API Key)](#tab/python-key)

[!INCLUDE [Azure key vault](~/reusable-content/ce-skilling/azure/includes/ai-services/security/azure-key-vault.md)]

```python
import os
from openai import AzureOpenAI

client = AzureOpenAI(
    api_key=os.getenv("AZURE_OPENAI_API_KEY"),  
    api_version="2025-03-01-preview",
    azure_endpoint = os.getenv("AZURE_OPENAI_ENDPOINT")
    )

response = client.responses.create(
    model="gpt-4o", # replace with your model deployment name 
    input="This is a test."
    #truncation="auto" required when using computer-use-preview model.

)
```

# [REST API](#tab/rest-api)

### Microsoft Entra ID

```bash
curl -X POST "https://YOUR-RESOURCE-NAME.openai.azure.com/openai/responses?api-version=2025-03-01-preview" \
  -H "Content-Type: application/json" \
  -H "Authorization: Bearer $AZURE_OPENAI_AUTH_TOKEN" \
  -d '{
     "model": "gpt-4o",
     "input": "This is a test"
    }'
```

### API Key

```bash
curl -X POST https://YOUR-RESOURCE-NAME.openai.azure.com/openai/responses?api-version=2025-03-01-preview \
  -H "Content-Type: application/json" \
  -H "api-key: $AZURE_OPENAI_API_KEY" \
  -d '{
     "model": "gpt-4o",
     "input": "This is a test"
    }'
```

# [Output](#tab/output)

**Output:**

```json
{
  "id": "resp_67cb32528d6881909eb2859a55e18a85",
  "created_at": 1741369938.0,
  "error": null,
  "incomplete_details": null,
  "instructions": null,
  "metadata": {},
  "model": "gpt-4o-2024-08-06",
  "object": "response",
  "output": [
    {
      "id": "msg_67cb3252cfac8190865744873aada798",
      "content": [
        {
          "annotations": [],
          "text": "Great! How can I help you today?",
          "type": "output_text"
        }
      ],
      "role": "assistant",
      "status": null,
      "type": "message"
    }
  ],
  "output_text": "Great! How can I help you today?",
  "parallel_tool_calls": null,
  "temperature": 1.0,
  "tool_choice": null,
  "tools": [],
  "top_p": 1.0,
  "max_output_tokens": null,
  "previous_response_id": null,
  "reasoning": null,
  "status": "completed",
  "text": null,
  "truncation": null,
  "usage": {
    "input_tokens": 20,
    "output_tokens": 11,
    "output_tokens_details": {
      "reasoning_tokens": 0
    },
    "total_tokens": 31
  },
  "user": null,
  "reasoning_effort": null
}
```

---

## Retrieve a response

To retrieve a response from a previous call to the responses API.

# [Python (Microsoft Entra ID)](#tab/python-secure)

```python
from openai import AzureOpenAI
from azure.identity import DefaultAzureCredential, get_bearer_token_provider

token_provider = get_bearer_token_provider(
    DefaultAzureCredential(), "https://cognitiveservices.azure.com/.default"
)

client = AzureOpenAI(
  azure_endpoint = os.getenv("AZURE_OPENAI_ENDPOINT"), 
  azure_ad_token_provider=token_provider,
  api_version="2025-03-01-preview"
)

response = client.responses.retrieve("resp_67cb61fa3a448190bcf2c42d96f0d1a8")

print(response.model_dump_json(indent=2))
```

# [Python (API Key)](#tab/python-key)

[!INCLUDE [Azure key vault](~/reusable-content/ce-skilling/azure/includes/ai-services/security/azure-key-vault.md)]

```python
import os
from openai import AzureOpenAI

client = AzureOpenAI(
    api_key=os.getenv("AZURE_OPENAI_API_KEY"),  
    api_version="2025-03-01-preview",
    azure_endpoint = os.getenv("AZURE_OPENAI_ENDPOINT")
    )

response = client.responses.retrieve("resp_67cb61fa3a448190bcf2c42d96f0d1a8")
```

# [REST API](#tab/rest-api)

### Microsoft Entra ID

```bash
curl -X GET "https://YOUR-RESOURCE-NAME.openai.azure.com/openai/{response_id}?api-version=2025-03-01-preview" \
  -H "Content-Type: application/json" \
  -H "Authorization: Bearer $AZURE_OPENAI_AUTH_TOKEN" 
```

### API Key

```bash
curl -X GET https://YOUR-RESOURCE-NAME.openai.azure.com/openai/responses/{response_id}?api-version=2025-03-01-preview \
  -H "Content-Type: application/json" \
  -H "api-key: $AZURE_OPENAI_API_KEY" 
```

# [Output](#tab/output)

```json
{
  "id": "resp_67cb61fa3a448190bcf2c42d96f0d1a8",
  "created_at": 1741382138.0,
  "error": null,
  "incomplete_details": null,
  "instructions": null,
  "metadata": {},
  "model": "gpt-4o-2024-08-06",
  "object": "response",
  "output": [
    {
      "id": "msg_67cb61fa95588190baf22ffbdbbaaa9d",
      "content": [
        {
          "annotations": [],
          "text": "Hello! How can I assist you today?",
          "type": "output_text"
        }
      ],
      "role": "assistant",
      "status": null,
      "type": "message"
    }
  ],
  "parallel_tool_calls": null,
  "temperature": 1.0,
  "tool_choice": null,
  "tools": [],
  "top_p": 1.0,
  "max_output_tokens": null,
  "previous_response_id": null,
  "reasoning": null,
  "status": "completed",
  "text": null,
  "truncation": null,
  "usage": {
    "input_tokens": 20,
    "output_tokens": 11,
    "output_tokens_details": {
      "reasoning_tokens": 0
    },
    "total_tokens": 31
  },
  "user": null,
  "reasoning_effort": null
}
```

---

## Delete response

By default response data is retained for 30 days. To delete a response, you can use `response.delete"("{response_id})`

```python
from openai import AzureOpenAI
from azure.identity import DefaultAzureCredential, get_bearer_token_provider

token_provider = get_bearer_token_provider(
    DefaultAzureCredential(), "https://cognitiveservices.azure.com/.default"
)

client = AzureOpenAI(
  azure_endpoint = os.getenv("AZURE_OPENAI_ENDPOINT"), 
  azure_ad_token_provider=token_provider,
  api_version="2025-03-01-preview"
)

response = client.responses.delete("resp_67cb61fa3a448190bcf2c42d96f0d1a8")

print(response)
```

## Chaining responses together

You can chain responses together by passing the `response.id` from the previous response to the `previous_response_id` parameter.

```python
from openai import AzureOpenAI
from azure.identity import DefaultAzureCredential, get_bearer_token_provider

token_provider = get_bearer_token_provider(
    DefaultAzureCredential(), "https://cognitiveservices.azure.com/.default"
)

client = AzureOpenAI(
  azure_endpoint = os.getenv("AZURE_OPENAI_ENDPOINT"), 
  azure_ad_token_provider=token_provider,
  api_version="2025-03-01-preview"
)

response = client.responses.create(
    model="gpt-4o",  # replace with your model deployment name
    input="Define and explain the concept of catastrophic forgetting?"
)

second_response = client.responses.create(
    model="gpt-4o",  # replace with your model deployment name
    previous_response_id=response.id,
    input=[{"role": "user", "content": "Explain this at a level that could be understood by a college freshman"}]
)
print(second_response.model_dump_json(indent=2)) 
```

Note from the output that even though we never shared the first input question with the `second_response` API call, by passing the `previous_response_id` the model has full context of previous question and response to answer the new question.

**Output:**

```json
{
  "id": "resp_67cbc9705fc08190bbe455c5ba3d6daf",
  "created_at": 1741408624.0,
  "error": null,
  "incomplete_details": null,
  "instructions": null,
  "metadata": {},
  "model": "gpt-4o-2024-08-06",
  "object": "response",
  "output": [
    {
      "id": "msg_67cbc970fd0881908353a4298996b3f6",
      "content": [
        {
          "annotations": [],
          "text": "Sure! Imagine you are studying for exams in different subjects like math, history, and biology. You spend a lot of time studying math first and get really good at it. But then, you switch to studying history. If you spend all your time and focus on history, you might forget some of the math concepts you learned earlier because your brain fills up with all the new history facts. \n\nIn the world of artificial intelligence (AI) and machine learning, a similar thing can happen with computers. We use special programs called neural networks to help computers learn things, sort of like how our brain works. But when a neural network learns a new task, it can forget what it learned before. This is what we call \"catastrophic forgetting.\"\n\nSo, if a neural network learned how to recognize cats in pictures, and then you teach it how to recognize dogs, it might get really good at recognizing dogs but suddenly become worse at recognizing cats. This happens because the process of learning new information can overwrite or mess with the old information in its \"memory.\"\n\nScientists and engineers are working on ways to help computers remember everything they learn, even as they keep learning new things, just like students have to remember math, history, and biology all at the same time for their exams. They use different techniques to make sure the neural network doesn’t forget the important stuff it learned before, even when it gets new information.",
          "type": "output_text"
        }
      ],
      "role": "assistant",
      "status": null,
      "type": "message"
    }
  ],
  "parallel_tool_calls": null,
  "temperature": 1.0,
  "tool_choice": null,
  "tools": [],
  "top_p": 1.0,
  "max_output_tokens": null,
  "previous_response_id": "resp_67cbc96babbc8190b0f69aedc655f173",
  "reasoning": null,
  "status": "completed",
  "text": null,
  "truncation": null,
  "usage": {
    "input_tokens": 405,
    "output_tokens": 285,
    "output_tokens_details": {
      "reasoning_tokens": 0
    },
    "total_tokens": 690
  },
  "user": null,
  "reasoning_effort": null
}
```

### Chaining responses manually

Alternatively you can manually chain responses together using the method below:

```python
from openai import AzureOpenAI
from azure.identity import DefaultAzureCredential, get_bearer_token_provider

token_provider = get_bearer_token_provider(
    DefaultAzureCredential(), "https://cognitiveservices.azure.com/.default"
)

client = AzureOpenAI(
  azure_endpoint = os.getenv("AZURE_OPENAI_ENDPOINT"), 
  azure_ad_token_provider=token_provider,
  api_version="2025-03-01-preview"
)


inputs = [{"type": "message", "role": "user", "content": "Define and explain the concept of catastrophic forgetting?"}] 
  
response = client.responses.create(  
    model="gpt-4o",  # replace with your model deployment name  
    input="inputs"  
)  
  
inputs += response.output

inputs.append({"role": "user", "type": "message", "content": "Explain this at a level that could be understood by a college freshman"}) 
               

second_response = client.responses.create(  
    model="gpt-4o",  
    previous_response_id=response.id,  
    input=inputs
)  
      
print(second_response.model_dump_json(indent=2))  
```

## Function calling

The responses API supports function calling.

```python
from openai import AzureOpenAI
from azure.identity import DefaultAzureCredential, get_bearer_token_provider

token_provider = get_bearer_token_provider(
    DefaultAzureCredential(), "https://cognitiveservices.azure.com/.default"
)

client = AzureOpenAI(
  azure_endpoint = os.getenv("AZURE_OPENAI_ENDPOINT"), 
  azure_ad_token_provider=token_provider,
  api_version="2025-03-01-preview"
)

response = client.responses.create(  
    model="gpt-4o",  # replace with your model deployment name  
    tools=[  
        {  
            "type": "function",  
            "name": "get_weather",  
            "description": "Get the weather for a location",  
            "parameters": {  
                "type": "object",  
                "properties": {  
                    "location": {"type": "string"},  
                },  
                "required": ["location"],  
            },  
        }  
    ],  
    input=[{"role": "user", "content": "What's the weather in San Francisco?"}],  
)  

print(response.model_dump_json(indent=2))  
  
# To provide output to tools, add a response for each tool call to an array passed  
# to the next response as `input`  
input = []  
for output in response.output:  
    if output.type == "function_call":  
        match output.name:  
            case "get_weather":  
                input.append(  
                    {  
                        "type": "function_call_output",  
                        "call_id": output.id,  
                        "output": '{"temperature": "70 degrees"}',  
                    }  
                )  
            case _:  
                raise ValueError(f"Unknown function call: {output.name}")  
  
second_response = client.responses.create(  
    model="gpt-4o",  
    previous_response_id=response.id,  
    input=input  
)  

print(second_response.model_dump_json(indent=2)) 

```

## List input items

```python
from openai import AzureOpenAI
from azure.identity import DefaultAzureCredential, get_bearer_token_provider

token_provider = get_bearer_token_provider(
    DefaultAzureCredential(), "https://cognitiveservices.azure.com/.default"
)

client = AzureOpenAI(
  azure_endpoint = os.getenv("AZURE_OPENAI_ENDPOINT"), 
  azure_ad_token_provider=token_provider,
  api_version="2025-03-01-preview"
)

response = client.responses.input_items.list("resp_67d856fcfba0819081fd3cffee2aa1c0")

print(response.model_dump_json(indent=2))
```

**Output:**

```json
{
  "data": [
    {
      "id": "msg_67d856fcfc1c8190ad3102fc01994c5f",
      "content": [
        {
          "text": "This is a test.",
          "type": "input_text"
        }
      ],
      "role": "user",
      "status": "completed",
      "type": "message"
    }
  ],
  "has_more": false,
  "object": "list",
  "first_id": "msg_67d856fcfc1c8190ad3102fc01994c5f",
  "last_id": "msg_67d856fcfc1c8190ad3102fc01994c5f"
}
```

## Image input

### Image url

```python
from openai import AzureOpenAI
from azure.identity import DefaultAzureCredential, get_bearer_token_provider

token_provider = get_bearer_token_provider(
    DefaultAzureCredential(), "https://cognitiveservices.azure.com/.default"
)

client = AzureOpenAI(
  azure_endpoint = os.getenv("AZURE_OPENAI_ENDPOINT"), 
  azure_ad_token_provider=token_provider,
  api_version="2025-03-01-preview"
)

response = client.responses.create(
    model="gpt-4o",
    input=[
        {
            "role": "user",
            "content": [
                { "type": "input_text", "text": "what is in this image?" },
                {
                    "type": "input_image",
                    "image_url": "<image_URL>"
                }
            ]
        }
    ]
)

print(response)

```

### Base64 encoded image

```python
import base64
from openai import AzureOpenAI
from azure.identity import DefaultAzureCredential, get_bearer_token_provider

token_provider = get_bearer_token_provider(
    DefaultAzureCredential(), "https://cognitiveservices.azure.com/.default"
)

client = AzureOpenAI(
  azure_endpoint = os.getenv("AZURE_OPENAI_ENDPOINT"), 
  azure_ad_token_provider=token_provider,
  api_version="2025-03-01-preview"
)

def encode_image(image_path):
    with open(image_path, "rb") as image_file:
        return base64.b64encode(image_file.read()).decode("utf-8")

# Path to your image
image_path = "path_to_your_image.jpg"

# Getting the Base64 string
base64_image = encode_image(image_path)

response = client.responses.create(
    model="gpt-4o",
    input=[
        {
            "role": "user",
            "content": [
                { "type": "input_text", "text": "what is in this image?" },
                {
                    "type": "input_image",
                    "image_url": f"data:image/jpeg;base64,{base64_image}"
                }
            ]
        }
    ]
)

print(response)
```

## Computer use

In this section, we provide a simple example script that integrates Azure OpenAI's `computer-use-preview` model with [Playwright](https://playwright.dev/) to automate basic browser interactions. Combining the model with [Playwright](https://playwright.dev/) allows the model to see the browser screen, make decisions, and perform actions like clicking, typing, and navigating websites. You should exercise caution when running this example code. This code is designed to be run locally but should only be executed in a test environment. Use a human to confirm decisions and don't give the model access to sensitive data.

First you'll need to install the Python library for [Playwright](https://playwright.dev/).

```cmd
pip install playwright
```

Once the package is installed, you'll also need to run

```cmd
playwright install
```

### Imports and configuration

First, we import the necessary libraries and define our configuration parameters. Since we're using `asyncio` we'll be executing this code outside of Jupyter notebooks. We'll walk through the code first in chunks and then demonstrate how to use it.

```python
import os
import asyncio
import base64
from openai import AzureOpenAI
from azure.identity import DefaultAzureCredential, get_bearer_token_provider
from playwright.async_api import async_playwright, TimeoutError

token_provider = get_bearer_token_provider(
    DefaultAzureCredential(), "https://cognitiveservices.azure.com/.default"
)


MODEL = "computer-use-preview" #Your model deployment name
DISPLAY_WIDTH = 1024
DISPLAY_HEIGHT = 768
```

### Key mapping for browser interaction

Next, we set up mappings for special keys that the model might need to pass to Playwright. Ultimately the model is never performing actions itself, it passes representations of commands and you have to provide the final integration layer that can take those commands and execute them in your chosen environment.

This isn't an exhaustive list of possible key mappings. You can expand this list as needed. This dictionary is specific to integrating the model with Playwright. If you were integrating the model with an alternate library to provide API access to your operating systems keyboard/mouse you would need to provide a mapping specific to that library.

```python
# Key mapping for special keys in Playwright
KEY_MAPPING = {
    "/": "Slash", "\\": "Backslash", "alt": "Alt", "arrowdown": "ArrowDown",
    "arrowleft": "ArrowLeft", "arrowright": "ArrowRight", "arrowup": "ArrowUp",
    "backspace": "Backspace", "ctrl": "Control", "delete": "Delete", 
    "enter": "Enter", "esc": "Escape", "shift": "Shift", "space": " ",
    "tab": "Tab", "win": "Meta", "cmd": "Meta", "super": "Meta", "option": "Alt"
}
```

This dictionary translates user-friendly key names to the format expected by Playwright's keyboard API.

### Coordinate validation function

To make sure that any mouse actions that are passed from the model stay within the browser window boundaries we'll add the following utility function:

```python
def validate_coordinates(x, y):
    """Ensure coordinates are within display bounds."""
    return max(0, min(x, DISPLAY_WIDTH)), max(0, min(y, DISPLAY_HEIGHT))
```

This simple utility attempts to prevent out-of-bounds errors by clamping coordinates to the window dimensions.

### Action handling

The core of our browser automation is the action handler that processes various types of user interactions and convert them into actions within the browser.

```python
async def handle_action(page, action):
    """Handle different action types from the model."""
    action_type = action.type
    
    if action_type == "drag":
        # Validate coordinates
        start_x, start_y = validate_coordinates(action.start_x, action.start_y)
        end_x, end_y = validate_coordinates(action.end_x, action.end_y)
        
        print(f"Action: drag from ({start_x}, {start_y}) to ({end_x}, {end_y})")
        await page.mouse.move(start_x, start_y)
        await page.mouse.down()
        await page.mouse.move(end_x, end_y, steps=10)
        await page.mouse.up()
        
    elif action_type == "click":
        button = getattr(action, "button", "left")
        # Validate coordinates
        x, y = validate_coordinates(action.x, action.y)
        
        print(f"Action: click at ({x}, {y}) with button '{button}'")
        
        if button == "back":
            await page.go_back()
        elif button == "forward":
            await page.go_forward()
        elif button == "wheel":
            await page.mouse.wheel(x, y)
        else:
            button_type = {"left": "left", "right": "right", "middle": "middle"}.get(button, "left")
            await page.mouse.click(x, y, button=button_type)
            try:
                await page.wait_for_load_state("domcontentloaded", timeout=3000)
            except TimeoutError:
                pass
        
    elif action_type == "double_click":
        # Validate coordinates
        x, y = validate_coordinates(action.x, action.y)
        
        print(f"Action: double click at ({x}, {y})")
        await page.mouse.dblclick(x, y)
        
    elif action_type == "scroll":
        scroll_x = getattr(action, "scroll_x", 0)
        scroll_y = getattr(action, "scroll_y", 0)
        # Validate coordinates
        x, y = validate_coordinates(action.x, action.y)
        
        print(f"Action: scroll at ({x}, {y}) with offsets ({scroll_x}, {scroll_y})")
        await page.mouse.move(x, y)
        await page.evaluate(f"window.scrollBy({{left: {scroll_x}, top: {scroll_y}, behavior: 'smooth'}});")
        
    elif action_type == "keypress":
        keys = getattr(action, "keys", [])
        print(f"Action: keypress {keys}")
        mapped_keys = [KEY_MAPPING.get(key.lower(), key) for key in keys]
        
        if len(mapped_keys) > 1:
            # For key combinations (like Ctrl+C)
            for key in mapped_keys:
                await page.keyboard.down(key)
            await asyncio.sleep(0.1)
            for key in reversed(mapped_keys):
                await page.keyboard.up(key)
        else:
            for key in mapped_keys:
                await page.keyboard.press(key)
                
    elif action_type == "type":
        text = getattr(action, "text", "")
        print(f"Action: type text: {text}")
        await page.keyboard.type(text, delay=20)
        
    elif action_type == "wait":
        ms = getattr(action, "ms", 1000)
        print(f"Action: wait {ms}ms")
        await asyncio.sleep(ms / 1000)
        
    elif action_type == "screenshot":
        print("Action: screenshot")
        
    else:
        print(f"Unrecognized action: {action_type}")
```

This function attempts to handle various types of actions such as:

- Clicking and dragging the mouse.
- Clicking (left, right, middle buttons).
- Double-clicking.
- Scrolling.
- Key presses (including combinations).
- Typing text.

### Screenshot capture

In order for the model to be able to see what it's interacting with the model needs a way to capture screenshots. For this code we're using Playwright to capture the screenshots and we're limiting the view to just the content in the browser window. The screenshot won't include the url bar or other aspects of the browser GUI. If you need the model to see outside the main browser window you could augment the model by creating your own screenshot function.

```python
async def take_screenshot(page):
    """Take a screenshot and return base64 encoding."""
    screenshot_bytes = await page.screenshot(full_page=False)
    return base64.b64encode(screenshot_bytes).decode("utf-8")
```

This function captures the current browser state as an image and returns it as a base64-encoded string, ready to be sent to the model. We'll constantly do this in a loop after each step allowing the model to see if the command it tried to execute was successful or not, which then allows it to adjust based on the contents of the screenshot.

### Model response processing

This function processes the model's responses and executes the requested actions:

```python
async def process_model_response(client, response, page, max_iterations=20):
    """Process the model's response and execute actions."""
    for iteration in range(max_iterations):
        if not hasattr(response, 'output') or not response.output:
            print("No output from model.")
            break
        
        # Safely access response id
        response_id = getattr(response, 'id', 'unknown')
        print(f"Iteration {iteration + 1} - Response ID: {response_id}")
        
        # Print text responses
        for item in response.output:
            if hasattr(item, 'type') and item.type == "text":
                print(f"\nModel message: {item.text}\n")
                
            # Print reasoning if available
            if hasattr(item, 'type') and item.type == "reasoning" and hasattr(item, 'summary'):
                print("\n=== Model Reasoning ===")
                for idx, summary in enumerate(item.summary, 1):
                    if hasattr(summary, 'type') and summary.type == "summary_text":
                        print(f"{idx}. {summary.text}")
                print("=====================\n")
        
        # Extract computer calls
        computer_calls = [item for item in response.output 
                         if hasattr(item, 'type') and item.type == "computer_call"]
        
        if not computer_calls:
            print("No computer call found in response.")
            break
        
        computer_call = computer_calls[0]
        if not hasattr(computer_call, 'call_id') or not hasattr(computer_call, 'action'):
            print("Computer call is missing required attributes.")
            break
        
        call_id = computer_call.call_id
        action = computer_call.action
        
        # Handle safety checks
        acknowledged_checks = []
        if hasattr(computer_call, 'pending_safety_checks') and computer_call.pending_safety_checks:
            pending_checks = computer_call.pending_safety_checks
            print("\nSafety checks required:")
            for check in pending_checks:
                print(f"- {check.code}: {check.message}")
            
            if input("\nDo you want to proceed? (y/n): ").lower() != 'y':
                print("Operation cancelled by user.")
                break
            
            acknowledged_checks = pending_checks
        
        # Execute the action
        try:
            await page.bring_to_front()
            await handle_action(page, action)
            
            # Add delay after actions to let the page respond
            if action.type in ["click", "type", "drag"]:
                await asyncio.sleep(1.5)
            elif action.type != "wait":
                await asyncio.sleep(0.5)
        
        except Exception as e:
            print(f"Error handling action {action.type}: {e}")
            import traceback
            traceback.print_exc()
        
        # Take a screenshot after the action
        screenshot_base64 = await take_screenshot(page)
        
        # Prepare input for the next request
        input_content = [{
            "type": "computer_call_output",
            "call_id": call_id,
            "output": {
                "type": "input_image",
                "image_url": f"data:image/png;base64,{screenshot_base64}"
            }
        }]
        
        # Add acknowledged safety checks if any
        if acknowledged_checks:
            acknowledged_checks_dicts = []
            for check in acknowledged_checks:
                acknowledged_checks_dicts.append({
                    "id": check.id,
                    "code": check.code,
                    "message": check.message
                })
            input_content[0]["acknowledged_safety_checks"] = acknowledged_checks_dicts
        
        # Add current URL for context
        try:
            current_url = page.url
            if current_url and current_url != "about:blank":
                input_content[0]["current_url"] = current_url
                print(f"Current URL: {current_url}")
        except Exception as e:
            print(f"Error getting URL: {e}")
        
        # Send the screenshot back for the next step
        try:
            response = client.responses.create(
                model=MODEL,
                previous_response_id=response_id,
                tools=[{
                    "type": "computer_use_preview",
                    "display_width": DISPLAY_WIDTH,
                    "display_height": DISPLAY_HEIGHT,
                    "environment": "browser"
                }],
                input=input_content,
                truncation="auto"
            )
        except Exception as e:
            print(f"Error in API call: {e}")
            import traceback
            traceback.print_exc()
            break
    
    if iteration >= max_iterations - 1:
        print("Reached maximum number of iterations. Stopping.")
```

In this section we have added code that:

- Extracts and displays text and reasoning from the model.
- Processes computer action calls.
- Handles potential safety checks requiring user confirmation.
- Executes the requested action.
- Captures a new screenshot.
- Sends the updated state back to the model.
- Repeats this process for multiple iterations.

### Main function

The main function coordinates the entire process:

```python
async def main():    
    # Initialize OpenAI client
    client = AzureOpenAI(
    azure_endpoint = os.getenv("AZURE_OPENAI_ENDPOINT"), 
    azure_ad_token_provider=token_provider,
    api_version="2025-03-01-preview"
    
    # Initialize Playwright
    async with async_playwright() as playwright:
        browser = await playwright.chromium.launch(
            headless=False,
            args=[f"--window-size={DISPLAY_WIDTH},{DISPLAY_HEIGHT}", "--disable-extensions"]
        )
        
        context = await browser.new_context(
            viewport={"width": DISPLAY_WIDTH, "height": DISPLAY_HEIGHT},
            accept_downloads=True
        )
        
        page = await context.new_page()
        
        # Navigate to starting page
        await page.goto("https://www.bing.com", wait_until="domcontentloaded")
        print("Browser initialized to Bing.com")
        
        # Main interaction loop
        try:
            while True:
                print("\n" + "="*50)
                user_input = input("Enter a task to perform (or 'exit' to quit): ")
                
                if user_input.lower() in ('exit', 'quit'):
                    break
                
                if not user_input.strip():
                    continue
                
                # Take initial screenshot
                screenshot_base64 = await take_screenshot(page)
                
                # Initial request to the model
                response = client.responses.create(
                    model=MODEL,
                    tools=[{
                        "type": "computer_use_preview",
                        "display_width": DISPLAY_WIDTH,
                        "display_height": DISPLAY_HEIGHT,
                        "environment": "browser"
                    }],
                    input=[{
                        "role": "user",
                        "content": [{
                            "type": "input_text",
                            "text": user_input
                        }, {
                            "type": "input_image",
                            "image_url": f"data:image/png;base64,{screenshot_base64}"
                        }]
                    }],
                    reasoning={"generate_summary": "concise"},
                    truncation="auto"
                )
                
                # Process model actions
                await process_model_response(client, response, page)
                
                # Print final URL
                try:
                    print(f"Final URL: {page.url}")
                except:
                    pass
                
        except Exception as e:
            print(f"An error occurred: {e}")
            import traceback
            traceback.print_exc()
        
        finally:
            # Close browser
            await context.close()
            await browser.close()
            print("Browser closed.")
```

The main function:

- Initializes the AzureOpenAI client.
- Sets up the Playwright browser.
- Starts at Bing.com.
- Enters a loop to accept user tasks.
- Captures the initial state.
- Sends the task and screenshot to the model.
- Processes the model's response.
- Repeats until the user exits.
- Ensures the browser is properly closed.

### Complete script

> [!CAUTION]
> This code is experimental and for demonstration purposes only. It's only intended to illustrate the basic flow of the responses API and the `computer-use-preview` model. While you can execute this code on your local computer, we strongly recommend running this code on a low privilege virtual machine with no access to sensitive data. This code is for basic testing purposes only.

```python
import os
import asyncio
import base64
from openai import AzureOpenAI
from azure.identity import DefaultAzureCredential, get_bearer_token_provider
from playwright.async_api import async_playwright, TimeoutError

token_provider = get_bearer_token_provider(
    DefaultAzureCredential(), "https://cognitiveservices.azure.com/.default"
)

# Configuration
MODEL = "computer-use-preview"
DISPLAY_WIDTH = 1024
DISPLAY_HEIGHT = 768

# Key mapping for special keys in Playwright
KEY_MAPPING = {
    "/": "Slash", "\\": "Backslash", "alt": "Alt", "arrowdown": "ArrowDown",
    "arrowleft": "ArrowLeft", "arrowright": "ArrowRight", "arrowup": "ArrowUp",
    "backspace": "Backspace", "ctrl": "Control", "delete": "Delete", 
    "enter": "Enter", "esc": "Escape", "shift": "Shift", "space": " ",
    "tab": "Tab", "win": "Meta", "cmd": "Meta", "super": "Meta", "option": "Alt"
}

def validate_coordinates(x, y):
    """Ensure coordinates are within display bounds."""
    return max(0, min(x, DISPLAY_WIDTH)), max(0, min(y, DISPLAY_HEIGHT))

async def handle_action(page, action):
    """Handle different action types from the model."""
    action_type = action.type
    
    if action_type == "drag":
        # Validate coordinates
        start_x, start_y = validate_coordinates(action.start_x, action.start_y)
        end_x, end_y = validate_coordinates(action.end_x, action.end_y)
        
        print(f"Action: drag from ({start_x}, {start_y}) to ({end_x}, {end_y})")
        await page.mouse.move(start_x, start_y)
        await page.mouse.down()
        await page.mouse.move(end_x, end_y, steps=10)
        await page.mouse.up()
        
    elif action_type == "click":
        button = getattr(action, "button", "left")
        # Validate coordinates
        x, y = validate_coordinates(action.x, action.y)
        
        print(f"Action: click at ({x}, {y}) with button '{button}'")
        
        if button == "back":
            await page.go_back()
        elif button == "forward":
            await page.go_forward()
        elif button == "wheel":
            await page.mouse.wheel(x, y)
        else:
            button_type = {"left": "left", "right": "right", "middle": "middle"}.get(button, "left")
            await page.mouse.click(x, y, button=button_type)
            try:
                await page.wait_for_load_state("domcontentloaded", timeout=3000)
            except TimeoutError:
                pass
        
    elif action_type == "double_click":
        # Validate coordinates
        x, y = validate_coordinates(action.x, action.y)
        
        print(f"Action: double click at ({x}, {y})")
        await page.mouse.dblclick(x, y)
        
    elif action_type == "scroll":
        scroll_x = getattr(action, "scroll_x", 0)
        scroll_y = getattr(action, "scroll_y", 0)
        # Validate coordinates
        x, y = validate_coordinates(action.x, action.y)
        
        print(f"Action: scroll at ({x}, {y}) with offsets ({scroll_x}, {scroll_y})")
        await page.mouse.move(x, y)
        await page.evaluate(f"window.scrollBy({{left: {scroll_x}, top: {scroll_y}, behavior: 'smooth'}});")
        
    elif action_type == "keypress":
        keys = getattr(action, "keys", [])
        print(f"Action: keypress {keys}")
        mapped_keys = [KEY_MAPPING.get(key.lower(), key) for key in keys]
        
        if len(mapped_keys) > 1:
            # For key combinations (like Ctrl+C)
            for key in mapped_keys:
                await page.keyboard.down(key)
            await asyncio.sleep(0.1)
            for key in reversed(mapped_keys):
                await page.keyboard.up(key)
        else:
            for key in mapped_keys:
                await page.keyboard.press(key)
                
    elif action_type == "type":
        text = getattr(action, "text", "")
        print(f"Action: type text: {text}")
        await page.keyboard.type(text, delay=20)
        
    elif action_type == "wait":
        ms = getattr(action, "ms", 1000)
        print(f"Action: wait {ms}ms")
        await asyncio.sleep(ms / 1000)
        
    elif action_type == "screenshot":
        print("Action: screenshot")
        
    else:
        print(f"Unrecognized action: {action_type}")

async def take_screenshot(page):
    """Take a screenshot and return base64 encoding."""
    screenshot_bytes = await page.screenshot(full_page=False)
    return base64.b64encode(screenshot_bytes).decode("utf-8")

async def process_model_response(client, response, page, max_iterations=20):
    """Process the model's response and execute actions."""
    for iteration in range(max_iterations):
        if not hasattr(response, 'output') or not response.output:
            print("No output from model.")
            break
        
        # Safely access response id
        response_id = getattr(response, 'id', 'unknown')
        print(f"Iteration {iteration + 1} - Response ID: {response_id}")
        
        # Print text responses
        for item in response.output:
            if hasattr(item, 'type') and item.type == "text":
                print(f"\nModel message: {item.text}\n")
                
            # Print reasoning if available
            if hasattr(item, 'type') and item.type == "reasoning" and hasattr(item, 'summary'):
                print("\n=== Model Reasoning ===")
                for idx, summary in enumerate(item.summary, 1):
                    if hasattr(summary, 'type') and summary.type == "summary_text":
                        print(f"{idx}. {summary.text}")
                print("=====================\n")
        
        # Extract computer calls
        computer_calls = [item for item in response.output 
                         if hasattr(item, 'type') and item.type == "computer_call"]
        
        if not computer_calls:
            print("No computer call found in response.")
            break
        
        computer_call = computer_calls[0]
        if not hasattr(computer_call, 'call_id') or not hasattr(computer_call, 'action'):
            print("Computer call is missing required attributes.")
            break
        
        call_id = computer_call.call_id
        action = computer_call.action
        
        # Handle safety checks
        acknowledged_checks = []
        if hasattr(computer_call, 'pending_safety_checks') and computer_call.pending_safety_checks:
            pending_checks = computer_call.pending_safety_checks
            print("\nSafety checks required:")
            for check in pending_checks:
                print(f"- {check.code}: {check.message}")
            
            if input("\nDo you want to proceed? (y/n): ").lower() != 'y':
                print("Operation cancelled by user.")
                break
            
            acknowledged_checks = pending_checks
        
        # Execute the action
        try:
            await page.bring_to_front()
            await handle_action(page, action)
            
            # Add delay after actions to let the page respond
            if action.type in ["click", "type", "drag"]:
                await asyncio.sleep(1.5)
            elif action.type != "wait":
                await asyncio.sleep(0.5)
        
        except Exception as e:
            print(f"Error handling action {action.type}: {e}")
            import traceback
            traceback.print_exc()
        
        # Take a screenshot after the action
        screenshot_base64 = await take_screenshot(page)
        
        # Prepare input for the next request
        input_content = [{
            "type": "computer_call_output",
            "call_id": call_id,
            "output": {
                "type": "input_image",
                "image_url": f"data:image/png;base64,{screenshot_base64}"
            }
        }]
        
        # Add acknowledged safety checks if any
        if acknowledged_checks:
            acknowledged_checks_dicts = []
            for check in acknowledged_checks:
                acknowledged_checks_dicts.append({
                    "id": check.id,
                    "code": check.code,
                    "message": check.message
                })
            input_content[0]["acknowledged_safety_checks"] = acknowledged_checks_dicts
        
        # Add current URL for context
        try:
            current_url = page.url
            if current_url and current_url != "about:blank":
                input_content[0]["current_url"] = current_url
                print(f"Current URL: {current_url}")
        except Exception as e:
            print(f"Error getting URL: {e}")
        
        # Send the screenshot back for the next step
        try:
            response = client.responses.create(
                model=MODEL,
                previous_response_id=response_id,
                tools=[{
                    "type": "computer_use_preview",
                    "display_width": DISPLAY_WIDTH,
                    "display_height": DISPLAY_HEIGHT,
                    "environment": "browser"
                }],
                input=input_content,
                truncation="auto"
            )
        except Exception as e:
            print(f"Error in API call: {e}")
            import traceback
            traceback.print_exc()
            break
    
    if iteration >= max_iterations - 1:
        print("Reached maximum number of iterations. Stopping.")

async def main():    
    # Initialize OpenAI client
    client = AzureOpenAI(
    azure_endpoint = os.getenv("AZURE_OPENAI_ENDPOINT"), 
    azure_ad_token_provider=token_provider,
    api_version="2025-03-01-preview"
)
    # Initialize Playwright
    async with async_playwright() as playwright:
        browser = await playwright.chromium.launch(
            headless=False,
            args=[f"--window-size={DISPLAY_WIDTH},{DISPLAY_HEIGHT}", "--disable-extensions"]
        )
        
        context = await browser.new_context(
            viewport={"width": DISPLAY_WIDTH, "height": DISPLAY_HEIGHT},
            accept_downloads=True
        )
        
        page = await context.new_page()
        
        # Navigate to starting page
        await page.goto("https://www.bing.com", wait_until="domcontentloaded")
        print("Browser initialized to Bing.com")
        
        # Main interaction loop
        try:
            while True:
                print("\n" + "="*50)
                user_input = input("Enter a task to perform (or 'exit' to quit): ")
                
                if user_input.lower() in ('exit', 'quit'):
                    break
                
                if not user_input.strip():
                    continue
                
                # Take initial screenshot
                screenshot_base64 = await take_screenshot(page)
                
                # Initial request to the model
                response = client.responses.create(
                    model=MODEL,
                    tools=[{
                        "type": "computer_use_preview",
                        "display_width": DISPLAY_WIDTH,
                        "display_height": DISPLAY_HEIGHT,
                        "environment": "browser"
                    }],
                    input=[{
                        "role": "user",
                        "content": [{
                            "type": "input_text",
                            "text": user_input
                        }, {
                            "type": "input_image",
                            "image_url": f"data:image/png;base64,{screenshot_base64}"
                        }]
                    }],
                    reasoning={"generate_summary": "concise"},
                    truncation="auto"
                )
                
                # Process model actions
                await process_model_response(client, response, page)
                
                # Print final URL
                try:
                    print(f"Final URL: {page.url}")
                except:
                    pass
                
        except Exception as e:
            print(f"An error occurred: {e}")
            import traceback
            traceback.print_exc()
        
        finally:
            # Close browser
            await context.close()
            await browser.close()
            print("Browser closed.")

if __name__ == "__main__":
    asyncio.run(main())

```<|MERGE_RESOLUTION|>--- conflicted
+++ resolved
@@ -13,11 +13,7 @@
 
 # Azure OpenAI Responses API (Preview)
 
-<<<<<<< HEAD
-The Responses API is a new stateful API from Azure OpenAI. It brings together the best capabilities from the chat completions and assistants API in one unified experience. The Responses API also adds support for the new `computer-use-preview` model which powers the [Computer Use](./computer-use.md) tool.
-=======
 The Responses API is a new stateful API from Azure OpenAI. It brings together the best capabilities from the chat completions and assistants API in one unified experience. The Responses API also adds support for the new `computer-use-preview` model which powers the [Computer use](../how-to/computer-use.md) capability.
->>>>>>> b6e8306b
 
 ## Responses API
 
