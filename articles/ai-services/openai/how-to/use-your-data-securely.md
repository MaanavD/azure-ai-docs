---
title: 'Using your data with Azure OpenAI securely'
titleSuffix: Azure OpenAI
description: Use this article to learn about securely using your data for text generation in Azure OpenAI.
#services: cognitive-services
manager: nitinme
ms.service: azure-ai-openai
ms.topic: how-to
author: aahill
ms.author: aahi
ms.date: 11/29/2023
recommendations: false
---

# Securely use Azure OpenAI on your data

Use this article to learn how to use Azure OpenAI on Your Data securely by protecting data and resources with Microsoft Entra ID role based access control, virtual networks and private endpoints.

This article is only applicable for [text data / model](/azure/ai-services/openai/concepts/use-your-data), not applicable for [image data / model](/azure/ai-services/openai/concepts/use-your-image-data).

## Data ingestion architecture 

When you use Azure OpenAI on your data to ingest data into Azure AI Search, the following process is used to process the data and store it in blob storage and Azure AI Search. This applies to the following data sources:
* Azure blob storage
* Local files
* URLs

:::image type="content" source="../media/use-your-data/ingestion-architecture.png" alt-text="A diagram showing the process of ingesting data." lightbox="../media/use-your-data/ingestion-architecture.png":::

<<<<<<< HEAD
* The first two steps are only used for file upload.
* Downloading URLs to your blob storage is not illustrated on this diagram. After the web pages are downloaded from Internet, and uploaded to blob storage, everything is the same from step 3.
=======
* The first 2 steps are only used for file upload.
* Downloading URLs to your blob storage is not illustrated on this diagram. After the web pages are downloaded from the internet, and uploaded to blob storage, everything is the same from step 3.
>>>>>>> 3cdc2ff1
* Ingestion assets, including 2 indexers, 2 indexes, 2 data sources, a [custom skill](/azure/search/cognitive-search-custom-skill-interface) are created in the Azure AI Search resource, and the chunk container is created in the blob storage.
* If the ingestion is triggered by a [scheduled refresh](../concepts/use-your-data.md#schedule-automatic-index-refreshes), the ingestion process starts from step `[7]`.
*  Azure OpenAI's `preprocessing-jobs` API implements the [Azure AI Search customer skill web API protocol](/azure/search/cognitive-search-custom-skill-web-api), and processes the documents in a queue. 
* Azure OpenAI:
    1. Internally uses the first indexer created earlier to crack the documents.
    1. Uses a heuristic-based algorithm to perform chunking, honoring table layouts and other formatting elements in the chunk boundary to ensure the best chunking quality.
    1. If you choose to enable vector search, Azure OpenAI uses the selected embedding deployment to vectorize the chunks internally.
* When all the data that the service is monitoring are processed, Azure OpenAI triggers the second indexer.
* The indexer stores the processed data into an Azure AI Search service.

For the managed identities used in service calls, only system assigned managed identities are supported. User assigned managed identities aren't supported.

## Inference architecture

:::image type="content" source="../media/use-your-data/inference-architecture.png" alt-text="A diagram showing the process of using the inference API." lightbox="../media/use-your-data/inference-architecture.png":::

When you send API calls to chat with an Azure OpenAI model on your data, the service needs to retrieve the index fields during inference to perform fields mapping automatically if the fields mapping isn't explicitly set in the request. Therefore the service requires the Azure OpenAI identity to have the `Search Service Contributor` role for the search service even during inference.

If an embedding deployment is provided in the inference request, the rewritten query will be vectorized by Azure OpenAI, and both query and vector are sent Azure AI Search for vector search.


## Resources configuration

Use the following sections to configure your resources for optimal secure usage. If you plan to only secure part of your resources, you can skip unrelated sections.

## Create resource group

Create a resource group, so you can organize all resources below. To clean up all the resources afterward, you can easily delete the resource group. The resources in the resource group will include but not be limited to:
* 1 Virtual network
* 3 key services: 1 Azure OpenAI, 1 Azure AI Search, 1 Storage Account
* 3 Private endpoints, each is linked to one key service above
* 3 Network interfaces, each is associated with one private endpoint above
* 1 Virtual network gateway, for the access from on-premises client machines
* 1 Web App with virtual network integrated
* 1 Private DNS zone, so the Web App find the IP of your Azure OpenAI

## Create virtual network

The virtual network will have 3 subnets. 

1. The first subnet is created by you, and will be used for the private IPs of the 3 private endpoints.
1. The second subnet will be created automatically when you create the virtual network gateway. See the virtual network architecture below. 
1. The third subnet will be created as an empty one for Web App outbound virtual network integration.

See the diagram below:

:::image type="content" source="../media/use-your-data/virtual-network.png" alt-text="A diagram showing the virtual network architecture." lightbox="../media/use-your-data/virtual-network.png":::

Please note the Microsoft managed virtual network is created by Microsoft, and you cannot see it. That is used for Azure OpenAI to securely access your Azure AI Search.

## Configure Azure OpenAI

### Enabled custom subdomain

If you created the Azure OpenAI via Azure portal, the [custom subdomain](/azure/ai-services/cognitive-services-custom-subdomains) should had been created already. The custom subdomain is required for Microsoft Entra ID based authentication, and private DNS zone.

### Enable managed identity

To allow your Azure AI Search and Storage Account to recognize your Azure OpenAI service via Microsoft Entra ID authentication, you need to assign a managed identity for your Azure OpenAI service. The easiest way is to toggle on system assigned managed identity on Azure portal.
:::image type="content" source="../media/use-your-data/openai-managed-identity.png" alt-text="A screenshot showing the system assigned managed identity option in the Azure portal." lightbox="../media/use-your-data/openai-managed-identity.png":::

> [!NOTE]
> User assigned managed identities is only supported by the inference API, not in the ingestion API.

To set the managed identities via the management API, see [the management API reference documentation](/rest/api/cognitiveservices/accountmanagement/accounts/update#identity).

```json

"identity": {
  "principalId": "12345678-abcd-1234-5678-abc123def",
  "tenantId": "1234567-abcd-1234-1234-abcd1234",
  "type": "SystemAssigned, UserAssigned", 
  "userAssignedIdentities": {
    "/subscriptions/1234-5678-abcd-1234-1234abcd/resourceGroups/my-resource-group",
    "principalId": "12345678-abcd-1234-5678-abcdefg1234", 
    "clientId": "12345678-abcd-efgh-1234-12345678"
  }
}
```

### Enable trusted service

To allow your Azure AI Search to call your Azure OpenAI `preprocessing-jobs` as custom skill web API, while Azure OpenAI has no public network access, you need to set up Azure OpenAI to bypass Azure AI Search as a trusted service based on managed identity. Azure OpenAI will identify the traffic from your Azure AI Search by verifying the claims in the JSON Web Token (JWT). Azure AI Search must use the system assigned managed identity authentication to call the custom skill web API. 

Set `networkAcls.bypass` as `AzureServices` from the management API. See [Virtual networks article](/azure/ai-services/cognitive-services-virtual-networks?tabs=portal#grant-access-to-trusted-azure-services-for-azure-openai) for more information.

### Disable public network access

You can disable public network access of your Azure OpenAI resource in the Azure portal. 

To allow access to your Azure OpenAI service from your client machines, like using Azure OpenAI Studio, you need to create [private endpoint connections](/azure/ai-services/cognitive-services-virtual-networks?tabs=portal#use-private-endpoints) that connect to your Azure OpenAI resource.


## Configure Azure AI Search

### Enable managed identity

To allow your Azure OpenAI services and Storage Account to recognize the Azure AI Search using Microsoft Entra ID authentication, you need to assign a managed identity for your Azure AI Search service. The easiest way is to toggle on the system assigned managed identity in the Azure portal.

:::image type="content" source="../media/use-your-data/outbound-managed-identity-ai-search.png" alt-text="A screenshot showing the managed identity setting for Azure AI Search in the Azure portal." lightbox="../media/use-your-data/outbound-managed-identity-ai-search.png":::

User assigned managed identities aren't supported by ingestion API.

### Enable role-based access control
As Azure OpenAI will use managed identity to access Azure AI Search, you need to enable role-based access control in your Azure AI Search. To do it on Azure portal, select **Both** in the **Keys** tab in the Azure portal.

:::image type="content" source="../media/use-your-data/managed-identity-ai-search.png" alt-text="A screenshot showing the managed identity option for Azure AI search in the Azure portal." lightbox="../media/use-your-data/managed-identity-ai-search.png":::

To enable role-based access control via the REST API, set `authOptions` as `aadOrApiKey`. See the [Azure AI Search RBAC article](/azure/search/search-security-rbac?tabs=config-svc-rest%2Croles-portal%2Ctest-portal%2Ccustom-role-portal%2Cdisable-keys-portal#configure-role-based-access-for-data-plane) for more information.

```json
"disableLocalAuth": false,
"authOptions": { 
    "aadOrApiKey": { 
        "aadAuthFailureMode": "http401WithBearerChallenge"
    }
}
```

To use Azure OpenAI Studio, you can't disable the API key based authentication for Azure AI Search, because Azure OpenAI Studio uses the API key to call the Azure AI Search API from your browser. 

> [!TIP]
> For the best security, when you are ready for production and no longer need to use Azure OpenAI Studio for testing, we recommend that you disable the API key. See the [Azure AI Search RBAC article](/azure/search/search-security-rbac?tabs=config-svc-portal%2Croles-portal%2Ctest-portal%2Ccustom-role-portal%2Cdisable-keys-portal#disable-api-key-authentication) for details. 

### Disable public network access

You can disable public network access of your Azure AI Search resource in the Azure portal. 

To allow access to your Azure AI Search service from your client machines, like using Azure OpenAI Studio, you need to create [private endpoint connections](/azure/search/service-create-private-endpoint) that connect to your Azure AI Search resource.

To allow access to your Azure AI Search resource from Azure OpenAI resource, you need to submit an [application form](https://aka.ms/applyacsvpnaoaioyd). The application will be reviewed in ten business days and you will be contacted via email about the results. If you are eligible, we will provision the private endpoint in Microsoft managed virtual network, and send a private endpoint connection request to your search service, and you will need to approve the request.

:::image type="content" source="../media/use-your-data/approve-private-endpoint.png" alt-text="A screenshot showing private endpoint approval screen." lightbox="../media/use-your-data/approve-private-endpoint.png":::

Learn more about the [manual approval workflow](/azure/private-link/private-endpoint-overview#access-to-a-private-link-resource-using-approval-workflow).


## Configure Storage Account

### Enable trusted service

To allow access to your Storage Account from Azure OpenAI and Azure AI Search, while the Storage Account has disabled public network access, you need to set up Storage Account to bypass your Azure OpenAI and Azure AI Search as [trusted services based on managed identity](/azure/storage/common/storage-network-security?tabs=azure-portal#trusted-access-based-on-a-managed-identity).

In the Azure portal, navigate to your storage account networking tab, choose "Selected networks", and then select **Allow Azure services on the trusted services list to access this storage account** and click Save.

### Disable public network access

You can disable public network access of your Storage Account in the Azure portal. 

To allow access to your Storage Account from your client machines, like using Azure OpenAI Studio, you need to create [private endpoint connections](/azure/storage/common/storage-private-endpoints) that connect to your blob storage.



## Role assignments

So far you have already setup each resource work independently. Next you will need to allow the services to authorize each other. The minimum requirements are listed below.

|Role| Assignee | Resource | Description |
|--|--|--|--|
| `Search Index Data Reader` | Azure OpenAI | Azure AI Search | Inference service queries the data from the index. |
| `Search Service Contributor` | Azure OpenAI | Azure AI Search | Inference service queries the index schema for auto fields mapping. Data ingestion service creates index, data sources, skill set, indexer, and queries the indexer status. |
| `Storage Blob Data Contributor` | Azure OpenAI | Storage Account | Reads from the input container, and writes the pre-process result to the output container. |
| `Cognitive Services OpenAI Contributor` | Azure AI Search | Azure OpenAI | Custom skill |
| `Storage Blob Data Contributor` | Azure AI Search | Storage Account | Reads blob and writes knowledge store |


In the above table, the `Assignee` means the system assigned managed identity of that resource.

The admin needs to have the `Owner` role on these resources to add role assignments.

See the [Azure RBAC documentation](/azure/role-based-access-control/role-assignments-portal) for instructions on setting these roles in the Azure portal. You can use the [available script on GitHub](https://github.com/microsoft/sample-app-aoai-chatGPT/blob/main/scripts/role_assignment.sh) to add the role assignments programmatically.

To enable the developers to use these resources to build applications, the admin needs to add the developers identity with the following role assignments to the resources.

|Role| Resource | Description |
|--|--|--|
| `Cognitive Services OpenAI Contributor` | Azure OpenAI | Call public ingestion API from Azure OpenAI Studio. The `Contributor` role is not enough, because if you only has `Contributor` role, you cannot call data plane API via Microsoft Entra ID authentication, and Microsoft Entra ID authentication is required in the secure setup described in this article. Using API key to call ingestion API will fail. |
| `Contributor` | Azure AI Search | List API-Keys to list indexes from Azure OpenAI Studio.|
| `Contributor` | Storage Account | List Account SAS to upload files from Azure OpenAI Studio.|
| `Contributor` | The resource group or Azure subscription where the developer need to deploy the web app to | Deploy web app to the developer's Azure subscription.|

## Configure Gateway and Client

To access the Azure OpenAI service from your on-premises client machines, one of the approaches is to configure Azure VPN Gateway and Azure VPN Client.

Follow [this guideline](/azure/vpn-gateway/tutorial-create-gateway-portal#VNetGateway) to create virtual network gateway for your virtual network.

Follow [this guideline](/azure/vpn-gateway/openvpn-azure-ad-tenant#enable-authentication) to add point-to-site configuration, and enable Microsoft Entra ID based authentication. Download the Azure VPN Client profile configuration package, unzip, and import the `AzureVPN/azurevpnconfig.xml` file to your Azure VPN client.

:::image type="content" source="../media/use-your-data/vpn-client.png" alt-text="A screenshot showing where to import Azure VPN Client profile." lightbox="../media/use-your-data/vpn-client.png":::

Configure your local machine `hosts` file to point your resources host names to the private IPs in your virtual network. The `hosts` file is located at `C:\Windows\System32\drivers\etc` for Windows, and at `/etc/hosts` on Linux. Example:

```
10.0.0.5 contoso.openai.azure.com
10.0.0.6 contoso.search.windows.net
10.0.0.7 contoso.blob.core.windows.net
```

## Azure OpenAI Studio

You should be able to use all Azure OpenAI Studio features, including both ingestion and inference, from your on-premises client machines.

## Web app
The web app will communicate with your Azure OpenAI. Since your Azure OpenAI resource has public network disabled, the web app needs to be set up to use the private endpoint in your virtual network to access your Azure OpenAI resource.

The web app needs to resolve your Azure OpenAI host name to the private IP of the private endpoint for Azure OpenAI. So, you need to configure the private DNS zone for your virtual network first.

1. [Create private DNS zone](/azure/dns/private-dns-getstarted-portal#create-a-private-dns-zone) in your resource group. 
1. [Add A-record](/azure/dns/private-dns-getstarted-portal#create-an-additional-dns-record). The IP is the private IP of the private endpoint for your Azure OpenAI resource, and you can get the IP address from the network interface associated with the private endpoint for your Azure OpenAI.
1. [Link the private DNS zone to your virtual network](/azure/dns/private-dns-getstarted-portal#link-the-virtual-network). So the web app integrated in this virtual network can use this private DNS zone.

When deploying the web app from Azure OpenAI Studio, select the same location with the virtual network, and select a SKU that is above `Basic`, so it can support the [virtual network integration feature](/azure/app-service/overview-vnet-integration). 

After the web app is deployed, from the Azure portal networking tab, configure the web app outbound traffic virtual network integration, choose the third subnet that you reserved for web app.

:::image type="content" source="../media/use-your-data/web-app-configure-outbound-traffic.png" alt-text="A screenshot showing outbound traffic configuration for the web app." lightbox="../media/use-your-data/web-app-configure-outbound-traffic.png":::

## Using the API

Make sure your sign-in credential has `Cognitive Services OpenAI Contributor` role on your Azure OpenAI resource, and run `az login` first.

:::image type="content" source="../media/use-your-data/api-local-test-setup-credential.png" alt-text="A screenshot showing the cognitive services OpenAI contributor role in the Azure portal." lightbox="../media/use-your-data/api-local-test-setup-credential.png":::

### Ingestion API


See the [ingestion API reference article](/azure/ai-services/openai/reference#start-an-ingestion-job) for details on the request and response objects used by the ingestion API.   

Additional notes:

* `JOB_NAME` in the API path will be used as the index name in Azure AI Search.
* Use the `Authorization` header rather than api-key.
* Explicitly set `storageEndpoint` header, this is required if the `storageConnectionString` is in keyless format. It starts with `ResourceId=`.
* Use `ResourceId=` format for `storageConnectionString`. This indicates that Azure OpenAI and Azure AI Search will use managed identity to authenticate the storage account, which is required to bypass network restrictions.
* **Do not** set the `searchServiceAdminKey` header. The system-assigned identity of the Azure OpenAI resource will be used to authenticate Azure AI Search.
* **Do not** set `embeddingEndpoint` or `embeddingKey`. Instead, use the `embeddingDeploymentName` header to enable text vectorization.


**Submit job example**

```bash
accessToken=$(az account get-access-token --resource https://cognitiveservices.azure.com/ --query "accessToken" --output tsv)
curl -i -X PUT https://my-resource.openai.azure.com/openai/extensions/on-your-data/ingestion-jobs/vpn1025a?api-version=2023-10-01-preview \
-H "Content-Type: application/json" \
-H "Authorization: Bearer $accessToken" \
-H "storageEndpoint: https://mystorage.blob.core.windows.net/" \
-H "storageConnectionString: ResourceId=/subscriptions/1234567-abcd-1234-5678-1234abcd/resourceGroups/my-resource/providers/Microsoft.Storage/storageAccounts/mystorage" \
-H "storageContainer: my-container" \
-H "searchServiceEndpoint: https://mysearch.search.windows.net" \
-H "embeddingDeploymentName: ada" \
-d \
'
{
}
'
```

**Get job status example**

```bash
accessToken=$(az account get-access-token --resource https://cognitiveservices.azure.com/ --query "accessToken" --output tsv)
curl -i -X GET https://my-resource.openai.azure.com/openai/extensions/on-your-data/ingestion-jobs/abc1234?api-version=2023-10-01-preview \
-H "Content-Type: application/json" \
-H "Authorization: Bearer $accessToken"
```

### Inference API

See the [inference API reference article](/azure/ai-services/openai/reference#completions-extensions) for details on the request and response objects used by the inference API.   

Additional notes:

* **Do not** set `dataSources[0].parameters.key`. The service will use system assigned managed identity to authenticate the Azure AI Search.
* **Do not** set `embeddingEndpoint` or `embeddingKey`. Instead, to enable vector search (with `queryType` set properly), use `embeddingDeploymentName`.

Example:

```bash
accessToken=$(az account get-access-token --resource https://cognitiveservices.azure.com/ --query "accessToken" --output tsv)
curl -i -X POST https://my-resource.openai.azure.com/openai/deployments/turbo/extensions/chat/completions?api-version=2023-10-01-preview \
-H "Content-Type: application/json" \
-H "Authorization: Bearer $accessToken" \
-d \
'
{
    "dataSources": [
        {
            "type": "AzureCognitiveSearch",
            "parameters": {
                "endpoint": "https://my-search-service.search.windows.net",
                "indexName": "my-index",
                "queryType": "vector",
                "embeddingDeploymentName": "ada"
            }
        }
    ],
    "messages": [
        {
            "role": "user",
            "content": "Who is the primary DRI for QnA v2 Authoring service?"
        }
    ]
}
'
```<|MERGE_RESOLUTION|>--- conflicted
+++ resolved
@@ -27,13 +27,8 @@
 
 :::image type="content" source="../media/use-your-data/ingestion-architecture.png" alt-text="A diagram showing the process of ingesting data." lightbox="../media/use-your-data/ingestion-architecture.png":::
 
-<<<<<<< HEAD
 * The first two steps are only used for file upload.
-* Downloading URLs to your blob storage is not illustrated on this diagram. After the web pages are downloaded from Internet, and uploaded to blob storage, everything is the same from step 3.
-=======
-* The first 2 steps are only used for file upload.
 * Downloading URLs to your blob storage is not illustrated on this diagram. After the web pages are downloaded from the internet, and uploaded to blob storage, everything is the same from step 3.
->>>>>>> 3cdc2ff1
 * Ingestion assets, including 2 indexers, 2 indexes, 2 data sources, a [custom skill](/azure/search/cognitive-search-custom-skill-interface) are created in the Azure AI Search resource, and the chunk container is created in the blob storage.
 * If the ingestion is triggered by a [scheduled refresh](../concepts/use-your-data.md#schedule-automatic-index-refreshes), the ingestion process starts from step `[7]`.
 *  Azure OpenAI's `preprocessing-jobs` API implements the [Azure AI Search customer skill web API protocol](/azure/search/cognitive-search-custom-skill-web-api), and processes the documents in a queue. 
