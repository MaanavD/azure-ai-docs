--- conflicted
+++ resolved
@@ -8,11 +8,7 @@
 ms.topic: how-to
 author: aahill
 ms.author: aahi
-<<<<<<< HEAD
 ms.date: 06/13/2024
-=======
-ms.date: 06/11/2024
->>>>>>> 26e71ae9
 recommendations: false
 ---
 
