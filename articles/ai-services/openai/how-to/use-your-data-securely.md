--- conflicted
+++ resolved
@@ -8,11 +8,7 @@
 ms.topic: how-to
 author: aahill
 ms.author: aahi
-<<<<<<< HEAD
-ms.date: 02/09/2024
-=======
 ms.date: 02/13/2024
->>>>>>> 43f49d47
 recommendations: false
 ---
 
