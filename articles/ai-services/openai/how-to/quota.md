--- conflicted
+++ resolved
@@ -1,10 +1,5 @@
 ---
-<<<<<<< HEAD
-title: Manage Azure OpenAI Service quota
-=======
 title: Manage Azure OpenAI in Azure AI Foundry Models quota
-titleSuffix: Azure AI services
->>>>>>> fe774021
 description: Learn how to use Azure OpenAI to control your deployments rate limits.
 author: mrbullwinkle
 manager: nitinme
