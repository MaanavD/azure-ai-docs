---
title: What's new - Personalizer
titleSuffix: Azure AI services
description: This article contains news about Personalizer.
author: jcodella
ms.author: jacodel
ms.manager: nitinme
ms.service: cognitive-services
ms.subservice: personalizer
ms.topic: whats-new
ms.date: 05/28/2021
---
# What's new in Personalizer

Learn what's new in Azure AI Personalizer. These items may include release notes, videos, blog posts, and other types of information. Bookmark this page to keep up-to-date with the service.

## Release notes

### September 2022
* Personalizer Inference Explainabiltiy is now available as a Public Preview. Enabling inference explainability returns feature scores on every Rank API call, providing insight into how influential each feature is to the actions chosen by your Personalizer model. [Learn more about Inference Explainability](how-to-inference-explainability.md).
* Personalizer SDK now available in [Java](https://search.maven.org/artifact/com.azure/azure-ai-personalizer/1.0.0-beta.1/jar) and [Javascript](https://www.npmjs.com/package/@azure-rest/ai-personalizer).

### April 2022
* Local inference SDK (Preview): Personalizer now supports near-realtime (sub-10ms) inference without the need to wait for network API calls. Your Personalizer models can be used locally for lightning fast Rank calls using the [C# SDK (Preview)](https://www.nuget.org/packages/Azure.AI.Personalizer/2.0.0-beta.2), empowering your applications to personalize quickly and efficiently. Your model continues to train in Azure while your local model is seamlessly updated. 

### May 2021  - //Build conference

* Auto-Optimize (Preview) : You can configure a Personalizer loop that you are using to continuously improve over time with less work. Personalizer will automatically run offline evaluations, discover better machine learning settings, and apply them. To learn more, see [Personalizer Auto-Optimize (Preview)](concept-auto-optimization.md).
* Multi-slot personalization (Preview): If you have tiled layouts, carousels, and/or sidebars, it is easier to use Personalizer for each place that you recommend products or content on the same page. Personalizer now can now take a list of slots in the Rank API, assign an action to each, and learn from reward scores you send for each slot. To learn more, see [Multi-slot personalization (Preview)](concept-multi-slot-personalization.md).
* Personalizer is now available in more regions.
* Updated code samples (GitHub) and documentation. Use the links below to view updated samples:
  * [C#/.NET](https://github.com/Azure-Samples/cognitive-services-quickstart-code/tree/master/dotnet/Personalizer)
  * [JavaScript](https://github.com/Azure-Samples/cognitive-services-quickstart-code/tree/master/javascript/Personalizer)
  * [Python samples](https://github.com/Azure-Samples/cognitive-services-quickstart-code/tree/master/python/Personalizer)

### July 2020

* New tutorial - [using Personalizer in a chat bot](tutorial-use-personalizer-chat-bot.md)

### June 2020

* New tutorial - [using Personalizer in a web app](tutorial-use-personalizer-web-app.md)

### May 2020 - //Build conference

The following are available in **Public Preview**:

 * [Apprentice mode](concept-apprentice-mode.md) as a learning behavior.

### March 2020

<<<<<<< HEAD
* TLS 1.2 is now enforced for all HTTP requests to this service. For more information, see [Azure AI services security](../cognitive-services-security.md).
=======
* TLS 1.2 is now enforced for all HTTP requests to this service. For more information, see [Azure Cognitive Services security](../security-features.md).
>>>>>>> c96bbb59

### November 2019 - Ignite conference

* Personalizer is generally available (GA)
* Azure Notebooks [tutorial](tutorial-use-azure-notebook-generate-loop-data.md) with entire lifecycle

### May 2019 - //Build conference

The following preview features were released at the Build 2019 Conference:

* [Rank and reward learning loop](what-is-personalizer.md)

## Videos

### 2019 Build videos

* [Deliver the Right Experiences & Content like Xbox with Azure AI Personalizer](https://azure.microsoft.com/resources/videos/build-2019-deliver-the-right-experiences-and-content-with-cognitive-services-personalizer/)

## Service updates

[Azure update announcements for Azure AI services](https://azure.microsoft.com/updates/?product=cognitive-services)

## Next steps

* [Quickstart: Create a feedback loop in C#](./quickstart-personalizer-sdk.md?pivots=programming-language-csharp%253fpivots%253dprogramming-language-csharp)
* [Use the interactive demo](https://personalizerdevdemo.azurewebsites.net/)<|MERGE_RESOLUTION|>--- conflicted
+++ resolved
@@ -49,11 +49,7 @@
 
 ### March 2020
 
-<<<<<<< HEAD
-* TLS 1.2 is now enforced for all HTTP requests to this service. For more information, see [Azure AI services security](../cognitive-services-security.md).
-=======
-* TLS 1.2 is now enforced for all HTTP requests to this service. For more information, see [Azure Cognitive Services security](../security-features.md).
->>>>>>> c96bbb59
+* TLS 1.2 is now enforced for all HTTP requests to this service. For more information, see [Azure AI services security](../security-features.md).
 
 ### November 2019 - Ignite conference
 
